--- conflicted
+++ resolved
@@ -19,28 +19,10 @@
 	// takes ownership of the message.
 	MessageHandler = func(context.Context, *Message) bool
 
-<<<<<<< HEAD
-	// SubscribeOptions are the resolved subscribe options.
-	SubscribeOptions struct {
-		NoLocal        bool
-		QoS            byte
-		Retain         bool
-		RetainHandling byte
-		UserProperties map[string]string
-	}
-
-	// SubscribeOption represents a single subscribe option.
-	SubscribeOption interface{ subscribe(*SubscribeOptions) }
-
-	// UnsubscribeOptions are the resolve unsubscribe options.
-	UnsubscribeOptions struct {
-		UserProperties map[string]string
-=======
 	// ConnectEvent contains the relevent metadata provided to the handler when
 	// the MQTT client connects to the broker.
 	ConnectEvent struct {
 		ReasonCode byte
->>>>>>> c89c1883
 	}
 
 	// ConnectEventHandler is a user-defined callback function used to respond
