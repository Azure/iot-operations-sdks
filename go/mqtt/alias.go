// Copyright (c) Microsoft Corporation.
// Licensed under the MIT License.
package mqtt

import "github.com/Azure/iot-operations-sdks/go/internal/mqtt"

// As the implementation of the shared interface, all of its types are aliased
// for convenience.
type (
<<<<<<< HEAD
	Message        = mqtt.Message
	MessageHandler = mqtt.MessageHandler
=======
	Message                = mqtt.Message
	MessageHandler         = mqtt.MessageHandler
	ConnectEvent           = mqtt.ConnectEvent
	ConnectEventHandler    = mqtt.ConnectEventHandler
	DisconnectEvent        = mqtt.DisconnectEvent
	DisconnectEventHandler = mqtt.DisconnectEventHandler
>>>>>>> c89c1883

	SubscribeOptions   = mqtt.SubscribeOptions
	SubscribeOption    = mqtt.SubscribeOption
	UnsubscribeOptions = mqtt.UnsubscribeOptions
	UnsubscribeOption  = mqtt.UnsubscribeOption
	PublishOptions     = mqtt.PublishOptions
	PublishOption      = mqtt.PublishOption

	WithContentType     = mqtt.WithContentType
	WithCorrelationData = mqtt.WithCorrelationData
	WithMessageExpiry   = mqtt.WithMessageExpiry
	WithNoLocal         = mqtt.WithNoLocal
	WithPayloadFormat   = mqtt.WithPayloadFormat
	WithQoS             = mqtt.WithQoS
	WithResponseTopic   = mqtt.WithResponseTopic
	WithRetain          = mqtt.WithRetain
	WithRetainHandling  = mqtt.WithRetainHandling
	WithUserProperties  = mqtt.WithUserProperties
)<|MERGE_RESOLUTION|>--- conflicted
+++ resolved
@@ -7,17 +7,12 @@
 // As the implementation of the shared interface, all of its types are aliased
 // for convenience.
 type (
-<<<<<<< HEAD
-	Message        = mqtt.Message
-	MessageHandler = mqtt.MessageHandler
-=======
 	Message                = mqtt.Message
 	MessageHandler         = mqtt.MessageHandler
 	ConnectEvent           = mqtt.ConnectEvent
 	ConnectEventHandler    = mqtt.ConnectEventHandler
 	DisconnectEvent        = mqtt.DisconnectEvent
 	DisconnectEventHandler = mqtt.DisconnectEventHandler
->>>>>>> c89c1883
 
 	SubscribeOptions   = mqtt.SubscribeOptions
 	SubscribeOption    = mqtt.SubscribeOption
