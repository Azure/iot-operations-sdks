// Copyright (c) Microsoft Corporation.
// Licensed under the MIT License.
package mqtt

import (
	"context"
	"crypto/tls"
<<<<<<< HEAD
	"math"
=======
>>>>>>> c89c1883
	"sync"
	"sync/atomic"
	"time"

	"github.com/Azure/iot-operations-sdks/go/mqtt/internal"
	"github.com/Azure/iot-operations-sdks/go/mqtt/retry"
<<<<<<< HEAD
=======
	"github.com/Azure/iot-operations-sdks/go/protocol/errors"
	"github.com/eclipse/paho.golang/paho"
>>>>>>> c89c1883
	"github.com/eclipse/paho.golang/paho/session"
	"github.com/eclipse/paho.golang/paho/session/state"
)

type (
	// SessionClient implements an MQTT Session client supporting MQTT v5 with
	// QoS 0 and QoS 1 support.
	SessionClient struct {
<<<<<<< HEAD
		// Used to ensure Connect() is called only once and that user operations
		// are only started after Connect() is called
		sessionStarted atomic.Bool

		// Used to internally to signal client shutdown for cleaning up
		// background goroutines and inflight operations
		shutdown <-chan struct{}
		stop     func()

		// RWMutex to protect pahoClient, connUp, connDown, and connCount
		pahoClientMu sync.RWMutex
		// Instance of a Paho client. Underlying implmentation may be an
		// instance of a real paho.Client or it may be a stub client used for
		// testing
		pahoClient PahoClient
		// Channel that is closed when the connection is up (i.e., a new Paho
		// client instance is created and connected to the server with a
		// successful CONNACK), used to notify goroutines that are waiting on a
		// connection to be re-establised
		connUp chan struct{}
		// Channel that is closed when the the connection is down. Used to
		// notify goroutines that expect the connection to go down that the
		// manageConnection() goroutine has detected the disconnection and is
		// attempting to start a new connection
		connDown chan struct{}
		// The number of successful connections that have ocurred on the session
		// client, up to and including the current Paho client instance
		connCount uint64

		// A list of functions that listen for incoming publishes
		incomingPublishHandlers *internal.AppendableListWithRemoval[func(incomingPublish) bool]

		// A list of functions that are called in order to notify the user of
		// successful MQTT connections
		connectNotificationHandlers *internal.AppendableListWithRemoval[ConnectNotificationHandler]

		// A list of functions that are called in order to notify the user of a
		// disconnection from the MQTT server.
		disconnectNotificationHandlers *internal.AppendableListWithRemoval[DisconnectNotificationHandler]

		// A list of functions that are called in goroutines to notify the user
		// of a SessionClient termination due to a fatal error.
		fatalErrorHandlers *internal.AppendableListWithRemoval[func(error)]

		// Buffered channel containing the PUBLISH packets to be sent
		outgoingPublishes chan *outgoingPublish

		// Paho's internal MQTT session tracker
		session session.SessionManager

		// Paho client constructor (by default paho.NewClient + Conn)
		pahoConstructor PahoConstructor
=======
		// **Paho MQTTv5 client**
		pahoClient   PahoClient
		pahoClientMu sync.RWMutex

		// **Connection**
		connSettings *connectionSettings
		connRetry    retry.Policy

		// Count of the successful connections.
		connCount int64

		// Connection status signal.
		isConnected atomic.Bool

		// Connection shut down channel.
		// (Go revive) No nested structs are allowed so we use error here.
		connStopC internal.BufferChan[error]
>>>>>>> c89c1883

		connSettings *connectionSettings
		connRetry    retry.Policy

<<<<<<< HEAD
		log logger
=======
		// **Management**
		// A list of functions that listen for incoming publishes
		incomingPublishHandlers *internal.AppendableListWithRemoval[func(*paho.Publish) bool]

		// A list of functions that are called in order to notify the user of
		// successful MQTT connections
		connectEventHandlers *internal.AppendableListWithRemoval[ConnectEventHandler]

		// A list of functions that are called in order to notify the user of a
		// disconnection from the MQTT server.
		disconnectEventHandlers *internal.AppendableListWithRemoval[DisconnectEventHandler]

		// A list of functions that are called in goroutines to notify the user
		// of a SessionClient termination due to a fatal error.
		fatalErrorHandlers *internal.AppendableListWithRemoval[func(error)]

		// Queue for storing pending packets when the connection fails.
		pendingPackets *internal.Queue[queuedPacket]

		// If pendingPackets is being processed,
		// block other packets sending operations.
		packetQueueMu   sync.Mutex
		packetQueueCond sync.Cond

		// Error channel for connection errors from Paho.
		// Errors during connection will be captured in this channel.
		// A message on the clientErrC indicates
		// a disconnection has occurred or will occur.
		// Only 1 error for 1 connection at the time to make sure
		// error would be handled immediately after sending.
		clientErrC internal.BufferChan[error]

		// Error channel for translated disconnect errors
		// from Paho.OnServerDisconnect callback,
		// indicating an abnormal disconnection event
		// from the server, thus potentially prompting a retry.
		disconnErrC internal.BufferChan[error]

		log logger

		// **Testing**
		// Factory for initializing the Paho Client.
		// Currently, this is intended only for testing convenience.
		pahoClientFactory func(*paho.ClientConfig) PahoClient
		// Nil by default since it's only needed for stub client.
		pahoClientConfig *paho.ClientConfig
>>>>>>> c89c1883
	}

	connectionSettings struct {
		clientID string
		// serverURL would be parsed into url.URL.
		serverURL string
		username  string
		password  []byte
		// Path to the password file. It would override password
		// if both are provided.
		passwordFile string

		// If keepAlive is 0,the Client is not obliged to send
		// MQTT Control Packets on any particular schedule.
		keepAlive time.Duration
		// If sessionExpiry is absent, its value 0 is used.
		sessionExpiry time.Duration
		// If receiveMaximum value is absent, its value defaults to 65,535.
		receiveMaximum uint16
		// If connectionTimeout is 0, connection will have no timeout.
		// Note the connectionTimeout would work with connRetry.
		connectionTimeout time.Duration
		userProperties    map[string]string

		// TLS transport protocol.
		useTLS bool
		// User can provide either a complete TLS configuration
		// or specify individual TLS parameters.
		// If both are provided, the individual parameters will take precedence.
		tlsConfig *tls.Config
		// Path to the client certificate file (PEM-encoded).
		certFile string
		// keyFilePassword would allow loading
		// an RFC 7468 PEM-encoded certificate
		// along with its password-protected private key,
		// similar to the .NET method CreateFromEncryptedPemFile.
		keyFile         string
		keyFilePassword string
		// Path to the certificate authority (CA) file (PEM-encoded).
		caFile string
		// TODO: check the revocation status of the CA.
		caRequireRevocationCheck bool

		// Last Will and Testament (LWT) option.
		willMessage    *WillMessage
		willProperties *WillProperties
	}
<<<<<<< HEAD
=======

	// queuedPacket would hold packets such as
	// paho.Subscribe, paho.Publish, or paho.Unsubscribe,
	// and other necessary information.
	queuedPacket struct {
		packet any
		errC   chan error
	}
>>>>>>> c89c1883
)

// NewSessionClient constructs a new session client with user options.
func NewSessionClient(
	serverURL string,
	opts ...SessionClientOption,
) (*SessionClient, error) {
	// Default client options.
	client := &SessionClient{
		connUp:   make(chan struct{}),
		connDown: make(chan struct{}),

		incomingPublishHandlers:        internal.NewAppendableListWithRemoval[func(incomingPublish) bool](),
		connectNotificationHandlers:    internal.NewAppendableListWithRemoval[ConnectNotificationHandler](),
		disconnectNotificationHandlers: internal.NewAppendableListWithRemoval[DisconnectNotificationHandler](),
		fatalErrorHandlers:             internal.NewAppendableListWithRemoval[func(error)](),

		// TODO: make this queue size configurable
		outgoingPublishes: make(chan *outgoingPublish, math.MaxUint16),

		session: state.NewInMemory(),

		connSettings: &connectionSettings{
			serverURL: serverURL,
			clientID:  randomClientID(),
			// If receiveMaximum is 0, we can't establish connection.
			receiveMaximum: defaultReceiveMaximum,
		},
	}
	client.pahoConstructor = client.defaultPahoConstructor

	// Immediately close connDown to maintain the invariant that connDown is
	// closed iff the session client is disconnected.
	close(client.connDown)

	// User client settings.
	for _, opt := range opts {
		opt(client)
	}

	// Do this after options since we need the user-configured logger for the
	// default retry.
	if client.connRetry == nil {
		client.connRetry = &retry.ExponentialBackoff{Logger: client.log.Wrapped}
	}

	// Validate connection settings.
	if err := client.connSettings.validate(); err != nil {
		return nil, err
	}

	return client, nil
}

// NewSessionClientFromConnectionString constructs a new session client
// from an user-defined connection string.
func NewSessionClientFromConnectionString(
	connStr string,
	opts ...SessionClientOption,
) (*SessionClient, error) {
	connSettings := &connectionSettings{}
	if err := connSettings.fromConnectionString(connStr); err != nil {
		return nil, err
	}

	opts = append(opts, withConnSettings(connSettings))
	return NewSessionClient(connSettings.serverURL, opts...)
}

// NewSessionClientFromEnv constructs a new session client
// from user's environment variables.
func NewSessionClientFromEnv(
	opts ...SessionClientOption,
) (*SessionClient, error) {
	connSettings := &connectionSettings{}
	if err := connSettings.fromEnv(); err != nil {
		return nil, err
	}

	opts = append(opts, withConnSettings(connSettings))
	return NewSessionClient(connSettings.serverURL, opts...)
}

func (c *SessionClient) ID() string {
	return c.connSettings.clientID
<<<<<<< HEAD
=======
}

// initialize sets all default configurations
// to ensure the SessionClient is properly initialized.
func (c *SessionClient) initialize() {
	atomic.StoreInt64(&c.connCount, 0)
	c.setDisconnected()
	c.connStopC = *internal.NewBufferChan[error](1)
	c.connSettings = &connectionSettings{
		clientID: randomClientID(),
		// If receiveMaximum is 0, we can't establish connection.
		receiveMaximum: defaultReceiveMaximum,
		// Ensures AuthInterval is set for automatic credential refresh
		// otherwise ticker in RefreshAuth() will panic.
		authOptions: &AuthOptions{AuthInterval: defaultAuthInterval},
	}

	c.session = state.NewInMemory()

	c.incomingPublishHandlers = internal.NewAppendableListWithRemoval[func(*paho.Publish) bool]()
	c.connectEventHandlers = internal.NewAppendableListWithRemoval[ConnectEventHandler]()
	c.disconnectEventHandlers = internal.NewAppendableListWithRemoval[DisconnectEventHandler]()
	c.fatalErrorHandlers = internal.NewAppendableListWithRemoval[func(error)]()

	c.pendingPackets = internal.NewQueue[queuedPacket](maxPacketQueueSize)
	c.packetQueueCond = *sync.NewCond(&c.packetQueueMu)

	c.clientErrC = *internal.NewBufferChan[error](1)
	c.disconnErrC = *internal.NewBufferChan[error](1)

	c.pahoClientFactory = func(config *paho.ClientConfig) PahoClient {
		return paho.NewClient(*config)
	}
}

// ensureClient checks that the Paho client is initialized.
func (c *SessionClient) ensurePahoClient(ctx context.Context) error {
	c.pahoClientMu.RLock()
	defer c.pahoClientMu.RUnlock()
	if c.pahoClient == nil {
		err := &errors.Error{
			Kind:    errors.StateInvalid,
			Message: "Paho client was not initialized",
		}
		c.log.Error(ctx, err)
		return err
	}
	return nil
>>>>>>> c89c1883
}<|MERGE_RESOLUTION|>--- conflicted
+++ resolved
@@ -3,23 +3,14 @@
 package mqtt
 
 import (
-	"context"
 	"crypto/tls"
-<<<<<<< HEAD
 	"math"
-=======
->>>>>>> c89c1883
 	"sync"
 	"sync/atomic"
 	"time"
 
 	"github.com/Azure/iot-operations-sdks/go/mqtt/internal"
 	"github.com/Azure/iot-operations-sdks/go/mqtt/retry"
-<<<<<<< HEAD
-=======
-	"github.com/Azure/iot-operations-sdks/go/protocol/errors"
-	"github.com/eclipse/paho.golang/paho"
->>>>>>> c89c1883
 	"github.com/eclipse/paho.golang/paho/session"
 	"github.com/eclipse/paho.golang/paho/session/state"
 )
@@ -28,7 +19,6 @@
 	// SessionClient implements an MQTT Session client supporting MQTT v5 with
 	// QoS 0 and QoS 1 support.
 	SessionClient struct {
-<<<<<<< HEAD
 		// Used to ensure Connect() is called only once and that user operations
 		// are only started after Connect() is called
 		sessionStarted atomic.Bool
@@ -63,11 +53,11 @@
 
 		// A list of functions that are called in order to notify the user of
 		// successful MQTT connections
-		connectNotificationHandlers *internal.AppendableListWithRemoval[ConnectNotificationHandler]
+		connectEventHandlers *internal.AppendableListWithRemoval[ConnectEventHandler]
 
 		// A list of functions that are called in order to notify the user of a
 		// disconnection from the MQTT server.
-		disconnectNotificationHandlers *internal.AppendableListWithRemoval[DisconnectNotificationHandler]
+		disconnectEventHandlers *internal.AppendableListWithRemoval[DisconnectEventHandler]
 
 		// A list of functions that are called in goroutines to notify the user
 		// of a SessionClient termination due to a fatal error.
@@ -81,79 +71,11 @@
 
 		// Paho client constructor (by default paho.NewClient + Conn)
 		pahoConstructor PahoConstructor
-=======
-		// **Paho MQTTv5 client**
-		pahoClient   PahoClient
-		pahoClientMu sync.RWMutex
-
-		// **Connection**
+
 		connSettings *connectionSettings
 		connRetry    retry.Policy
 
-		// Count of the successful connections.
-		connCount int64
-
-		// Connection status signal.
-		isConnected atomic.Bool
-
-		// Connection shut down channel.
-		// (Go revive) No nested structs are allowed so we use error here.
-		connStopC internal.BufferChan[error]
->>>>>>> c89c1883
-
-		connSettings *connectionSettings
-		connRetry    retry.Policy
-
-<<<<<<< HEAD
 		log logger
-=======
-		// **Management**
-		// A list of functions that listen for incoming publishes
-		incomingPublishHandlers *internal.AppendableListWithRemoval[func(*paho.Publish) bool]
-
-		// A list of functions that are called in order to notify the user of
-		// successful MQTT connections
-		connectEventHandlers *internal.AppendableListWithRemoval[ConnectEventHandler]
-
-		// A list of functions that are called in order to notify the user of a
-		// disconnection from the MQTT server.
-		disconnectEventHandlers *internal.AppendableListWithRemoval[DisconnectEventHandler]
-
-		// A list of functions that are called in goroutines to notify the user
-		// of a SessionClient termination due to a fatal error.
-		fatalErrorHandlers *internal.AppendableListWithRemoval[func(error)]
-
-		// Queue for storing pending packets when the connection fails.
-		pendingPackets *internal.Queue[queuedPacket]
-
-		// If pendingPackets is being processed,
-		// block other packets sending operations.
-		packetQueueMu   sync.Mutex
-		packetQueueCond sync.Cond
-
-		// Error channel for connection errors from Paho.
-		// Errors during connection will be captured in this channel.
-		// A message on the clientErrC indicates
-		// a disconnection has occurred or will occur.
-		// Only 1 error for 1 connection at the time to make sure
-		// error would be handled immediately after sending.
-		clientErrC internal.BufferChan[error]
-
-		// Error channel for translated disconnect errors
-		// from Paho.OnServerDisconnect callback,
-		// indicating an abnormal disconnection event
-		// from the server, thus potentially prompting a retry.
-		disconnErrC internal.BufferChan[error]
-
-		log logger
-
-		// **Testing**
-		// Factory for initializing the Paho Client.
-		// Currently, this is intended only for testing convenience.
-		pahoClientFactory func(*paho.ClientConfig) PahoClient
-		// Nil by default since it's only needed for stub client.
-		pahoClientConfig *paho.ClientConfig
->>>>>>> c89c1883
 	}
 
 	connectionSettings struct {
@@ -201,17 +123,6 @@
 		willMessage    *WillMessage
 		willProperties *WillProperties
 	}
-<<<<<<< HEAD
-=======
-
-	// queuedPacket would hold packets such as
-	// paho.Subscribe, paho.Publish, or paho.Unsubscribe,
-	// and other necessary information.
-	queuedPacket struct {
-		packet any
-		errC   chan error
-	}
->>>>>>> c89c1883
 )
 
 // NewSessionClient constructs a new session client with user options.
@@ -224,10 +135,10 @@
 		connUp:   make(chan struct{}),
 		connDown: make(chan struct{}),
 
-		incomingPublishHandlers:        internal.NewAppendableListWithRemoval[func(incomingPublish) bool](),
-		connectNotificationHandlers:    internal.NewAppendableListWithRemoval[ConnectNotificationHandler](),
-		disconnectNotificationHandlers: internal.NewAppendableListWithRemoval[DisconnectNotificationHandler](),
-		fatalErrorHandlers:             internal.NewAppendableListWithRemoval[func(error)](),
+		incomingPublishHandlers: internal.NewAppendableListWithRemoval[func(incomingPublish) bool](),
+		connectEventHandlers:    internal.NewAppendableListWithRemoval[ConnectEventHandler](),
+		disconnectEventHandlers: internal.NewAppendableListWithRemoval[DisconnectEventHandler](),
+		fatalErrorHandlers:      internal.NewAppendableListWithRemoval[func(error)](),
 
 		// TODO: make this queue size configurable
 		outgoingPublishes: make(chan *outgoingPublish, math.MaxUint16),
@@ -297,55 +208,4 @@
 
 func (c *SessionClient) ID() string {
 	return c.connSettings.clientID
-<<<<<<< HEAD
-=======
-}
-
-// initialize sets all default configurations
-// to ensure the SessionClient is properly initialized.
-func (c *SessionClient) initialize() {
-	atomic.StoreInt64(&c.connCount, 0)
-	c.setDisconnected()
-	c.connStopC = *internal.NewBufferChan[error](1)
-	c.connSettings = &connectionSettings{
-		clientID: randomClientID(),
-		// If receiveMaximum is 0, we can't establish connection.
-		receiveMaximum: defaultReceiveMaximum,
-		// Ensures AuthInterval is set for automatic credential refresh
-		// otherwise ticker in RefreshAuth() will panic.
-		authOptions: &AuthOptions{AuthInterval: defaultAuthInterval},
-	}
-
-	c.session = state.NewInMemory()
-
-	c.incomingPublishHandlers = internal.NewAppendableListWithRemoval[func(*paho.Publish) bool]()
-	c.connectEventHandlers = internal.NewAppendableListWithRemoval[ConnectEventHandler]()
-	c.disconnectEventHandlers = internal.NewAppendableListWithRemoval[DisconnectEventHandler]()
-	c.fatalErrorHandlers = internal.NewAppendableListWithRemoval[func(error)]()
-
-	c.pendingPackets = internal.NewQueue[queuedPacket](maxPacketQueueSize)
-	c.packetQueueCond = *sync.NewCond(&c.packetQueueMu)
-
-	c.clientErrC = *internal.NewBufferChan[error](1)
-	c.disconnErrC = *internal.NewBufferChan[error](1)
-
-	c.pahoClientFactory = func(config *paho.ClientConfig) PahoClient {
-		return paho.NewClient(*config)
-	}
-}
-
-// ensureClient checks that the Paho client is initialized.
-func (c *SessionClient) ensurePahoClient(ctx context.Context) error {
-	c.pahoClientMu.RLock()
-	defer c.pahoClientMu.RUnlock()
-	if c.pahoClient == nil {
-		err := &errors.Error{
-			Kind:    errors.StateInvalid,
-			Message: "Paho client was not initialized",
-		}
-		c.log.Error(ctx, err)
-		return err
-	}
-	return nil
->>>>>>> c89c1883
 }