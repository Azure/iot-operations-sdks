// Copyright (c) Microsoft Corporation.
// Licensed under the MIT License.
package mqtt

import (
<<<<<<< HEAD
=======
	"context"
	"crypto/tls"
>>>>>>> f3e915b8
	"math"
	"sync/atomic"
	"time"

	"github.com/Azure/iot-operations-sdks/go/mqtt/internal"
	"github.com/Azure/iot-operations-sdks/go/mqtt/retry"
	"github.com/eclipse/paho.golang/paho/session"
	"github.com/eclipse/paho.golang/paho/session/state"
)

type (
	// SessionClient implements an MQTT Session client supporting MQTT v5 with
	// QoS 0 and QoS 1 support.
	SessionClient struct {
		// Used to ensure Start() is called only once and that user operations
		// are only started after Start() is called.
		sessionStarted atomic.Bool

		// Used to internally to signal client shutdown for cleaning up
		// background goroutines and inflight operations
		shutdown func(context.Context) (context.Context, context.CancelFunc)
		stop     func()

		// Tracker for the connection. Only valid once started.
		conn *internal.ConnectionTracker[PahoClient]

		// A list of functions that listen for incoming publishes.
		incomingPublishHandlers *internal.AppendableListWithRemoval[func(incomingPublish) bool]

		// A list of functions that are called in order to notify the user of
		// successful MQTT connections.
		connectEventHandlers *internal.AppendableListWithRemoval[ConnectEventHandler]

		// A list of functions that are called in order to notify the user of a
		// disconnection from the MQTT server.
		disconnectEventHandlers *internal.AppendableListWithRemoval[DisconnectEventHandler]

		// A list of functions that are called in goroutines to notify the user
		// of a SessionClient termination due to a fatal error.
		fatalErrorHandlers *internal.AppendableListWithRemoval[func(error)]

		// Buffered channel containing the PUBLISH packets to be sent.
		outgoingPublishes chan *outgoingPublish

		// Paho's internal MQTT session tracker.
		session session.SessionManager

		// Paho client constructor (by default paho.NewClient + Conn).
		pahoConstructor PahoConstructor

		config    *connectionConfig
		connRetry retry.Policy

		log internal.Logger
	}

	connectionConfig struct {
		connectionProvider ConnectionProvider

		clientID string

		userNameProvider UserNameProvider
		passwordProvider PasswordProvider
		authProvider     EnhancedAuthenticationProvider

		keepAlive             uint16
		sessionExpiryInterval uint32
		receiveMaximum        uint16
		userProperties        map[string]string

		// If connectionTimeout is 0, connection will have no timeout.
		// TODO: use this timeout
		connectionTimeout time.Duration
	}
)

// NewSessionClient constructs a new session client with user options.
func NewSessionClient(
	connectionProvider ConnectionProvider,
	opts ...SessionClientOption,
) (*SessionClient, error) {
	client := &SessionClient{
		conn:                    internal.NewConnectionTracker[PahoClient](),
		incomingPublishHandlers: internal.NewAppendableListWithRemoval[func(incomingPublish) bool](),
		connectEventHandlers:    internal.NewAppendableListWithRemoval[ConnectEventHandler](),
		disconnectEventHandlers: internal.NewAppendableListWithRemoval[DisconnectEventHandler](),
		fatalErrorHandlers:      internal.NewAppendableListWithRemoval[func(error)](),

		// TODO: make this queue size configurable
		outgoingPublishes: make(chan *outgoingPublish, math.MaxUint16),

		session: state.NewInMemory(),

		config: &connectionConfig{
			connectionProvider: connectionProvider,
			clientID:           internal.RandomClientID(),
			// TODO: check defaults for keep alive, receive maximum session expiry interval
			receiveMaximum: defaultReceiveMaximum,
		},
	}
	client.pahoConstructor = client.defaultPahoConstructor

	// User client settings.
	for _, opt := range opts {
		opt(client)
	}

	// Do this after options since we need the user-configured logger for the
	// default retry.
	if client.connRetry == nil {
		client.connRetry = &retry.ExponentialBackoff{Logger: client.log.Wrapped}
	}

	return client, nil
}

// NewSessionClientFromConnectionString constructs a new session client
// from an user-defined connection string. Note that values from the
// connection string take priority over any functional options.
func NewSessionClientFromConnectionString(
	connStr string,
	opts ...SessionClientOption,
) (*SessionClient, error) {
	config := &connectionConfig{}
	if err := config.fromConnectionString(connStr); err != nil {
		return nil, err
	}

	opts = append(opts, withConnectionConfig(config))
	return NewSessionClient(config.serverURL, opts...)
}

// NewSessionClientFromEnv constructs a new session client
// from user's environment variables. Note that values from environment
// variables take priorty over any functional options.
func NewSessionClientFromEnv(
	opts ...SessionClientOption,
) (*SessionClient, error) {
	config := &connectionConfig{}
	if err := config.fromEnv(); err != nil {
		return nil, err
	}

	opts = append(opts, withConnectionConfig(config))
	return NewSessionClient(config.serverURL, opts...)
}

func (c *SessionClient) ID() string {
	return c.config.clientID
}<|MERGE_RESOLUTION|>--- conflicted
+++ resolved
@@ -3,11 +3,7 @@
 package mqtt
 
 import (
-<<<<<<< HEAD
-=======
 	"context"
-	"crypto/tls"
->>>>>>> f3e915b8
 	"math"
 	"sync/atomic"
 	"time"
