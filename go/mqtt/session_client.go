// Copyright (c) Microsoft Corporation.
// Licensed under the MIT License.
package mqtt

import (
	"crypto/tls"
	"log/slog"
	"math"
	"sync"
	"sync/atomic"
	"time"

<<<<<<< HEAD
	"github.com/eclipse/paho.golang/paho/session"
	"github.com/eclipse/paho.golang/paho/session/state"

	"github.com/Azure/iot-operations-sdks/go/mqtt/internal"
	"github.com/Azure/iot-operations-sdks/go/mqtt/retrypolicy"
=======
	"github.com/Azure/iot-operations-sdks/go/mqtt/internal"
	"github.com/Azure/iot-operations-sdks/go/mqtt/retrypolicy"
	"github.com/Azure/iot-operations-sdks/go/protocol/errors"
	"github.com/eclipse/paho.golang/paho"
	"github.com/eclipse/paho.golang/paho/session"
	"github.com/eclipse/paho.golang/paho/session/state"
>>>>>>> ef840dfb
)

type (
	// SessionClient implements an MQTT Session client supporting MQTT v5 with
	// QoS 0 and QoS 1 support.
	SessionClient struct {
		// Used to ensure that the SessionClient does not leak goroutines
		wg sync.WaitGroup

		// Used to ensure Connect() is called only once and that user operations
		// are only started after Connect() is called
		sessionStarted atomic.Bool

		// Used to internally to signal client shutdown for cleaning up
		// background goroutines
		shutdown chan struct{}

		// RWMutex to protect pahoClient, connUp, connDown, and connCount
		pahoClientMu sync.RWMutex
		// Instance of a Paho client. Underlying implmentation may be an
		// instance of a real paho.Client or it may be a stub client used for
		// testing
		pahoClient PahoClient
		// Channel that is closed when the connection is up (i.e., a new Paho
		// client instance is created and connected to the server with a
		// successful CONNACK), used to notify goroutines that are waiting on a
		// connection to be re-establised
		connUp chan struct{}
		// Channel that is closed when the the connection is down. Used to
		// notify goroutines that expect the connection to go down that the
		// manageConnection() goroutine has detected the disconnection and is
		//attempting to start a new connection
		connDown chan struct{}
		// The number of successful connections that have ocurred on the session
		// client, up to and including the current Paho client instance
		connCount uint64

		// A list of functions that listen for incoming publishes
		incomingPublishHandlers *internal.AppendableListWithRemoval[func(incomingPublish)]

		// A list of functions that are called in order to notify the user of
		//successful MQTT connections
		connectNotificationHandlers *internal.AppendableListWithRemoval[ConnectNotificationHandler]

		// A list of functions that are called in order to notify the user of a
		// disconnection from the MQTT server.
		disconnectNotificationHandlers *internal.AppendableListWithRemoval[DisconnectNotificationHandler]

		// Buffered channel containing the PUBLISH packets to be sent
		outgoingPublishes chan *outgoingPublish

		// Paho's internal MQTT session tracker
		session session.SessionManager

		connSettings *connectionSettings
		connRetry    retrypolicy.RetryPolicy

<<<<<<< HEAD
=======
		// Count of the successful connections.
		connCount int64

		// Connection status signal.
		isConnected atomic.Bool

		// Connection shut down channel.
		// (Go revive) No nested structs are allowed so we use error here.
		connStopC internal.BufferChan[error]

		// Allowing session restoration upon reconnection.
		session session.SessionManager

		// **Management**
		// Subscriptions by topic filter.
		subscriptions   map[string]*subscription
		subscriptionsMu sync.RWMutex

		// Queue for storing pending packets when the connection fails.
		pendingPackets *internal.Queue[queuedPacket]

		// If pendingPackets is being processed,
		// block other packets sending operations.
		packetQueueMu   sync.Mutex
		packetQueueCond sync.Cond

		// The user-defined function would be called
		// when fatal (non-retryable) connection errors happens.
		fatalErrHandler func(error)
		// The user-defined function would be called
		// when auto reauthentication returns an error.
		authErrHandler func(error)

		// The user-defined function will be called
		// whenever the session client permanently disconnects
		// without automatic reconnection.
		shutdownHandler func(error)

		// Error channel for connection errors from Paho.
		// Errors during connection will be captured in this channel.
		// A message on the clientErrC indicates
		// a disconnection has occurred or will occur.
		// Only 1 error for 1 connection at the time to make sure
		// error would be handled immediately after sending.
		clientErrC internal.BufferChan[error]

		// Error channel for translated disconnect errors
		// from Paho.OnServerDisconnect callback,
		// indicating an abnormal disconnection event
		// from the server, thus potentially prompting a retry.
		disconnErrC internal.BufferChan[error]

>>>>>>> ef840dfb
		logger *slog.Logger

		// If debugMode is disabled, only error() will be printed.
		// If debugMode is enabled, the prettier logger provides
		// a more detailed client workflow, including info() and debug().
		debugMode bool
	}

	connectionSettings struct {
		clientID string
		// serverURL would be parsed into url.URL.
		serverURL string
		username  string
		password  []byte
		// Path to the password file. It would override password
		// if both are provided.
		passwordFile string

		// If keepAlive is 0,the Client is not obliged to send
		// MQTT Control Packets on any particular schedule.
		keepAlive time.Duration
		// If sessionExpiry is absent, its value 0 is used.
		sessionExpiry time.Duration
		// If receiveMaximum value is absent, its value defaults to 65,535.
		receiveMaximum uint16
		// If connectionTimeout is 0, connection will have no timeout.
		// Note the connectionTimeout would work with retrypolicy `connRetry`.
		connectionTimeout time.Duration
		userProperties    map[string]string

		// TLS transport protocol.
		useTLS bool
		// User can provide either a complete TLS configuration
		// or specify individual TLS parameters.
		// If both are provided, the individual parameters will take precedence.
		tlsConfig *tls.Config
		// Path to the client certificate file (PEM-encoded).
		certFile string
		// keyFilePassword would allow loading
		// an RFC 7468 PEM-encoded certificate
		// along with its password-protected private key,
		// similar to the .NET method CreateFromEncryptedPemFile.
		keyFile         string
		keyFilePassword string
		// Path to the certificate authority (CA) file (PEM-encoded).
		caFile string
		// TODO: check the revocation status of the CA.
		caRequireRevocationCheck bool

		// Last Will and Testament (LWT) option.
		willMessage    *WillMessage
		willProperties *WillProperties
	}
<<<<<<< HEAD
=======

	subscription struct {
		*SessionClient
		topic   string
		handler MessageHandler
	}

	// queuedPacket would hold packets such as
	// paho.Subscribe, paho.Publish, or paho.Unsubscribe,
	// and other necessary information.
	queuedPacket struct {
		packet any
		errC   chan error
		// For paho.Subscribe
		*subscription
	}
>>>>>>> ef840dfb
)

// NewSessionClient constructs a new session client with user options.
func NewSessionClient(
	serverURL string,
	opts ...SessionClientOption,
) (*SessionClient, error) {
	client := &SessionClient{}

	// Default client options.
	client.initialize()

	// Only required client setting.
	client.connSettings.serverURL = serverURL

	// User client settings.
	for _, opt := range opts {
		opt(client)
	}

	// Validate connection settings.
	if err := client.connSettings.validate(); err != nil {
		return nil, err
	}

	return client, nil
}

// NewSessionClientFromConnectionString constructs a new session client
// from an user-defined connection string.
func NewSessionClientFromConnectionString(
	connStr string,
) (*SessionClient, error) {
	connSettings := &connectionSettings{}
	if err := connSettings.fromConnectionString(connStr); err != nil {
		return nil, err
	}

	client, err := NewSessionClient(
		connSettings.serverURL,
		withConnSettings(connSettings),
	)
	if err != nil {
		return nil, err
	}
	return client, nil
}

// NewSessionClientFromEnv constructs a new session client
// from user's environment variables.
func NewSessionClientFromEnv() (*SessionClient, error) {
	connSettings := &connectionSettings{}
	if err := connSettings.fromEnv(); err != nil {
		return nil, err
	}

	client, err := NewSessionClient(
		connSettings.serverURL,
		withConnSettings(connSettings),
	)
	if err != nil {
		return nil, err
	}
	return client, nil
}

func (c *SessionClient) ClientID() string {
	return c.connSettings.clientID
}

// initialize sets all default configurations
// to ensure the SessionClient is properly initialized.
func (c *SessionClient) initialize() {
	c.shutdown = make(chan struct{})
	c.connUp = make(chan struct{})
	c.connDown = make(chan struct{})
	// immediately close connDown to maintain the invariant that c.connDown is
	// closed iff the session client is disconnected
	close(c.connDown)

	c.incomingPublishHandlers = internal.NewAppendableListWithRemoval[func(incomingPublish)]()
	c.connectNotificationHandlers = internal.NewAppendableListWithRemoval[ConnectNotificationHandler]()
	c.disconnectNotificationHandlers = internal.NewAppendableListWithRemoval[DisconnectNotificationHandler]()

	// TODO: make this queue size configurable
	c.outgoingPublishes = make(chan *outgoingPublish, math.MaxUint16)

	c.session = state.NewInMemory()

	c.connRetry = retrypolicy.NewExponentialBackoffRetryPolicy()
	c.connSettings = &connectionSettings{
		clientID: randomClientID(),
		// If receiveMaximum is 0, we can't establish connection.
		receiveMaximum: defaultReceiveMaximum,
	}

	c.logger = slog.Default()
	// Debug mode is disabled by default.
	c.debugMode = false
}<|MERGE_RESOLUTION|>--- conflicted
+++ resolved
@@ -10,20 +10,11 @@
 	"sync/atomic"
 	"time"
 
-<<<<<<< HEAD
 	"github.com/eclipse/paho.golang/paho/session"
 	"github.com/eclipse/paho.golang/paho/session/state"
 
 	"github.com/Azure/iot-operations-sdks/go/mqtt/internal"
 	"github.com/Azure/iot-operations-sdks/go/mqtt/retrypolicy"
-=======
-	"github.com/Azure/iot-operations-sdks/go/mqtt/internal"
-	"github.com/Azure/iot-operations-sdks/go/mqtt/retrypolicy"
-	"github.com/Azure/iot-operations-sdks/go/protocol/errors"
-	"github.com/eclipse/paho.golang/paho"
-	"github.com/eclipse/paho.golang/paho/session"
-	"github.com/eclipse/paho.golang/paho/session/state"
->>>>>>> ef840dfb
 )
 
 type (
@@ -81,61 +72,6 @@
 		connSettings *connectionSettings
 		connRetry    retrypolicy.RetryPolicy
 
-<<<<<<< HEAD
-=======
-		// Count of the successful connections.
-		connCount int64
-
-		// Connection status signal.
-		isConnected atomic.Bool
-
-		// Connection shut down channel.
-		// (Go revive) No nested structs are allowed so we use error here.
-		connStopC internal.BufferChan[error]
-
-		// Allowing session restoration upon reconnection.
-		session session.SessionManager
-
-		// **Management**
-		// Subscriptions by topic filter.
-		subscriptions   map[string]*subscription
-		subscriptionsMu sync.RWMutex
-
-		// Queue for storing pending packets when the connection fails.
-		pendingPackets *internal.Queue[queuedPacket]
-
-		// If pendingPackets is being processed,
-		// block other packets sending operations.
-		packetQueueMu   sync.Mutex
-		packetQueueCond sync.Cond
-
-		// The user-defined function would be called
-		// when fatal (non-retryable) connection errors happens.
-		fatalErrHandler func(error)
-		// The user-defined function would be called
-		// when auto reauthentication returns an error.
-		authErrHandler func(error)
-
-		// The user-defined function will be called
-		// whenever the session client permanently disconnects
-		// without automatic reconnection.
-		shutdownHandler func(error)
-
-		// Error channel for connection errors from Paho.
-		// Errors during connection will be captured in this channel.
-		// A message on the clientErrC indicates
-		// a disconnection has occurred or will occur.
-		// Only 1 error for 1 connection at the time to make sure
-		// error would be handled immediately after sending.
-		clientErrC internal.BufferChan[error]
-
-		// Error channel for translated disconnect errors
-		// from Paho.OnServerDisconnect callback,
-		// indicating an abnormal disconnection event
-		// from the server, thus potentially prompting a retry.
-		disconnErrC internal.BufferChan[error]
-
->>>>>>> ef840dfb
 		logger *slog.Logger
 
 		// If debugMode is disabled, only error() will be printed.
@@ -189,25 +125,6 @@
 		willMessage    *WillMessage
 		willProperties *WillProperties
 	}
-<<<<<<< HEAD
-=======
-
-	subscription struct {
-		*SessionClient
-		topic   string
-		handler MessageHandler
-	}
-
-	// queuedPacket would hold packets such as
-	// paho.Subscribe, paho.Publish, or paho.Unsubscribe,
-	// and other necessary information.
-	queuedPacket struct {
-		packet any
-		errC   chan error
-		// For paho.Subscribe
-		*subscription
-	}
->>>>>>> ef840dfb
 )
 
 // NewSessionClient constructs a new session client with user options.
