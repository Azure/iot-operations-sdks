--- conflicted
+++ resolved
@@ -10,40 +10,6 @@
 )
 
 type (
-<<<<<<< HEAD
-	Client = mqtt.Client
-=======
-	// AuthOptions are the resolved options for enhanced authentication.
-	AuthOptions struct {
-		AuthMethod string
-		AuthData   []byte
-		// Path to the auth data file.
-		// If AuthData and SatAuthFile are provided both,
-		// the SatAuthFile will take precedence.
-		SatAuthFile string
-		// User-defined function to refresh AuthData, such as SAT token.
-		AuthDataProvider AuthDataProvider
-		// If user provides AuthDataProvider, we start reauthentication
-		// periodically in the background with the AuthInterval.
-		AuthInterval time.Duration
-		// Auther is an interface for user to implement autheticate logic.
-		// type Auther interface {
-		// 		// Authenticate will be called when an AUTH packet is received.
-		// 		Authenticate(*paho.Auth) *paho.Auth
-		// 		// Authenticated will be called when CONNACK is received.
-		// 		Authenticated()
-		// }
-		AuthHandler paho.Auther
-	}
-
-	// AuthOption represents a single authentication option.
-	AuthOption interface{ authenticate(*AuthOptions) }
-
-	// AuthDataProvider is a user-defined function used to
-	// provide new AuthData for refreshing authentication.
-	AuthDataProvider func(context.Context) []byte
->>>>>>> ef840dfb
-
 	// WillMessage is a representation of the LWT message that can
 	// be sent with the Connect packet.
 	WillMessage struct {
