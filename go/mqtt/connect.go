--- conflicted
+++ resolved
@@ -4,46 +4,28 @@
 
 import (
 	"context"
-<<<<<<< HEAD
 	"math"
 	"sync"
 
-=======
-	e "errors"
-	"fmt"
-	"io"
-	"sync/atomic"
-
-	"github.com/Azure/iot-operations-sdks/go/mqtt/internal"
-	"github.com/Azure/iot-operations-sdks/go/mqtt/retry"
-	"github.com/Azure/iot-operations-sdks/go/protocol/errors"
->>>>>>> c89c1883
 	"github.com/eclipse/paho.golang/paho"
 )
 
-<<<<<<< HEAD
-type (
-	ConnackPacket struct {
-		ReasonCode byte
-		// NOTE: more fields may be added later
-		// NOTE: this may be moved to the common module once we create it
-=======
-// RegisterConnectEventHandler registers a handler to a list of handlers that
-// are called synchronously in registration order whenever the SessionClient
-// successfully establishes an MQTT connection. Note that since the handler
-// gets called synchronously, handlers should not block for an extended period
-// of time to avoid blocking the SessionClient.
+// RegisterConnectEventHandler registers a handler to a list of handlers
+// that are called synchronously in registration order whenever the
+// SessionClient successfully establishes an MQTT connection. Note that since
+// the handler gets called synchronously, handlers should not block for an
+// extended period of time to avoid blocking the SessionClient.
 func (c *SessionClient) RegisterConnectEventHandler(
 	handler ConnectEventHandler,
 ) (unregisterHandler func()) {
 	return c.connectEventHandlers.AppendEntry(handler)
 }
 
-// RegisterDisconnectEventHandler registers a handler to a list of handlers that
-// are called synchronously in registration order whenever the SessionClient
-// detects a disconnection from the MQTT server. Note that since the handler
-// gets called synchronously, handlers should not block for an extended period
-// of time to avoid blocking the SessionClient.
+// RegisterDisconnectEventHandler registers a handler to a list of
+// handlers that are called synchronously in registration order whenever the
+// SessionClient detects a disconnection from the MQTT server. Note that since
+// the handler gets called synchronously, handlers should not block for an
+// extended period of time to avoid blocking the SessionClient.
 func (c *SessionClient) RegisterDisconnectEventHandler(
 	handler DisconnectEventHandler,
 ) (unregisterHandler func()) {
@@ -58,101 +40,6 @@
 	return c.fatalErrorHandlers.AppendEntry(handler)
 }
 
-// Connect establishes a connection for the session client.
-func (c *SessionClient) Connect(ctx context.Context) error {
-	// The initial connection will block until it either succeeds or fails.
-	if connErr := c.initialConnect(ctx); connErr != nil {
-		return connErr
->>>>>>> c89c1883
-	}
-
-	ConnectEvent struct {
-		// Values from the CONNACK packet received from the MQTT server
-		ConnackPacket *ConnackPacket
-	}
-
-	ConnectNotificationHandler = func(*ConnectEvent)
-
-<<<<<<< HEAD
-	DisconnectPacket struct {
-		ReasonCode byte
-		// NOTE: more fields may be added later
-		// NOTE: this may be moved to the common module once we create it
-=======
-	return nil
-}
-
-// Disconnect closes the connection gracefully
-// by sending the disconnect packet to server
-// and should terminate any active goroutines before returning.
-func (c *SessionClient) Disconnect() error {
-	ctx := context.TODO()
-
-	if err := c.ensurePahoClient(ctx); err != nil {
-		return err
->>>>>>> c89c1883
-	}
-
-	DisconnectEvent struct {
-		// Values from the DISCONNECT packet received from the MQTT server. May
-		// be nil if the disconnection ocurred without receiving a DISCONNECT
-		// packet from the server.
-		DisconnectPacket *DisconnectPacket
-	}
-
-<<<<<<< HEAD
-	DisconnectNotificationHandler = func(*DisconnectEvent)
-)
-=======
-	c.log.Info(ctx, "start disconnection")
-
-	// Exit all background goroutines.
-	close(c.connStopC.C)
-
-	// Sending disconnect packet to server.
-	disconnErr := c.attemptDisconnect()
-	if disconnErr != nil {
-		c.log.Error(ctx, fmt.Errorf(
-			"an error ocurred during disconnection: %s",
-			disconnErr.Error(),
-		))
-		return disconnErr
-	}
-
-	c.log.Info(ctx, "disconnected")
->>>>>>> c89c1883
-
-// RegisterConnectNotificationHandler registers a handler to a list of handlers
-// that are called synchronously in registration order whenever the
-// SessionClient successfully establishes an MQTT connection. Note that since
-// the handler gets called synchronously, handlers should not block for an
-// extended period of time to avoid blocking the SessionClient.
-func (c *SessionClient) RegisterConnectNotificationHandler(
-	handler ConnectNotificationHandler,
-) (unregisterHandler func()) {
-	return c.connectNotificationHandlers.AppendEntry(handler)
-}
-
-<<<<<<< HEAD
-// RegisterDisconnectNotificationHandler registers a handler to a list of
-// handlers that are called synchronously in registration order whenever the
-// SessionClient detects a disconnection from the MQTT server. Note that since
-// the handler gets called synchronously, handlers should not block for an
-// extended period of time to avoid blocking the SessionClient.
-func (c *SessionClient) RegisterDisconnectNotificationHandler(
-	handler DisconnectNotificationHandler,
-) (unregisterHandler func()) {
-	return c.disconnectNotificationHandlers.AppendEntry(handler)
-}
-
-// RegisterFatalErrorHandler registers a handler that is called in a goroutine
-// if the SessionClient terminates due to a fatal error.
-func (c *SessionClient) RegisterFatalErrorHandler(
-	handler func(error),
-) (unregisterHandler func()) {
-	return c.fatalErrorHandlers.AppendEntry(handler)
-}
-
 // Start starts the SessionClient, spawning any necessary background goroutines.
 // In order to terminate the SessionClient and clean up any running goroutines,
 // Stop() must be called after calling Start().
@@ -165,129 +52,6 @@
 
 	c.shutdown = ctx.Done()
 	c.stop = cancel
-=======
-// Maintain automatically reconnects the client when the connection drops.
-func (c *SessionClient) maintain() {
-	ctx, cancel := context.WithCancel(context.Background())
-	var err error
-
-	// defer an anonymous function so err would be captured into shutdown()
-	defer func() {
-		c.shutdown()
-		cancel()
-	}()
-
-	for {
-		select {
-		// Handle errors from the ongoing client.
-		case err = <-c.clientErrC.C:
-			if !c.recover(ctx, err) {
-				return
-			}
-		// Handle server disconnection errors.
-		case err = <-c.disconnErrC.C:
-			if !c.recover(ctx, err) {
-				return
-			}
-		case <-c.connStopC.C:
-			return
-		}
-	}
-}
-
-// recover tries to recover connection from
-// client error and server disconnection error.
-func (c *SessionClient) recover(
-	ctx context.Context,
-	err error,
-) bool {
-	// nil error could be sent out from channel as well.
-	if err != nil {
-		// Note: An EOF error indicates that the server is disconnecting
-		// the client by closing the network connection,
-		// possibly due to credential expiry or other reasons.
-		// In this scenario, the server does not send any packet to the client,
-		// so the exact reason for disconnection should be unknown.
-		// Normally, for MQ, the EOF error would persist for 1 minute,
-		// after which the server would send a 0x86 fatal reason code,
-		// then client would stop permanently.
-		if e.Is(err, io.EOF) {
-			err = fmt.Errorf(
-				"server closed connection: %w; "+
-					"expired client credentials or broker offline",
-				err,
-			)
-		}
-		c.log.Error(ctx, fmt.Errorf(
-			"an error occurs during connection: %s",
-			err.Error()))
-	}
-
-	// Reconnect.
-	c.log.Info(ctx, "start reconnection")
-	if connErr := c.reconnect(ctx); connErr != nil {
-		c.log.Error(
-			ctx,
-			fmt.Errorf(
-				"non-retryable fatal error returns; disconnecting the client",
-			),
-		)
-		for handler := range c.fatalErrorHandlers.All() {
-			go handler(err)
-		}
-		return false
-	}
-
-	// Blocking all subscribe/unsubscribe/updateSubscription/publish
-	// operations until we finish sending all requests in the queue
-	// to ensure request ordering.
-	c.processBuffer(ctx)
-
-	return true
-}
-
-// initialConnect starts the initial connection with a new session.
-func (c *SessionClient) initialConnect(
-	ctx context.Context,
-) error {
-	// Start a new session.
-	c.session = state.NewInMemory()
-
-	r := c.connRetry
-	// By default we retry only a few times for the initial connection attempt.
-	if c.connRetry == nil {
-		r = &retry.ExponentialBackoff{
-			MaxAttempts: uint64(maxInitialConnectRetries),
-			Timeout:     c.connSettings.connectionTimeout,
-		}
-	}
-
-	err := r.Start(ctx, "connect", c.attemptConnect)
-	if err == nil {
-		c.log.Info(ctx, "initial connection established")
-		atomic.StoreInt64(&c.connCount, 1)
-		c.setConnected()
-	}
-
-	return err
-}
-
-// reconnect attempts to re-establish the connection with the existing session
-// if the initial successful connection is lost.
-func (c *SessionClient) reconnect(ctx context.Context) error {
-	r := c.connRetry
-	// We keep retrying forever until fatal errors
-	// to guarantee the connection by default.
-	if c.connRetry == nil {
-		r = &retry.ExponentialBackoff{
-			Timeout: c.connSettings.connectionTimeout,
-		}
-	}
-
-	err := r.Start(ctx, "connect", c.attemptConnect)
-	if err == nil {
-		c.log.Info(ctx, "reconnected")
->>>>>>> c89c1883
 
 	go func() {
 		defer c.stop()
@@ -300,7 +64,6 @@
 
 	go c.manageOutgoingPublishes(ctx)
 
-<<<<<<< HEAD
 	return nil
 }
 
@@ -334,105 +97,12 @@
 			c.connCount++
 		}()
 
-		connectEvent := ConnectEvent{
-			ConnackPacket: &ConnackPacket{
-				ReasonCode: reasonCode,
-			},
-		}
-		for handler := range c.connectNotificationHandlers.All() {
+		connectEvent := ConnectEvent{ReasonCode: reasonCode}
+		for handler := range c.connectEventHandlers.All() {
 			handler(&connectEvent)
-=======
-// attemptConnect represents a single connection attempt
-// for either initialConnect() or reconnect().
-func (c *SessionClient) attemptConnect(ctx context.Context) (bool, error) {
-	if err := c.buildPahoClient(ctx); err != nil {
-		return isRetryableError(err), err
-	}
-
-	c.clientErrC = *internal.NewBufferChan[error](1)
-	c.disconnErrC = *internal.NewBufferChan[error](1)
-
-	// Renew auth token in case the disconnection was due to token expiration.
-	if c.connSettings.authOptions.AuthDataProvider != nil {
-		WithAuthData(c.connSettings.authOptions.AuthDataProvider(ctx))(c)
-	}
-
-	cp := buildConnectPacket(
-		c.connSettings.clientID,
-		c.connSettings,
-		atomic.LoadInt64(&c.connCount) == 0,
-	)
-
-	// TODO: Handle connack packet in the specific handler/callback.
-	// Note that connack and actual error could possibly be returned together.
-	c.log.Packet(ctx, "connect", cp)
-	connack, err := pahoConn(ctx, c.pahoClient, cp)
-	if err != nil {
-		return connack == nil ||
-			isRetryableConnack(reasonCode(connack.ReasonCode)), err
-	}
-
-	for handler := range c.connectEventHandlers.All() {
-		go handler(&ConnectEvent{ReasonCode: connack.ReasonCode})
-	}
-
-	return false, nil
-}
-
-func (c *SessionClient) attemptDisconnect() error {
-	ctx := context.TODO()
-	dp := buildDisconnectPacket(
-		disconnectNormalDisconnection,
-		"connection context cancellation",
-	)
-	c.log.Packet(ctx, "disconnect", dp)
-	return pahoDisconn(c.pahoClient, dp)
-}
-
-// bufferPacket adds a packet to the queue and waits for future reconnection.
-func (c *SessionClient) bufferPacket(
-	ctx context.Context,
-	pq *queuedPacket,
-) error {
-	c.log.Info(ctx, fmt.Sprintf(
-		"connection lost; buffer packet: %#v",
-		pq.packet,
-	))
-
-	if c.pendingPackets.IsFull() {
-		return &errors.Error{
-			Kind: errors.ExecutionException,
-			Message: fmt.Sprintf(
-				"%s cannot be enqueued as the queue is full",
-				pq.packetType(),
-			),
-		}
-	}
-
-	pq.errC = make(chan error, 1)
-	c.pendingPackets.Enqueue(*pq)
-
-	// Blocking until we get expected response from reconnection.
-	c.log.Info(ctx, "waiting for packet response after reconnection")
-	select {
-	case err, ok := <-pq.errC:
-		if ok {
-			return err
-		}
-		return nil
-	case <-ctx.Done():
-		return &errors.Error{
-			Kind: errors.StateInvalid,
-			Message: fmt.Sprintf(
-				"Cannot send %s because context was canceled",
-				pq.packetType(),
-			),
-			NestedError: ctx.Err(),
->>>>>>> c89c1883
-		}
-	}
-
-<<<<<<< HEAD
+		}
+	}
+
 	signalDisconnection := func(reasonCode *byte) {
 		func() {
 			c.pahoClientMu.Lock()
@@ -443,70 +113,8 @@
 			close(c.connDown)
 		}()
 
-		disconnectEvent := DisconnectEvent{}
-		if reasonCode != nil {
-			disconnectEvent.DisconnectPacket = &DisconnectPacket{
-				ReasonCode: *reasonCode,
-			}
-=======
-// processBuffer starts processing pending packets in the queue
-// after a successful reconnection.
-func (c *SessionClient) processBuffer(ctx context.Context) {
-	c.log.Info(ctx, "start processing pending packets after reconnection")
-	if c.pendingPackets.IsEmpty() {
-		c.log.Info(ctx, "no pending packets in the queue")
-	}
-
-	for !c.pendingPackets.IsEmpty() {
-		c.log.Info(ctx,
-			fmt.Sprintf("%d packet(s) in the queue", c.pendingPackets.Size()),
-		)
-		qp := c.pendingPackets.Dequeue()
-		if qp != nil {
-			switch p := qp.packet.(type) {
-			case *paho.Publish:
-				c.log.Packet(ctx, "publish", p)
-				qp.handleError(pahoPub(ctx, c.pahoClient, p))
-			case *paho.Subscribe:
-				c.log.Packet(ctx, "subscribe", p)
-				qp.handleError(pahoSub(ctx, c.pahoClient, p))
-			case *paho.Unsubscribe:
-				c.log.Packet(ctx, "unsubscribe", p)
-				qp.handleError(pahoUnsub(ctx, c.pahoClient, p))
-			default:
-				c.log.Error(ctx,
-					fmt.Errorf(
-						"cannot process unknown packet in queue: %v",
-						qp,
-					),
-				)
-				continue
-			}
-		}
-	}
-
-	// Unblock other operations.
-	c.log.Info(
-		ctx,
-		"pending packets processing completes; resume other operations",
-	)
-	c.packetQueueCond.Broadcast()
-}
-
-// buildPahoClient builds the Paho client from either testing provided
-// Paho config or internal constructed config.
-func (c *SessionClient) buildPahoClient(ctx context.Context) error {
-	var config *paho.ClientConfig
-	if c.pahoClientConfig != nil {
-		// For testing infrastructure.
-		config = c.pahoClientConfig
-
-		if config.ClientID != "" {
-			c.connSettings.clientID = config.ClientID
->>>>>>> c89c1883
-		}
-
-		for handler := range c.disconnectNotificationHandlers.All() {
+		disconnectEvent := DisconnectEvent{ReasonCode: reasonCode}
+		for handler := range c.disconnectEventHandlers.All() {
 			handler(&disconnectEvent)
 		}
 	}
@@ -549,7 +157,6 @@
 		if err != nil {
 			return &RetryFailureError{lastError: err}
 		}
-<<<<<<< HEAD
 		signalConnection(pahoClient, *connectReasonCode)
 
 		var disconnectEvent *pahoClientDisconnectedEvent
@@ -560,36 +167,6 @@
 			// SessionClient is shutting down
 			return nil
 		}
-=======
-		config = &paho.ClientConfig{
-			Conn:        conn,
-			ClientID:    c.connSettings.clientID,
-			Session:     c.session,
-			AuthHandler: c.connSettings.authOptions.AuthHandler,
-		}
-	}
-
-	config.EnableManualAcknowledgment = true
-	config.OnClientError = c.onClientError
-	config.OnServerDisconnect = c.onServerDisconnect
-	config.OnPublishReceived = []func(paho.PublishReceived) (bool, error){
-		c.onPublishReceived,
-	}
-
-	c.pahoClientMu.Lock()
-	defer c.pahoClientMu.Unlock()
-	c.pahoClient = c.pahoClientFactory(config)
-
-	return nil
-}
-
-// prepare validates the connection status and packet queue
-// before sending subscribe/unsubscribe/publish packets.
-func (c *SessionClient) prepare(ctx context.Context) error {
-	if err := c.ensurePahoClient(ctx); err != nil {
-		return err
-	}
->>>>>>> c89c1883
 
 		var disconnectReasonCode *byte
 		if disconnectEvent.disconnectPacket != nil {
@@ -602,7 +179,6 @@
 				ReasonCode: *disconnectReasonCode,
 			}
 		}
-<<<<<<< HEAD
 
 		// if we get here, a reconnection will be attempted
 	}
@@ -685,98 +261,6 @@
 			},
 		})
 		return nil, &connack.ReasonCode, nil, fatalError{&SessionLostError{}}
-=======
-		c.log.Error(ctx, err)
-		return err
-	}
-
-	// The operation will block if the connection is up and
-	// there are pending packets in the queue.
-	// If the connection is down, packets will be added to the queue directly.
-	// Users can spawn a goroutine to call the function and unblock their codes.
-	for !c.pendingPackets.IsEmpty() && c.isConnected.Load() {
-		c.log.Info(ctx, "pending packets in the queue; wait for the process")
-		c.packetQueueCond.Wait()
-	}
-
-	return nil
-}
-
-// Note: Shutdown may occur simultaneously while sending a packet
-// if the user calls `Disconnect()` and sends a disconnect packet to the server.
-// Because c.connStopC is closed before sending the disconnect packet
-// to avoid the network closure triggering another error from onClientError,
-// which could initiate an unnecessary automatic reconnect.
-// That's also why we don't set c.pahoClient to nil here,
-// as packet sending requires the Paho client.
-// Since the program's termination point is uncertain,
-// we can't clean up the Paho client.
-// This is acceptable because it will be recreated with each new connection.
-func (c *SessionClient) shutdown() {
-	ctx := context.TODO()
-
-	c.log.Info(ctx, "client is shutting down")
-
-	c.setDisconnected()
-	c.closeClientErrC()
-	c.closeDisconnErrC()
-}
-
-func (c *SessionClient) onClientError(err error) {
-	ctx := context.TODO()
-
-	for handler := range c.fatalErrorHandlers.All() {
-		go handler(err)
-	}
-
-	if !c.isConnected.Load() {
-		return
-	}
-
-	c.log.Info(ctx, "an error from onClientError occurs")
-	c.setDisconnected()
-
-	if err != nil && !c.clientErrC.Send(err) {
-		c.log.Error(ctx,
-			fmt.Errorf(
-				"failed to send error from onClientError; "+
-					"internal channel closed: %s",
-				err.Error(),
-			),
-		)
-	}
-}
-
-func (c *SessionClient) onServerDisconnect(disconnect *paho.Disconnect) {
-	ctx := context.TODO()
-
-	for handler := range c.disconnectEventHandlers.All() {
-		go handler(&DisconnectEvent{ReasonCode: &disconnect.ReasonCode})
-	}
-
-	if !c.isConnected.Load() {
-		return
-	}
-
-	c.log.Info(ctx, "server sent a disconnect packet")
-
-	c.setDisconnected()
-
-	var err error
-	if disconnect != nil &&
-		isRetryableDisconnect(reasonCode(disconnect.ReasonCode)) {
-		err = disconnErr.Translate(context.Background(), disconnect, nil)
-	}
-
-	if err != nil && !c.disconnErrC.Send(err) {
-		c.log.Error(ctx,
-			fmt.Errorf(
-				"failed to send error from onServerDisconnect; "+
-					"internal channel closed: %s",
-				err.Error(),
-			),
-		)
->>>>>>> c89c1883
 	}
 
 	return pahoClient, &connack.ReasonCode, disconnected, nil
