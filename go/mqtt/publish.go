// Copyright (c) Microsoft Corporation.
// Licensed under the MIT License.
package mqtt

import (
	"context"
	"errors"

	"github.com/eclipse/paho.golang/paho"
)

type publishResult struct {
	// TODO: add PUBACK information once Paho exposes it
	// (see: https://github.com/eclipse/paho.golang/issues/216)
	err error
}

type outgoingPublish struct {
	packet     *paho.Publish
	resultChan chan *publishResult
}

// Background goroutine that sends queue publishes while the connection is up.
// Blocks until ctx is cancelled.
func (c *SessionClient) manageOutgoingPublishes(ctx context.Context) {
	var nextOutgoingPublish *outgoingPublish

	for {
		pahoClient, connUp, connDown := func() (PahoClient, chan struct{}, chan struct{}) {
			c.pahoClientMu.RLock()
			defer c.pahoClientMu.RUnlock()
			return c.pahoClient, c.connUp, c.connDown
		}()

		if pahoClient == nil {
			select {
			case <-ctx.Done():
				return
			case <-connUp:
			}
			continue
		}

		waitForNextConnection := func() bool {
			for {
				select {
				case <-ctx.Done():
					return false
				case <-connDown:
					return true
				case nextOutgoingPublish = <-func() chan *outgoingPublish {
					// NOTE: This function either returns a nil channel (for
					// which a read from blocks indefinitely) or
					// c.outgoingPublishes depending on whether we are retrying
					// the PUBLISH from the previous iteration or whether we are
					// pulling in a new PUBLISH.
					if nextOutgoingPublish != nil {
						// We already have a PUBLISH we need to send, so don't
						// read the next PUBLISH from c.outgoingPublishes.
						return nil
					}
					return c.outgoingPublishes
				}():
				}

				c.log.Packet(ctx, "publish", nextOutgoingPublish.packet)
				// NOTE: we cannot get back the PUBACK on this due to a
				// limitation in Paho (see
				// https://github.com/eclipse/paho.golang/issues/216). We should
				// consider submitting a PR to Paho to address this gap.
				_, err := pahoClient.PublishWithOptions(
					ctx,
					nextOutgoingPublish.packet,
					paho.PublishOptions{Method: paho.PublishMethod_AsyncSend},
				)
				var result *publishResult
				if err == nil ||
					errors.Is(err, paho.ErrNetworkErrorAfterStored) {
					// Paho has accepted control of the PUBLISH (i.e., either
					// the PUBLISH was sent or the PUBLISH was stored in Paho's
					// session tracker), so we relinquish control of the
					// PUBLISH.
					result = &publishResult{
						// TODO: put the PUBACK in here when the Paho limitation
						// is addressed.
					}
				} else if errors.Is(err, paho.ErrInvalidArguments) {
					// Paho says the PUBLISH is invalid (likely due to an MQTT
					// spec violation). There is no hope of this PUBLISH
					// succeeding, so we will give up on this PUBLISH and notify
					// the application.
					result = &publishResult{
						err: &InvalidArgumentError{
							wrappedError: err,
							message:      "invalid arguments in Publish() options",
						},
					}
				}
				if result != nil {
					// should never block because it should be buffered by 1
					nextOutgoingPublish.resultChan <- result
					nextOutgoingPublish = nil
				}
			}
		}()
		if !waitForNextConnection {
			return
		}
	}
}

func (c *SessionClient) Publish(
	ctx context.Context,
	topic string,
	payload []byte,
	opts ...PublishOption,
<<<<<<< HEAD
) error {
	if !c.sessionStarted.Load() {
		return &ClientStateError{State: NotStarted}
=======
) (*Ack, error) {
	if err := c.prepare(ctx); err != nil {
		return nil, err
>>>>>>> 8f92c7ad
	}

	var opt PublishOptions
	opt.Apply(opts)

	// Validate options.
	if opt.QoS >= 2 {
<<<<<<< HEAD
		return &InvalidArgumentError{
			message: "Invalid QoS. Supported QoS value are 0 and 1",
		}
	}
	if opt.PayloadFormat >= 2 {
		return &InvalidArgumentError{
			message: "Invalid payload format indicator. Supported values are 0 and 1",
=======
		return nil, &errors.Error{
			Kind:          errors.ArgumentInvalid,
			Message:       "unsupported QoS",
			PropertyName:  "QoS",
			PropertyValue: opt.QoS,
		}
	}
	if opt.PayloadFormat >= 2 {
		return nil, &errors.Error{
			Kind:          errors.ArgumentInvalid,
			Message:       "invalid payload format",
			PropertyName:  "PayloadFormat",
			PropertyValue: opt.PayloadFormat,
>>>>>>> 8f92c7ad
		}
	}

	var zeroValueAck *Ack
	if opt.QoS == 1 {
		zeroValueAck = &Ack{}
	}

	// Build MQTT publish packet.
	pub := &paho.Publish{
		QoS:     opt.QoS,
		Retain:  opt.Retain,
		Topic:   topic,
		Payload: payload,
		Properties: &paho.PublishProperties{
			ContentType:     opt.ContentType,
			CorrelationData: opt.CorrelationData,
			PayloadFormat:   &opt.PayloadFormat,
			ResponseTopic:   opt.ResponseTopic,
			User:            mapToUserProperties(opt.UserProperties),
		},
	}

	if opt.MessageExpiry > 0 {
		pub.Properties.MessageExpiry = &opt.MessageExpiry
	}

<<<<<<< HEAD
	// Buffered in case the ctx is cancelled before we are able to read the
	// result
	resultChan := make(chan *publishResult, 1)
	queuedPublish := &outgoingPublish{
		packet:     pub,
		resultChan: resultChan,
	}
	select {
	case c.outgoingPublishes <- queuedPublish:
	default:
		return &PublishQueueFullError{}
	}
	var result *publishResult
	select {
	case result = <-resultChan:
	case <-ctx.Done():
		return ctx.Err()
	case <-c.shutdown:
		return &ClientStateError{State: ShutDown}
	}

	return result.err
=======
	// Connection lost; buffer the packet for reconnection.
	if !c.isConnected.Load() {
		err := c.bufferPacket(
			ctx,
			&queuedPacket{packet: pub},
		)
		if err != nil {
			return nil, err
		}
		return zeroValueAck, nil
	}

	// Execute the publish.
	c.log.Packet(ctx, "publish", pub)
	err := pahoPub(ctx, c.pahoClient, pub)
	if err != nil {
		return nil, err
	}
	return zeroValueAck, nil
>>>>>>> 8f92c7ad
}<|MERGE_RESOLUTION|>--- conflicted
+++ resolved
@@ -10,8 +10,7 @@
 )
 
 type publishResult struct {
-	// TODO: add PUBACK information once Paho exposes it
-	// (see: https://github.com/eclipse/paho.golang/issues/216)
+	ack *Ack
 	err error
 }
 
@@ -81,8 +80,9 @@
 					// session tracker), so we relinquish control of the
 					// PUBLISH.
 					result = &publishResult{
-						// TODO: put the PUBACK in here when the Paho limitation
-						// is addressed.
+						// TODO: Add PUBACK information once Paho exposes it.
+						// (see: https://github.com/eclipse/paho.golang/issues/216)
+						ack: &Ack{},
 					}
 				} else if errors.Is(err, paho.ErrInvalidArguments) {
 					// Paho says the PUBLISH is invalid (likely due to an MQTT
@@ -114,15 +114,9 @@
 	topic string,
 	payload []byte,
 	opts ...PublishOption,
-<<<<<<< HEAD
-) error {
+) (*Ack, error) {
 	if !c.sessionStarted.Load() {
-		return &ClientStateError{State: NotStarted}
-=======
-) (*Ack, error) {
-	if err := c.prepare(ctx); err != nil {
-		return nil, err
->>>>>>> 8f92c7ad
+		return nil, &ClientStateError{State: NotStarted}
 	}
 
 	var opt PublishOptions
@@ -130,35 +124,14 @@
 
 	// Validate options.
 	if opt.QoS >= 2 {
-<<<<<<< HEAD
-		return &InvalidArgumentError{
+		return nil, &InvalidArgumentError{
 			message: "Invalid QoS. Supported QoS value are 0 and 1",
 		}
 	}
 	if opt.PayloadFormat >= 2 {
-		return &InvalidArgumentError{
+		return nil, &InvalidArgumentError{
 			message: "Invalid payload format indicator. Supported values are 0 and 1",
-=======
-		return nil, &errors.Error{
-			Kind:          errors.ArgumentInvalid,
-			Message:       "unsupported QoS",
-			PropertyName:  "QoS",
-			PropertyValue: opt.QoS,
 		}
-	}
-	if opt.PayloadFormat >= 2 {
-		return nil, &errors.Error{
-			Kind:          errors.ArgumentInvalid,
-			Message:       "invalid payload format",
-			PropertyName:  "PayloadFormat",
-			PropertyValue: opt.PayloadFormat,
->>>>>>> 8f92c7ad
-		}
-	}
-
-	var zeroValueAck *Ack
-	if opt.QoS == 1 {
-		zeroValueAck = &Ack{}
 	}
 
 	// Build MQTT publish packet.
@@ -180,7 +153,6 @@
 		pub.Properties.MessageExpiry = &opt.MessageExpiry
 	}
 
-<<<<<<< HEAD
 	// Buffered in case the ctx is cancelled before we are able to read the
 	// result
 	resultChan := make(chan *publishResult, 1)
@@ -191,37 +163,16 @@
 	select {
 	case c.outgoingPublishes <- queuedPublish:
 	default:
-		return &PublishQueueFullError{}
+		return nil, &PublishQueueFullError{}
 	}
 	var result *publishResult
 	select {
 	case result = <-resultChan:
 	case <-ctx.Done():
-		return ctx.Err()
+		return nil, ctx.Err()
 	case <-c.shutdown:
-		return &ClientStateError{State: ShutDown}
+		return nil, &ClientStateError{State: ShutDown}
 	}
 
-	return result.err
-=======
-	// Connection lost; buffer the packet for reconnection.
-	if !c.isConnected.Load() {
-		err := c.bufferPacket(
-			ctx,
-			&queuedPacket{packet: pub},
-		)
-		if err != nil {
-			return nil, err
-		}
-		return zeroValueAck, nil
-	}
-
-	// Execute the publish.
-	c.log.Packet(ctx, "publish", pub)
-	err := pahoPub(ctx, c.pahoClient, pub)
-	if err != nil {
-		return nil, err
-	}
-	return zeroValueAck, nil
->>>>>>> 8f92c7ad
+	return result.ack, result.err
 }