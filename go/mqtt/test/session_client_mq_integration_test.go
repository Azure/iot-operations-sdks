// Copyright (c) Microsoft Corporation.
// Licensed under the MIT License.

package test

<<<<<<< HEAD
// TODO: refactor and uncomment these tests

// const (
// 	mqServerURL string = "mqtt://localhost:1883"
// 	mqServerPod string = "aio-broker-frontend-0"
// )

// func shouldRunIntegrationTest(t *testing.T) {
// 	// check MQ pod status
// 	cmd := exec.Command(
// 		"kubectl",
// 		"get",
// 		"pod",
// 		mqServerPod,
// 		"-o",
// 		"jsonpath={.status.phase}",
// 	)

// 	output, err := cmd.Output()
// 	if err != nil {
// 		t.Fatalf("can't get %s status", mqServerPod)
// 	}

// 	status := strings.TrimSpace(string(output))
// 	if status != "Running" {
// 		t.Fatalf("%s is not running", mqServerPod)
// 	}
// }

// func TestConnectMQ(t *testing.T) {
// 	shouldRunIntegrationTest(t)

// 	client, err := mqtt.NewSessionClient(mqServerURL)
// 	require.NoError(t, err)

// 	ctx := context.Background()
// 	err = client.Connect(ctx)
// 	require.NoError(t, err)

// 	err = client.Disconnect()
// 	require.NoError(t, err)
// }

// func TestConnectWithTimeoutMQ(t *testing.T) {
// 	shouldRunIntegrationTest(t)

// 	client, err := mqtt.NewSessionClient(mqServerURL)
// 	require.NoError(t, err)

// 	// ctx would be canceled after a successful initial connection,
// 	// ensuring the connection remains active.
// 	ctx, cancel := context.WithTimeout(context.Background(), 3*time.Second)

// 	err = client.Connect(ctx)
// 	require.NoError(t, err)

// 	_, err = client.Subscribe(
// 		ctx,
// 		topicName,
// 		func(context.Context, *protocol.Message) error {
// 			return nil
// 		},
// 	)
// 	require.NoError(t, err)

// 	cancel()

// 	// connection is still active so we can still subscribe.
// 	ctx2 := context.Background()
// 	_, err = client.Subscribe(
// 		ctx2,
// 		topicName2,
// 		func(context.Context, *protocol.Message) error {
// 			return nil
// 		},
// 	)
// 	require.NoError(t, err)

// 	err = client.Disconnect()
// 	require.NoError(t, err)
// }

// func TestDisconnectWithoutConnectMQ(t *testing.T) {
// 	shouldRunIntegrationTest(t)

// 	client, err := mqtt.NewSessionClient(mqServerURL)
// 	require.NoError(t, err)

// 	err = client.Disconnect()
// 	require.Error(t, err)
// }

// func TestConnectFromEnvMQ(t *testing.T) {
// 	shouldRunIntegrationTest(t)

// 	envVars := map[string]string{
// 		"MQTT_HOST_NAME": "localhost",
// 		"MQTT_TCP_PORT":  "1883",
// 	}

// 	// Set environment variables
// 	for key, value := range envVars {
// 		os.Setenv(key, value)
// 	}
// 	// Unset environment variables after the test
// 	defer func() {
// 		for key := range envVars {
// 			os.Unsetenv(key)
// 		}
// 	}()

// 	client, err := mqtt.NewSessionClientFromEnv()
// 	require.NoError(t, err)

// 	ctx := context.Background()
// 	err = client.Connect(ctx)
// 	require.NoError(t, err)
// }

// func TestConnectFromConnectionStringMQ(t *testing.T) {
// 	shouldRunIntegrationTest(t)

// 	connStr := "ClientId=IntegrationTestClient;" +
// 		"HostName=localhost;" +
// 		"TcpPort=1883"

// 	client, err := mqtt.NewSessionClientFromConnectionString(connStr)
// 	require.NoError(t, err)

// 	ctx := context.Background()
// 	err = client.Connect(ctx)
// 	require.NoError(t, err)
// }

// func TestSubscribeUnsubscribeMQ(t *testing.T) {
// 	shouldRunIntegrationTest(t)

// 	client, err := mqtt.NewSessionClient(mqServerURL)
// 	require.NoError(t, err)

// 	ctx := context.Background()
// 	err = client.Connect(ctx)
// 	require.NoError(t, err)

// 	sub, err := client.Subscribe(
// 		ctx,
// 		topicName,
// 		func(context.Context, *protocol.Message) error {
// 			return nil
// 		},
// 	)
// 	require.NoError(t, err)

// 	err = sub.Unsubscribe(ctx)
// 	require.NoError(t, err)
// }

// // This test may take 4-5 seconds as it involves a connection interruption.
// func TestRequestQueueMQ(t *testing.T) {
// 	shouldRunIntegrationTest(t)

// 	client, err := mqtt.NewSessionClient(mqServerURL)
// 	require.NoError(t, err)

// 	ctx := context.Background()
// 	err = client.Connect(ctx)
// 	require.NoError(t, err)

// 	// Operations tested with a good connection.
// 	executed := make(chan struct{})
// 	_, err = client.Subscribe(
// 		ctx,
// 		topicName,
// 		func(_ context.Context, _ *protocol.Message) error {
// 			close(executed)
// 			return nil
// 		},
// 	)
// 	require.NoError(t, err)

// 	err = client.Publish(
// 		ctx,
// 		topicName,
// 		[]byte(publishMessage),
// 	)
// 	require.NoError(t, err)

// 	<-executed

// 	// Delete MQ pod to stop the connection for seconds.
// 	cmd := exec.Command(
// 		"kubectl",
// 		"delete",
// 		"pod",
// 		mqServerPod,
// 	)
// 	_, err = cmd.Output()
// 	require.NoError(t, err)

// 	// Wait for a short while so at least one operation would be queued.
// 	time.Sleep(100 * time.Millisecond)

// 	executed = make(chan struct{})
// 	executed2 := make(chan struct{})

// 	// Operations are blocking so we put them into goroutines.
// 	go func(ch chan struct{}) {
// 		err := client.Publish(
// 			ctx,
// 			topicName,
// 			[]byte(publishMessage),
// 		)
// 		require.NoError(t, err)
// 		close(ch)
// 	}(executed)

// 	go func(ch chan struct{}) {
// 		ch2 := make(chan struct{})
// 		_, err := client.Subscribe(
// 			ctx,
// 			topicName2,
// 			func(_ context.Context, _ *protocol.Message) error {
// 				close(ch2)
// 				close(ch)
// 				return nil
// 			},
// 		)
// 		require.NoError(t, err)

// 		err = client.Publish(
// 			ctx,
// 			topicName2,
// 			[]byte(publishMessage2),
// 		)
// 		require.NoError(t, err)
// 		<-ch2
// 	}(executed2)

// 	<-executed2
// 	<-executed

// 	err = client.Disconnect()
// 	require.NoError(t, err)
// }

// func TestPublishMQ(t *testing.T) {
// 	shouldRunIntegrationTest(t)

// 	client, err := mqtt.NewSessionClient(mqServerURL)
// 	require.NoError(t, err)

// 	ctx := context.Background()
// 	err = client.Connect(ctx)
// 	require.NoError(t, err)

// 	executed := make(chan struct{})

// 	_, err = client.Subscribe(
// 		ctx,
// 		topicName,
// 		func(_ context.Context, msg *protocol.Message) error {
// 			require.Equal(t, topicName, msg.Topic)
// 			require.Equal(t, []byte(publishMessage), msg.Payload)

// 			close(executed)
// 			return nil
// 		},
// 	)
// 	require.NoError(t, err)

// 	err = client.Publish(
// 		ctx,
// 		topicName,
// 		[]byte(publishMessage),
// 	)
// 	require.NoError(t, err)

// 	<-executed

// 	err = client.Disconnect()
// 	require.NoError(t, err)
// }

// // TODO: Commented out because we don't want to have this test mess directly with the TCP socket. It is not necessary to test what this is trying to test.
// // func startSessionClientWithWillMessage(t *testing.T) (
// // 	context.Context,
// // 	context.CancelFunc,
// // 	*mqtt.SessionClient,
// // ) {
// // 	ctx, cancel := context.WithCancel(context.Background())

// // 	// Create network connection manually so it can be closed later.
// // 	address := "localhost:1883"
// // 	var d net.Dialer
// // 	conn, err := d.DialContext(ctx, "tcp", address)
// // 	require.NoError(t, err)

// // 	config := &paho.ClientConfig{
// // 		Conn:     conn,
// // 		ClientID: clientID,
// // 	}

// // 	client, err := mqtt.NewSessionClient(
// // 		mqServerURL,
// // 		mqtt.WithPahoClientConfig(config),
// // 		mqtt.WithWillMessageTopic(LWTTopicName),
// // 		mqtt.WithWillMessagePayload([]byte(LWTMessage)),
// // 	)
// // 	require.NoError(t, err)

// // 	// Close network connection so client connection would exit unexpectedly.
// // 	// NOTE: We can also induce an LWT message by disconnecting with a error reason code rather than messing directly with the tcp socket.
// // 	go func(c net.Conn) {
// // 		time.Sleep(2 * time.Second)
// // 		err := c.Close()
// // 		require.NoError(t, err)
// // 	}(conn)

// // 	return ctx, cancel, client
// // }

// func TestLastWillMessageMQ(t *testing.T) {
// 	// TODO
// 	t.Skip("TODO: rewrite this test to induce an LWT message by disconnecting with a error reason code rather than messing directly with the tcp socket")
// 	shouldRunIntegrationTest(t)

// 	// client1, err := mqtt.NewSessionClient(mqServerURL)
// 	// require.NoError(t, err)

// 	// ctx := context.Background()
// 	// err = client1.Connect(ctx)
// 	// require.NoError(t, err)

// 	// subscribed := make(chan struct{})
// 	// _, err = client1.Subscribe(
// 	// 	ctx,
// 	// 	LWTTopicName,
// 	// 	func(_ context.Context, msg *protocol.Message) error {
// 	// 		require.Equal(t, LWTTopicName, msg.Topic)
// 	// 		require.Equal(t, []byte(LWTMessage), msg.Payload)
// 	// 		close(subscribed)
// 	// 		return nil
// 	// 	},
// 	// )
// 	// require.NoError(t, err)

// 	// ctx, cancel, client2 := startSessionClientWithWillMessage(t)
// 	// defer cancel()

// 	// err = client2.Connect(ctx)
// 	// require.NoError(t, err)

// 	// <-subscribed
// }
=======
import (
	"context"
	"net"
	"os"
	"os/exec"
	"strings"
	"testing"
	"time"

	"github.com/Azure/iot-operations-sdks/go/mqtt"
	"github.com/eclipse/paho.golang/paho"
	"github.com/stretchr/testify/require"
)

const (
	mqServerURL string = "mqtt://localhost:1883"
	mqServerPod string = "aio-broker-frontend-0"
)

func shouldRunIntegrationTest(t *testing.T) {
	// check MQ pod status
	cmd := exec.Command(
		"kubectl",
		"get",
		"pod",
		mqServerPod,
		"-o",
		"jsonpath={.status.phase}",
	)

	output, err := cmd.Output()
	if err != nil {
		t.Fatalf("can't get %s status", mqServerPod)
	}

	status := strings.TrimSpace(string(output))
	if status != "Running" {
		t.Fatalf("%s is not running", mqServerPod)
	}
}

func TestConnectMQ(t *testing.T) {
	shouldRunIntegrationTest(t)

	client, err := mqtt.NewSessionClient(mqServerURL)
	require.NoError(t, err)

	ctx := context.Background()
	err = client.Connect(ctx)
	require.NoError(t, err)

	err = client.Disconnect()
	require.NoError(t, err)
}

func TestConnectWithTimeoutMQ(t *testing.T) {
	shouldRunIntegrationTest(t)

	client, err := mqtt.NewSessionClient(mqServerURL)
	require.NoError(t, err)

	// ctx would be canceled after a successful initial connection,
	// ensuring the connection remains active.
	ctx, cancel := context.WithTimeout(context.Background(), 3*time.Second)

	err = client.Connect(ctx)
	require.NoError(t, err)

	_, err = client.Subscribe(
		ctx,
		topicName,
		func(context.Context, *mqtt.Message) error {
			return nil
		},
	)
	require.NoError(t, err)

	cancel()

	// connection is still active so we can still subscribe.
	ctx2 := context.Background()
	_, err = client.Subscribe(
		ctx2,
		topicName2,
		func(context.Context, *mqtt.Message) error {
			return nil
		},
	)
	require.NoError(t, err)

	err = client.Disconnect()
	require.NoError(t, err)
}

func TestDisconnectWithoutConnectMQ(t *testing.T) {
	shouldRunIntegrationTest(t)

	client, err := mqtt.NewSessionClient(mqServerURL)
	require.NoError(t, err)

	err = client.Disconnect()
	require.Error(t, err)
}

func TestConnectFromEnvMQ(t *testing.T) {
	shouldRunIntegrationTest(t)

	envVars := map[string]string{
		"MQTT_HOST_NAME": "localhost",
		"MQTT_TCP_PORT":  "1883",
	}

	// Set environment variables
	for key, value := range envVars {
		os.Setenv(key, value)
	}
	// Unset environment variables after the test
	defer func() {
		for key := range envVars {
			os.Unsetenv(key)
		}
	}()

	client, err := mqtt.NewSessionClientFromEnv()
	require.NoError(t, err)

	ctx := context.Background()
	err = client.Connect(ctx)
	require.NoError(t, err)
}

func TestConnectFromConnectionStringMQ(t *testing.T) {
	shouldRunIntegrationTest(t)

	connStr := "ClientId=IntegrationTestClient;" +
		"HostName=localhost;" +
		"TcpPort=1883"

	client, err := mqtt.NewSessionClientFromConnectionString(connStr)
	require.NoError(t, err)

	ctx := context.Background()
	err = client.Connect(ctx)
	require.NoError(t, err)
}

func TestSubscribeUnsubscribeMQ(t *testing.T) {
	shouldRunIntegrationTest(t)

	client, err := mqtt.NewSessionClient(mqServerURL)
	require.NoError(t, err)

	ctx := context.Background()
	err = client.Connect(ctx)
	require.NoError(t, err)

	sub, err := client.Subscribe(
		ctx,
		topicName,
		func(context.Context, *mqtt.Message) error {
			return nil
		},
	)
	require.NoError(t, err)

	err = sub.Unsubscribe(ctx)
	require.NoError(t, err)
}

// This test may take 4-5 seconds as it involves a connection interruption.
func TestRequestQueueMQ(t *testing.T) {
	shouldRunIntegrationTest(t)

	client, err := mqtt.NewSessionClient(mqServerURL)
	require.NoError(t, err)

	ctx := context.Background()
	err = client.Connect(ctx)
	require.NoError(t, err)

	// Operations tested with a good connection.
	executed := make(chan struct{})
	_, err = client.Subscribe(
		ctx,
		topicName,
		func(_ context.Context, _ *mqtt.Message) error {
			close(executed)
			return nil
		},
	)
	require.NoError(t, err)

	err = client.Publish(
		ctx,
		topicName,
		[]byte(publishMessage),
	)
	require.NoError(t, err)

	<-executed

	// Delete MQ pod to stop the connection for seconds.
	cmd := exec.Command(
		"kubectl",
		"delete",
		"pod",
		mqServerPod,
	)
	_, err = cmd.Output()
	require.NoError(t, err)

	// Wait for a short while so at least one operation would be queued.
	time.Sleep(100 * time.Millisecond)

	executed = make(chan struct{})
	executed2 := make(chan struct{})

	// Operations are blocking so we put them into goroutines.
	go func(ch chan struct{}) {
		err := client.Publish(
			ctx,
			topicName,
			[]byte(publishMessage),
		)
		require.NoError(t, err)
		close(ch)
	}(executed)

	go func(ch chan struct{}) {
		ch2 := make(chan struct{})
		_, err := client.Subscribe(
			ctx,
			topicName2,
			func(_ context.Context, _ *mqtt.Message) error {
				close(ch2)
				close(ch)
				return nil
			},
		)
		require.NoError(t, err)

		err = client.Publish(
			ctx,
			topicName2,
			[]byte(publishMessage2),
		)
		require.NoError(t, err)
		<-ch2
	}(executed2)

	<-executed2
	<-executed

	err = client.Disconnect()
	require.NoError(t, err)
}

func TestPublishMQ(t *testing.T) {
	shouldRunIntegrationTest(t)

	client, err := mqtt.NewSessionClient(mqServerURL)
	require.NoError(t, err)

	ctx := context.Background()
	err = client.Connect(ctx)
	require.NoError(t, err)

	executed := make(chan struct{})

	_, err = client.Subscribe(
		ctx,
		topicName,
		func(_ context.Context, msg *mqtt.Message) error {
			require.Equal(t, topicName, msg.Topic)
			require.Equal(t, []byte(publishMessage), msg.Payload)

			close(executed)
			return nil
		},
	)
	require.NoError(t, err)

	err = client.Publish(
		ctx,
		topicName,
		[]byte(publishMessage),
	)
	require.NoError(t, err)

	<-executed

	err = client.Disconnect()
	require.NoError(t, err)
}

func startSessionClientWithWillMessage(t *testing.T) (
	context.Context,
	context.CancelFunc,
	*mqtt.SessionClient,
) {
	ctx, cancel := context.WithCancel(context.Background())

	// Create network connection manually so it can be closed later.
	address := "localhost:1883"
	var d net.Dialer
	conn, err := d.DialContext(ctx, "tcp", address)
	require.NoError(t, err)

	config := &paho.ClientConfig{
		Conn:     conn,
		ClientID: clientID,
	}

	client, err := mqtt.NewSessionClient(
		mqServerURL,
		mqtt.WithPahoClientConfig(config),
		mqtt.WithWillMessageTopic(LWTTopicName),
		mqtt.WithWillMessagePayload([]byte(LWTMessage)),
	)
	require.NoError(t, err)

	// Close network connection so client connection would exit unexpectedly.
	// NOTE: We can also induce an LWT message by disconnecting with a error reason code rather than messing directly with the tcp socket.
	go func(c net.Conn) {
		time.Sleep(2 * time.Second)
		err := c.Close()
		require.NoError(t, err)
	}(conn)

	return ctx, cancel, client
}

func TestLastWillMessageMQ(t *testing.T) {
	shouldRunIntegrationTest(t)

	client1, err := mqtt.NewSessionClient(mqServerURL)
	require.NoError(t, err)

	ctx := context.Background()
	err = client1.Connect(ctx)
	require.NoError(t, err)

	subscribed := make(chan struct{})
	_, err = client1.Subscribe(
		ctx,
		LWTTopicName,
		func(_ context.Context, msg *mqtt.Message) error {
			require.Equal(t, LWTTopicName, msg.Topic)
			require.Equal(t, []byte(LWTMessage), msg.Payload)
			close(subscribed)
			return nil
		},
	)
	require.NoError(t, err)

	ctx, cancel, client2 := startSessionClientWithWillMessage(t)
	defer cancel()

	err = client2.Connect(ctx)
	require.NoError(t, err)

	<-subscribed
}
>>>>>>> ef840dfb
<|MERGE_RESOLUTION|>--- conflicted
+++ resolved
@@ -3,7 +3,6 @@
 
 package test
 
-<<<<<<< HEAD
 // TODO: refactor and uncomment these tests
 
 // const (
@@ -357,369 +356,4 @@
 // 	// require.NoError(t, err)
 
 // 	// <-subscribed
-// }
-=======
-import (
-	"context"
-	"net"
-	"os"
-	"os/exec"
-	"strings"
-	"testing"
-	"time"
-
-	"github.com/Azure/iot-operations-sdks/go/mqtt"
-	"github.com/eclipse/paho.golang/paho"
-	"github.com/stretchr/testify/require"
-)
-
-const (
-	mqServerURL string = "mqtt://localhost:1883"
-	mqServerPod string = "aio-broker-frontend-0"
-)
-
-func shouldRunIntegrationTest(t *testing.T) {
-	// check MQ pod status
-	cmd := exec.Command(
-		"kubectl",
-		"get",
-		"pod",
-		mqServerPod,
-		"-o",
-		"jsonpath={.status.phase}",
-	)
-
-	output, err := cmd.Output()
-	if err != nil {
-		t.Fatalf("can't get %s status", mqServerPod)
-	}
-
-	status := strings.TrimSpace(string(output))
-	if status != "Running" {
-		t.Fatalf("%s is not running", mqServerPod)
-	}
-}
-
-func TestConnectMQ(t *testing.T) {
-	shouldRunIntegrationTest(t)
-
-	client, err := mqtt.NewSessionClient(mqServerURL)
-	require.NoError(t, err)
-
-	ctx := context.Background()
-	err = client.Connect(ctx)
-	require.NoError(t, err)
-
-	err = client.Disconnect()
-	require.NoError(t, err)
-}
-
-func TestConnectWithTimeoutMQ(t *testing.T) {
-	shouldRunIntegrationTest(t)
-
-	client, err := mqtt.NewSessionClient(mqServerURL)
-	require.NoError(t, err)
-
-	// ctx would be canceled after a successful initial connection,
-	// ensuring the connection remains active.
-	ctx, cancel := context.WithTimeout(context.Background(), 3*time.Second)
-
-	err = client.Connect(ctx)
-	require.NoError(t, err)
-
-	_, err = client.Subscribe(
-		ctx,
-		topicName,
-		func(context.Context, *mqtt.Message) error {
-			return nil
-		},
-	)
-	require.NoError(t, err)
-
-	cancel()
-
-	// connection is still active so we can still subscribe.
-	ctx2 := context.Background()
-	_, err = client.Subscribe(
-		ctx2,
-		topicName2,
-		func(context.Context, *mqtt.Message) error {
-			return nil
-		},
-	)
-	require.NoError(t, err)
-
-	err = client.Disconnect()
-	require.NoError(t, err)
-}
-
-func TestDisconnectWithoutConnectMQ(t *testing.T) {
-	shouldRunIntegrationTest(t)
-
-	client, err := mqtt.NewSessionClient(mqServerURL)
-	require.NoError(t, err)
-
-	err = client.Disconnect()
-	require.Error(t, err)
-}
-
-func TestConnectFromEnvMQ(t *testing.T) {
-	shouldRunIntegrationTest(t)
-
-	envVars := map[string]string{
-		"MQTT_HOST_NAME": "localhost",
-		"MQTT_TCP_PORT":  "1883",
-	}
-
-	// Set environment variables
-	for key, value := range envVars {
-		os.Setenv(key, value)
-	}
-	// Unset environment variables after the test
-	defer func() {
-		for key := range envVars {
-			os.Unsetenv(key)
-		}
-	}()
-
-	client, err := mqtt.NewSessionClientFromEnv()
-	require.NoError(t, err)
-
-	ctx := context.Background()
-	err = client.Connect(ctx)
-	require.NoError(t, err)
-}
-
-func TestConnectFromConnectionStringMQ(t *testing.T) {
-	shouldRunIntegrationTest(t)
-
-	connStr := "ClientId=IntegrationTestClient;" +
-		"HostName=localhost;" +
-		"TcpPort=1883"
-
-	client, err := mqtt.NewSessionClientFromConnectionString(connStr)
-	require.NoError(t, err)
-
-	ctx := context.Background()
-	err = client.Connect(ctx)
-	require.NoError(t, err)
-}
-
-func TestSubscribeUnsubscribeMQ(t *testing.T) {
-	shouldRunIntegrationTest(t)
-
-	client, err := mqtt.NewSessionClient(mqServerURL)
-	require.NoError(t, err)
-
-	ctx := context.Background()
-	err = client.Connect(ctx)
-	require.NoError(t, err)
-
-	sub, err := client.Subscribe(
-		ctx,
-		topicName,
-		func(context.Context, *mqtt.Message) error {
-			return nil
-		},
-	)
-	require.NoError(t, err)
-
-	err = sub.Unsubscribe(ctx)
-	require.NoError(t, err)
-}
-
-// This test may take 4-5 seconds as it involves a connection interruption.
-func TestRequestQueueMQ(t *testing.T) {
-	shouldRunIntegrationTest(t)
-
-	client, err := mqtt.NewSessionClient(mqServerURL)
-	require.NoError(t, err)
-
-	ctx := context.Background()
-	err = client.Connect(ctx)
-	require.NoError(t, err)
-
-	// Operations tested with a good connection.
-	executed := make(chan struct{})
-	_, err = client.Subscribe(
-		ctx,
-		topicName,
-		func(_ context.Context, _ *mqtt.Message) error {
-			close(executed)
-			return nil
-		},
-	)
-	require.NoError(t, err)
-
-	err = client.Publish(
-		ctx,
-		topicName,
-		[]byte(publishMessage),
-	)
-	require.NoError(t, err)
-
-	<-executed
-
-	// Delete MQ pod to stop the connection for seconds.
-	cmd := exec.Command(
-		"kubectl",
-		"delete",
-		"pod",
-		mqServerPod,
-	)
-	_, err = cmd.Output()
-	require.NoError(t, err)
-
-	// Wait for a short while so at least one operation would be queued.
-	time.Sleep(100 * time.Millisecond)
-
-	executed = make(chan struct{})
-	executed2 := make(chan struct{})
-
-	// Operations are blocking so we put them into goroutines.
-	go func(ch chan struct{}) {
-		err := client.Publish(
-			ctx,
-			topicName,
-			[]byte(publishMessage),
-		)
-		require.NoError(t, err)
-		close(ch)
-	}(executed)
-
-	go func(ch chan struct{}) {
-		ch2 := make(chan struct{})
-		_, err := client.Subscribe(
-			ctx,
-			topicName2,
-			func(_ context.Context, _ *mqtt.Message) error {
-				close(ch2)
-				close(ch)
-				return nil
-			},
-		)
-		require.NoError(t, err)
-
-		err = client.Publish(
-			ctx,
-			topicName2,
-			[]byte(publishMessage2),
-		)
-		require.NoError(t, err)
-		<-ch2
-	}(executed2)
-
-	<-executed2
-	<-executed
-
-	err = client.Disconnect()
-	require.NoError(t, err)
-}
-
-func TestPublishMQ(t *testing.T) {
-	shouldRunIntegrationTest(t)
-
-	client, err := mqtt.NewSessionClient(mqServerURL)
-	require.NoError(t, err)
-
-	ctx := context.Background()
-	err = client.Connect(ctx)
-	require.NoError(t, err)
-
-	executed := make(chan struct{})
-
-	_, err = client.Subscribe(
-		ctx,
-		topicName,
-		func(_ context.Context, msg *mqtt.Message) error {
-			require.Equal(t, topicName, msg.Topic)
-			require.Equal(t, []byte(publishMessage), msg.Payload)
-
-			close(executed)
-			return nil
-		},
-	)
-	require.NoError(t, err)
-
-	err = client.Publish(
-		ctx,
-		topicName,
-		[]byte(publishMessage),
-	)
-	require.NoError(t, err)
-
-	<-executed
-
-	err = client.Disconnect()
-	require.NoError(t, err)
-}
-
-func startSessionClientWithWillMessage(t *testing.T) (
-	context.Context,
-	context.CancelFunc,
-	*mqtt.SessionClient,
-) {
-	ctx, cancel := context.WithCancel(context.Background())
-
-	// Create network connection manually so it can be closed later.
-	address := "localhost:1883"
-	var d net.Dialer
-	conn, err := d.DialContext(ctx, "tcp", address)
-	require.NoError(t, err)
-
-	config := &paho.ClientConfig{
-		Conn:     conn,
-		ClientID: clientID,
-	}
-
-	client, err := mqtt.NewSessionClient(
-		mqServerURL,
-		mqtt.WithPahoClientConfig(config),
-		mqtt.WithWillMessageTopic(LWTTopicName),
-		mqtt.WithWillMessagePayload([]byte(LWTMessage)),
-	)
-	require.NoError(t, err)
-
-	// Close network connection so client connection would exit unexpectedly.
-	// NOTE: We can also induce an LWT message by disconnecting with a error reason code rather than messing directly with the tcp socket.
-	go func(c net.Conn) {
-		time.Sleep(2 * time.Second)
-		err := c.Close()
-		require.NoError(t, err)
-	}(conn)
-
-	return ctx, cancel, client
-}
-
-func TestLastWillMessageMQ(t *testing.T) {
-	shouldRunIntegrationTest(t)
-
-	client1, err := mqtt.NewSessionClient(mqServerURL)
-	require.NoError(t, err)
-
-	ctx := context.Background()
-	err = client1.Connect(ctx)
-	require.NoError(t, err)
-
-	subscribed := make(chan struct{})
-	_, err = client1.Subscribe(
-		ctx,
-		LWTTopicName,
-		func(_ context.Context, msg *mqtt.Message) error {
-			require.Equal(t, LWTTopicName, msg.Topic)
-			require.Equal(t, []byte(LWTMessage), msg.Payload)
-			close(subscribed)
-			return nil
-		},
-	)
-	require.NoError(t, err)
-
-	ctx, cancel, client2 := startSessionClientWithWillMessage(t)
-	defer cancel()
-
-	err = client2.Connect(ctx)
-	require.NoError(t, err)
-
-	<-subscribed
-}
->>>>>>> ef840dfb
+// }