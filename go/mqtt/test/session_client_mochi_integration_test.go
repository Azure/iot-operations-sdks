--- conflicted
+++ resolved
@@ -3,7 +3,6 @@
 
 package test
 
-<<<<<<< HEAD
 // TODO: refactor and uncomment these tests
 
 // import (
@@ -120,120 +119,4 @@
 
 // 		<-subscribed
 // 	})
-// }
-=======
-import (
-	"context"
-	"fmt"
-	"testing"
-
-	"github.com/Azure/iot-operations-sdks/go/mqtt"
-	mochi "github.com/mochi-mqtt/server/v2"
-	"github.com/mochi-mqtt/server/v2/hooks/auth"
-	"github.com/mochi-mqtt/server/v2/listeners"
-	"github.com/stretchr/testify/require"
-)
-
-const (
-	mochiTCPPort  int    = 1234
-	mochiUserName string = "gary"
-	mochiPassword string = "pineapple"
-)
-
-func createSessionClientOnMochi() (*mqtt.SessionClient, error) {
-	return mqtt.NewSessionClientFromConnectionString(
-		fmt.Sprintf("HostName=localhost;TcpPort=%d;Username=%s;Password=%s",
-			mochiTCPPort,
-			mochiUserName,
-			mochiPassword,
-		),
-	)
-}
-
-func TestWithMochi(t *testing.T) {
-	ledger := &auth.Ledger{
-		// Auth disallows all by default
-		Auth: auth.AuthRules{
-			{
-				Username: auth.RString(mochiUserName),
-				Password: auth.RString(mochiPassword),
-				Allow:    true,
-			},
-		},
-	}
-
-	server := mochi.New(nil)
-	err := server.AddHook(
-		new(auth.Hook),
-		&auth.Options{
-			Ledger: ledger,
-		},
-	)
-	require.NoError(t, err)
-
-	cfg := listeners.NewTCP(listeners.Config{
-		Type:    "tcp",
-		Address: fmt.Sprintf("localhost:%d", mochiTCPPort),
-	})
-	require.NoError(t, server.AddListener(cfg))
-
-	require.NoError(t, server.Serve())
-
-	t.Cleanup(func() { server.Close() })
-
-	t.Run("TestConnect", func(t *testing.T) {
-		client, err := createSessionClientOnMochi()
-		require.NoError(t, err)
-		require.NoError(t, client.Connect(context.Background()))
-		t.Cleanup(func() { _ = client.Disconnect() })
-	})
-
-	t.Run("TestSubscribeUnsubscribe", func(t *testing.T) {
-		client, err := createSessionClientOnMochi()
-		require.NoError(t, err)
-		require.NoError(t, client.Connect(context.Background()))
-		t.Cleanup(func() { _ = client.Disconnect() })
-
-		sub, err := client.Subscribe(
-			context.Background(),
-			topicName,
-			func(context.Context, *mqtt.Message) error {
-				return nil
-			},
-		)
-		require.NoError(t, err)
-
-		require.NoError(t, sub.Unsubscribe(context.Background()))
-	})
-
-	t.Run("TestSubscribePublish", func(t *testing.T) {
-		client, err := createSessionClientOnMochi()
-		require.NoError(t, err)
-		require.NoError(t, client.Connect(context.Background()))
-		t.Cleanup(func() { _ = client.Disconnect() })
-
-		subscribed := make(chan struct{})
-		_, err = client.Subscribe(
-			context.Background(),
-			topicName,
-			func(_ context.Context, msg *mqtt.Message) error {
-				require.Equal(t, topicName, msg.Topic)
-				require.Equal(t, []byte(publishMessage), msg.Payload)
-				close(subscribed)
-				return nil
-			},
-		)
-		require.NoError(t, err)
-
-		err = client.Publish(
-			context.Background(),
-			topicName,
-			[]byte(publishMessage),
-		)
-
-		require.NoError(t, err)
-
-		<-subscribed
-	})
-}
->>>>>>> ef840dfb
+// }