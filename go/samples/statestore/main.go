--- conflicted
+++ resolved
@@ -34,24 +34,19 @@
 	stateStoreKey := "someKey"
 	stateStoreValue := "someValue"
 
-<<<<<<< HEAD
 	kn := must(client.KeyNotify(ctx, stateStoreKey))
 	defer func() { check(kn.Stop(ctx)) }()
 
-	must(client.Set(ctx, stateStoreKey, []byte(stateStoreValue)))
+	must(client.Set(ctx, stateStoreKey, stateStoreValue))
 	n := <-kn.C
-	log.Info(n.Operation, "key", n.Key, "value", string(n.Value))
-=======
-	set := must(client.Set(ctx, stateStoreKey, stateStoreValue))
-	log.Info("SET", "key", stateStoreKey, "value", set.Value, "version", set.Version)
->>>>>>> 30b2a7de
+	log.Info(n.Operation, "key", n.Key, "value", n.Value)
 
 	get := must(client.Get(ctx, stateStoreKey))
 	log.Info("GET", "key", stateStoreKey, "value", get.Value, "version", get.Version)
 
 	must(client.Del(ctx, stateStoreKey))
 	n = <-kn.C
-	log.Info(n.Operation, "key", n.Key, "value", string(n.Value))
+	log.Info(n.Operation, "key", n.Key, "value", n.Value)
 }
 
 func check(e error) {
