--- conflicted
+++ resolved
@@ -220,19 +220,7 @@
 			}
 		}
 
-<<<<<<< HEAD
-		ft := pub.UserProperties[constants.FencingToken]
-		if ft != "" {
-			req.FencingToken, err = hlc.Parse(constants.FencingToken, ft)
-			if err != nil {
-				return nil, err
-			}
-		}
-
 		req.Payload, err = ce.listener.payload(msg)
-=======
-		req.Payload, err = ce.listener.payload(pub)
->>>>>>> bfc3f6bd
 		if err != nil {
 			return nil, err
 		}
