--- conflicted
+++ resolved
@@ -178,10 +178,7 @@
 	}
 	ce.publisher = &publisher[Res]{
 		encoding: responseEncoding,
-<<<<<<< HEAD
 		metadata: options.Metadata,
-=======
->>>>>>> fce2f24c
 	}
 
 	if err := ce.listener.register(); err != nil {
