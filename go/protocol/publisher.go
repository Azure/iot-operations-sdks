--- conflicted
+++ resolved
@@ -1,11 +1,8 @@
 package protocol
 
 import (
-<<<<<<< HEAD
 	"maps"
 
-=======
->>>>>>> fce2f24c
 	"github.com/Azure/iot-operations-sdks/go/protocol/errors"
 	"github.com/Azure/iot-operations-sdks/go/protocol/hlc"
 	"github.com/Azure/iot-operations-sdks/go/protocol/internal"
@@ -19,10 +16,7 @@
 type publisher[T any] struct {
 	encoding Encoding[T]
 	topic    *internal.TopicPattern
-<<<<<<< HEAD
 	metadata map[string]string
-=======
->>>>>>> fce2f24c
 }
 
 // DefaultMessageExpiry is the MessageExpiry applied to Invoke or Send if none
