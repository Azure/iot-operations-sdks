--- conflicted
+++ resolved
@@ -54,17 +54,12 @@
 	TelemetryMessage[T any] struct {
 		Message[T]
 
-<<<<<<< HEAD
 		// CloudEvent will be present if the message was sent with cloud events.
 		*CloudEvent
 
-		// Ack provides a function to manually ack if enabled; it will be nil
-		// otherwise.
-=======
 		// Ack provides a function to manually ack if enabled and if possible;
 		// it will be nil otherwise. Note that, since QoS0 messages cannot be
 		// acked, this will be nil in this case even if manual ack is enabled.
->>>>>>> 054688a5
 		Ack func() error
 	}
 
@@ -166,13 +161,9 @@
 		return err
 	}
 
-<<<<<<< HEAD
 	message.CloudEvent = cloudEventFromMessage(pub)
 
-	if tr.manualAck {
-=======
 	if tr.manualAck && pub.QoS > 0 {
->>>>>>> 054688a5
 		message.Ack = pub.Ack
 	}
 
