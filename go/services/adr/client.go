// Copyright (c) Microsoft Corporation.
// Licensed under the MIT License.

package adr

import (
	"context"
	"fmt"
	"log/slog"
	"sync"
	"time"

	"github.com/Azure/iot-operations-sdks/go/internal/options"
	"github.com/Azure/iot-operations-sdks/go/protocol"
	"github.com/Azure/iot-operations-sdks/go/protocol/errors"
	"github.com/Azure/iot-operations-sdks/go/services/adr/internal/adrbaseservice"
	"github.com/Azure/iot-operations-sdks/go/services/adr/internal/aeptypeservice"
)

const (
	aepNameTokenKey = "aepName"
	defaultTimeout  = 10 * time.Second
)

type (
<<<<<<< HEAD
	Asset                             = adrbaseservice.Asset
	Device                            = adrbaseservice.Device
	DeviceEndpointSchema              = adrbaseservice.DeviceEndpointSchema
	NotificationPreference            = adrbaseservice.NotificationPreference
	NotificationPreferenceResponse    = adrbaseservice.NotificationPreferenceResponse
	AssetStatus                       = adrbaseservice.AssetStatus
	AssetEndpointProfileStatus        = adrbaseservice.DeviceStatus
	DetectedAsset                     = adrbaseservice.DetectedAsset
	CreateDetectedAssetResponseSchema = adrbaseservice.CreateDetectedAssetResponseSchema

	DiscoveredAssetEndpointProfile                     = aeptypeservice.DiscoveredAssetEndpointProfile
	CreateDiscoveredAssetEndpointProfileResponseSchema = aeptypeservice.CreateDiscoveredAssetEndpointProfileResponseSchema
=======
	Asset                          = adrbaseservice.Asset
	AssetEndpointProfile           = adrbaseservice.Device
	NotificationResponse           = adrbaseservice.NotificationPreferenceResponse
	AssetStatus                    = adrbaseservice.AssetStatus
	AssetEndpointProfileStatus     = adrbaseservice.DeviceStatus
	DetectedAsset                  = adrbaseservice.DetectedAsset
	DiscoveredAssetEndpointProfile = aeptypeservice.DiscoveredAssetEndpointProfile
>>>>>>> 9aefe94b
)

// Error represents an error returned by the ADR service.
type Error struct {
	Message       string
	PropertyName  string
	PropertyValue string
	Condition     any
}

func (e *Error) Error() string {
	return e.Message
}

// Client manages interactions with the Azure Device Registry.
type Client struct {
	logger         *slog.Logger
	adrBase        *adrbaseservice.AdrBaseServiceClient
	aepTypes       *aeptypeservice.AepTypeServiceClient
	observedAeps   map[string]struct{}
	observedAssets map[string]struct{}
	mu             sync.RWMutex
	listeners      protocol.Listeners
	onAssetUpdate  func(aepName string, asset *Asset) error
	onAepUpdate    func(aepName string, profile *DeviceEndpointSchema) error
}

// ClientOption represents a single option for the client.
type ClientOption interface{ client(*ClientOptions) }

// ClientOptions are the resolved options for the client.
type ClientOptions struct {
	Logger        *slog.Logger
	OnAssetUpdate func(string, *Asset) error
	OnAepUpdate   func(string, *DeviceEndpointSchema) error
}

type (
	withLogger struct{ *slog.Logger }

	withAssetUpdateHandler struct {
		fn func(string, *Asset) error
	}

	withAepUpdateHandler struct {
		fn func(string, *DeviceEndpointSchema) error
	}
)

// New creates a new ADR client.
func New(
	app *protocol.Application,
	client protocol.MqttClient,
	opt ...ClientOption,
) (c *Client, err error) {
	var opts ClientOptions
	opts.Apply(opt)

	if opts.Logger != nil {
		c.logger = opts.Logger
	}

	listeners := protocol.Listeners{}
	defer func() {
		if err != nil {
			listeners.Close()
		}
	}()

	var telemetryHandlers adrbaseservice.AdrBaseServiceTelemetryHandlers

	adrBase, err := adrbaseservice.NewAdrBaseServiceClient(
		app,
		client,
		telemetryHandlers,
	)
	if err != nil {
		return nil, err
	}
	listeners = append(listeners, adrBase)

	aepTypes, err := aeptypeservice.NewAepTypeServiceClient(app, client)
	if err != nil {
		return nil, err
	}
	listeners = append(listeners, aepTypes)

	c.adrBase = adrBase
	c.aepTypes = aepTypes
	c.listeners = listeners

	assetUpdateReceiver, err := protocol.NewTelemetryReceiver(
		app,
		client,
		protocol.JSON[Asset]{},
		"adr/v1/assets/{aepName}/update",
		c.handleAssetUpdateTelemetry,
	)
	if err != nil {
		return nil, err
	}
	c.listeners = append(c.listeners, assetUpdateReceiver)

	aepUpdateReceiver, err := protocol.NewTelemetryReceiver(
		app,
		client,
		protocol.JSON[DeviceEndpointSchema]{},
		"adr/v1/assetendpointprofiles/{aepName}/update",
		c.handleAepUpdateTelemetry,
	)
	if err != nil {
		return nil, err
	}
	c.listeners = append(c.listeners, aepUpdateReceiver)

	return c, nil
}

// Start starts the client and its listeners.
func (c *Client) Start(ctx context.Context) error {
	return c.listeners.Start(ctx)
}

// Close all underlying resources.
<<<<<<< HEAD
func (c *Client) Close(_ context.Context) error {
=======
func (c *Client) Close() {
>>>>>>> 9aefe94b
	c.listeners.Close()
}

// ObserveAssetEndpointProfileUpdates starts observation of asset endpoint profile updates.
func (c *Client) ObserveAssetEndpointProfileUpdates(
	ctx context.Context,
	aepName string,
) (NotificationPreferenceResponse, error) {
	c.logger.Debug(
		"Observing asset endpoint profile updates",
		"aepName",
		aepName,
	)

	req := adrbaseservice.SetNotificationPreferenceForDeviceUpdatesRequestPayload{
		NotificationPreferenceRequest: adrbaseservice.NotificationPreferenceOn,
	}

	resp, err := c.adrBase.SetNotificationPreferenceForDeviceUpdates(
		ctx,
		req,
		protocol.WithTopicTokens{aepNameTokenKey: aepName},
	)
	if err != nil {
		return 0, translateError(err)
	}

	c.mu.Lock()
	c.observedAeps[aepName] = struct{}{}
	c.mu.Unlock()

<<<<<<< HEAD
	return resp.Payload.NotificationPreferenceResponse, nil
=======
	return &resp.Payload.NotificationPreferenceResponse, nil
>>>>>>> 9aefe94b
}

// UnobserveAssetEndpointProfileUpdates stops observation of asset endpoint profile updates.
func (c *Client) UnobserveAssetEndpointProfileUpdates(
	ctx context.Context,
	aepName string,
) (NotificationPreferenceResponse, error) {
	c.logger.Debug(
		"Unobserving asset endpoint profile updates",
		"aepName",
		aepName,
	)

	req := adrbaseservice.SetNotificationPreferenceForDeviceUpdatesRequestPayload{
		NotificationPreferenceRequest: adrbaseservice.NotificationPreferenceOff,
	}

	resp, err := c.adrBase.SetNotificationPreferenceForDeviceUpdates(
		ctx,
		req,
		protocol.WithTopicTokens{aepNameTokenKey: aepName},
	)
	if err != nil {
		return 0, translateError(err)
	}

	c.mu.Lock()
	delete(c.observedAeps, aepName)
	c.mu.Unlock()

<<<<<<< HEAD
	return resp.Payload.NotificationPreferenceResponse, nil
=======
	return &resp.Payload.NotificationPreferenceResponse, nil
>>>>>>> 9aefe94b
}

// ObserveAssetUpdates starts observation of asset updates.
func (c *Client) ObserveAssetUpdates(
	ctx context.Context,
	aepName, assetName string,
) (NotificationPreferenceResponse, error) {
	c.logger.Debug(
		"Observing asset updates",
		"aepName",
		aepName,
		"assetName",
		assetName,
	)

	req := adrbaseservice.SetNotificationPreferenceForAssetUpdatesRequestPayload{
		NotificationPreferenceRequest: adrbaseservice.SetNotificationPreferenceForAssetUpdatesRequestSchema{
			AssetName:              assetName,
			NotificationPreference: adrbaseservice.NotificationPreferenceOn,
		},
	}

<<<<<<< HEAD
=======
	// Use the appropriate command invoker
>>>>>>> 9aefe94b
	resp, err := c.adrBase.SetNotificationPreferenceForAssetUpdates(
		ctx,
		req,
		protocol.WithTopicTokens{aepNameTokenKey: aepName},
	)
	if err != nil {
		return 0, translateError(err)
	}

	key := aepName + "~" + assetName
	c.mu.Lock()
	c.observedAssets[key] = struct{}{}
	c.mu.Unlock()

<<<<<<< HEAD
	return resp.Payload.NotificationPreferenceResponse, nil
=======
	return &resp.Payload.NotificationPreferenceResponse, nil
>>>>>>> 9aefe94b
}

// UnobserveAssetUpdates stops observation of asset updates.
func (c *Client) UnobserveAssetUpdates(
	ctx context.Context,
	aepName, assetName string,
) (NotificationPreferenceResponse, error) {
	c.logger.Debug(
		"Unobserving asset updates",
		"aepName",
		aepName,
		"assetName",
		assetName,
	)

	req := adrbaseservice.SetNotificationPreferenceForAssetUpdatesRequestPayload{
		NotificationPreferenceRequest: adrbaseservice.SetNotificationPreferenceForAssetUpdatesRequestSchema{
			AssetName:              assetName,
			NotificationPreference: adrbaseservice.NotificationPreferenceOff,
		},
	}

	resp, err := c.adrBase.SetNotificationPreferenceForAssetUpdates(
		ctx,
		req,
		protocol.WithTopicTokens{aepNameTokenKey: aepName},
	)
	if err != nil {
		return 0, translateError(err)
	}

	key := aepName + "~" + assetName
	c.mu.Lock()
	delete(c.observedAssets, key)
	c.mu.Unlock()

<<<<<<< HEAD
	return resp.Payload.NotificationPreferenceResponse, nil
=======
	return &resp.Payload.NotificationPreferenceResponse, nil
>>>>>>> 9aefe94b
}

func (c *Client) GetDevice(
	ctx context.Context,
	aepName string,
) (*Device, error) {
	c.logger.Debug("Getting asset endpoint profile", "aepName", aepName)

	resp, err := c.adrBase.GetDevice(
		ctx,
		protocol.WithTopicTokens{aepNameTokenKey: aepName},
	)
	if err != nil {
		return nil, translateError(err)
	}

	return &resp.Payload.Device, nil
}

// UpdateAssetEndpointProfileStatus updates the status of an asset endpoint profile.
func (c *Client) UpdateAssetEndpointProfileStatus(
	ctx context.Context,
	aepName string,
	status *AssetEndpointProfileStatus,
) (*AssetEndpointProfileStatus, error) {
	c.logger.Debug("Updating asset endpoint profile status", "aepName", aepName)

	req := adrbaseservice.UpdateDeviceStatusRequestPayload{
		DeviceStatusUpdate: *status,
	}

	resp, err := c.adrBase.UpdateDeviceStatus(
		ctx,
		req,
		protocol.WithTopicTokens{aepNameTokenKey: aepName},
	)
	if err != nil {
		return nil, translateError(err)
	}

<<<<<<< HEAD
	return resp.Payload.UpdatedDevice.Status, nil
=======
	return &resp.Payload.UpdatedDevice, nil
>>>>>>> 9aefe94b
}

// GetAsset retrieves an asset by name.
func (c *Client) GetAsset(
	ctx context.Context,
	aepName, assetName string,
) (*Asset, error) {
	c.logger.Debug("Getting asset", "aepName", aepName, "assetName", assetName)

	req := adrbaseservice.GetAssetRequestPayload{
		AssetName: assetName,
	}

	resp, err := c.adrBase.GetAsset(
		ctx,
		req,
		protocol.WithTopicTokens{aepNameTokenKey: aepName},
	)
	if err != nil {
		return nil, translateError(err)
	}

	return &resp.Payload.Asset, nil
}

// UpdateAssetStatus updates the status of an asset.
func (c *Client) UpdateAssetStatus(
	ctx context.Context,
	aepName string,
	asset *Asset,
) (*Asset, error) {
	c.logger.Debug(
		"Updating asset status",
		"aepName",
		aepName,
		"assetName",
		asset.Name,
<<<<<<< HEAD
		"status",
=======
		"assetStatus",
>>>>>>> 9aefe94b
		asset.Status,
	)

	req := adrbaseservice.UpdateAssetStatusRequestPayload{
		AssetStatusUpdate: adrbaseservice.UpdateAssetStatusRequestSchema{
			AssetName:   asset.Name,
			AssetStatus: *asset.Status,
		},
	}

	resp, err := c.adrBase.UpdateAssetStatus(
		ctx,
		req,
		protocol.WithTopicTokens{aepNameTokenKey: aepName},
	)
	if err != nil {
		return nil, translateError(err)
	}

	return &resp.Payload.UpdatedAsset, nil
}

// CreateDetectedAsset creates a detected asset.
func (c *Client) CreateDetectedAsset(
	ctx context.Context,
	aepName string,
	asset *DetectedAsset,
) (*CreateDetectedAssetResponseSchema, error) {
	req := adrbaseservice.CreateDetectedAssetRequestPayload{
		DetectedAsset: *asset,
	}

	resp, err := c.adrBase.CreateDetectedAsset(
		ctx,
		req,
		protocol.WithTopicTokens{aepNameTokenKey: aepName},
	)
	if err != nil {
		return nil, translateError(err)
	}

	// Return the actual payload type instead of *NotificationResponse
	return &resp.Payload.CreateDetectedAssetResponse, nil
}

// CreateDiscoveredAssetEndpointProfile creates a discovered asset endpoint profile.
func (c *Client) CreateDiscoveredAssetEndpointProfile(
	ctx context.Context,
	aepName string,
	profile *DiscoveredAssetEndpointProfile,
) (*CreateDiscoveredAssetEndpointProfileResponseSchema, error) {
	c.logger.Debug(
		"Creating discovered asset endpoint profile",
		"aepName",
		aepName,
	)

	req := aeptypeservice.CreateDiscoveredAssetEndpointProfileRequestPayload{
		DiscoveredAssetEndpointProfile: *profile,
	}

	resp, err := c.aepTypes.CreateDiscoveredAssetEndpointProfile(
		ctx,
		req,
		protocol.WithTopicTokens{aepNameTokenKey: aepName},
	)
	if err != nil {
		return nil, translateError(err)
	}

	return &resp.Payload.CreateDiscoveredAssetEndpointProfileResponse, nil
}

// handleAssetUpdateTelemetry processes asset update telemetry messages.
func (c *Client) handleAssetUpdateTelemetry(
	_ context.Context,
	msg *protocol.TelemetryMessage[Asset],
) error {
	aepName := msg.TopicTokens[aepNameTokenKey]

	defer msg.Ack()

	// Skip if we are not observing the asset.
	assetKey := aepName + "~" + msg.Payload.Name
	c.mu.RLock()
	_, observed := c.observedAssets[assetKey]
	c.mu.RUnlock()
	if !observed || c.onAssetUpdate == nil {
		return nil
	}

	return c.onAssetUpdate(aepName, &msg.Payload)
}

func (c *Client) handleAepUpdateTelemetry(
	_ context.Context,
<<<<<<< HEAD
	msg *protocol.TelemetryMessage[DeviceEndpointSchema],
=======
	msg *protocol.TelemetryMessage[AssetEndpointProfile],
>>>>>>> 9aefe94b
) error {
	aepName := msg.TopicTokens[aepNameTokenKey]

	defer msg.Ack()

	// Skip if we are not observing the asset endpoint profile.
	c.mu.RLock()
	_, observed := c.observedAeps[aepName]
	c.mu.RUnlock()
	if !observed || c.onAssetUpdate == nil {
		return nil
	}

	return c.onAepUpdate(aepName, &msg.Payload)
}

// translateError converts protocol errors to client errors.
//
<<<<<<< HEAD
//nolint:staticcheck // adr compat.
=======
//nolint:staticcheck // TODO: Remove use of deprecated PropertyName.
>>>>>>> 9aefe94b
func translateError(err error) error {
	if err == nil {
		return nil
	}

	switch e := err.(type) {
	case *errors.Remote:
		switch k := e.Kind.(type) {
		case errors.ConfigurationInvalid:
			return &Error{
				Message:       err.Error(),
				PropertyName:  k.PropertyName,
				PropertyValue: fmt.Sprint(k.PropertyValue),
			}
		case errors.UnknownError:
			if k.PropertyName != "" {
				return &Error{
					Message:       err.Error(),
					PropertyName:  k.PropertyName,
					PropertyValue: fmt.Sprint(k.PropertyValue),
				}
			}
		case errors.StateInvalid:
			return &Error{
				Message:      err.Error(),
				PropertyName: k.PropertyName,
			}
		}

	case *errors.Client:
		switch k := e.Kind.(type) {
		case errors.ConfigurationInvalid:
			return &Error{
				Message:       err.Error(),
				PropertyName:  k.PropertyName,
				PropertyValue: fmt.Sprint(k.PropertyValue),
			}
		case errors.UnknownError:
			if k.PropertyName != "" {
				return &Error{
					Message:       err.Error(),
					PropertyName:  k.PropertyName,
					PropertyValue: fmt.Sprint(k.PropertyValue),
				}
			}
		}
	}

	return err
}

// Apply resolves the provided list of options.
func (o *ClientOptions) Apply(
	opts []ClientOption,
	rest ...ClientOption,
) {
	for opt := range options.Apply[ClientOption](opts, rest...) {
		opt.client(o)
	}
}

func (o withLogger) client(
	opt *ClientOptions,
) {
	opt.Logger = o.Logger
}

func (o withAssetUpdateHandler) client(
	opt *ClientOptions,
) {
	opt.OnAssetUpdate = o.fn
}

func (o withAepUpdateHandler) client(
	opt *ClientOptions,
) {
	opt.OnAepUpdate = o.fn
}

// WithLogger enables logging with the provided slog logger.
func WithLogger(logger *slog.Logger) ClientOption {
	return withLogger{logger}
}

// WithAssetUpdateHandler sets a handler for asset update events.
func WithAssetUpdateHandler(
	handler func(aepName string, asset *Asset) error,
) ClientOption {
	return withAssetUpdateHandler{handler}
}

// WithAepUpdateHandler sets a handler for asset endpoint profile update events.
func WithAepUpdateHandler(
	handler func(aepName string, profile *DeviceEndpointSchema) error,
) ClientOption {
	return withAepUpdateHandler{handler}
}<|MERGE_RESOLUTION|>--- conflicted
+++ resolved
@@ -23,7 +23,6 @@
 )
 
 type (
-<<<<<<< HEAD
 	Asset                             = adrbaseservice.Asset
 	Device                            = adrbaseservice.Device
 	DeviceEndpointSchema              = adrbaseservice.DeviceEndpointSchema
@@ -36,15 +35,6 @@
 
 	DiscoveredAssetEndpointProfile                     = aeptypeservice.DiscoveredAssetEndpointProfile
 	CreateDiscoveredAssetEndpointProfileResponseSchema = aeptypeservice.CreateDiscoveredAssetEndpointProfileResponseSchema
-=======
-	Asset                          = adrbaseservice.Asset
-	AssetEndpointProfile           = adrbaseservice.Device
-	NotificationResponse           = adrbaseservice.NotificationPreferenceResponse
-	AssetStatus                    = adrbaseservice.AssetStatus
-	AssetEndpointProfileStatus     = adrbaseservice.DeviceStatus
-	DetectedAsset                  = adrbaseservice.DetectedAsset
-	DiscoveredAssetEndpointProfile = aeptypeservice.DiscoveredAssetEndpointProfile
->>>>>>> 9aefe94b
 )
 
 // Error represents an error returned by the ADR service.
@@ -169,11 +159,7 @@
 }
 
 // Close all underlying resources.
-<<<<<<< HEAD
-func (c *Client) Close(_ context.Context) error {
-=======
 func (c *Client) Close() {
->>>>>>> 9aefe94b
 	c.listeners.Close()
 }
 
@@ -205,11 +191,7 @@
 	c.observedAeps[aepName] = struct{}{}
 	c.mu.Unlock()
 
-<<<<<<< HEAD
 	return resp.Payload.NotificationPreferenceResponse, nil
-=======
-	return &resp.Payload.NotificationPreferenceResponse, nil
->>>>>>> 9aefe94b
 }
 
 // UnobserveAssetEndpointProfileUpdates stops observation of asset endpoint profile updates.
@@ -240,11 +222,7 @@
 	delete(c.observedAeps, aepName)
 	c.mu.Unlock()
 
-<<<<<<< HEAD
 	return resp.Payload.NotificationPreferenceResponse, nil
-=======
-	return &resp.Payload.NotificationPreferenceResponse, nil
->>>>>>> 9aefe94b
 }
 
 // ObserveAssetUpdates starts observation of asset updates.
@@ -267,10 +245,6 @@
 		},
 	}
 
-<<<<<<< HEAD
-=======
-	// Use the appropriate command invoker
->>>>>>> 9aefe94b
 	resp, err := c.adrBase.SetNotificationPreferenceForAssetUpdates(
 		ctx,
 		req,
@@ -285,11 +259,7 @@
 	c.observedAssets[key] = struct{}{}
 	c.mu.Unlock()
 
-<<<<<<< HEAD
 	return resp.Payload.NotificationPreferenceResponse, nil
-=======
-	return &resp.Payload.NotificationPreferenceResponse, nil
->>>>>>> 9aefe94b
 }
 
 // UnobserveAssetUpdates stops observation of asset updates.
@@ -326,11 +296,7 @@
 	delete(c.observedAssets, key)
 	c.mu.Unlock()
 
-<<<<<<< HEAD
 	return resp.Payload.NotificationPreferenceResponse, nil
-=======
-	return &resp.Payload.NotificationPreferenceResponse, nil
->>>>>>> 9aefe94b
 }
 
 func (c *Client) GetDevice(
@@ -371,11 +337,7 @@
 		return nil, translateError(err)
 	}
 
-<<<<<<< HEAD
 	return resp.Payload.UpdatedDevice.Status, nil
-=======
-	return &resp.Payload.UpdatedDevice, nil
->>>>>>> 9aefe94b
 }
 
 // GetAsset retrieves an asset by name.
@@ -413,11 +375,7 @@
 		aepName,
 		"assetName",
 		asset.Name,
-<<<<<<< HEAD
-		"status",
-=======
 		"assetStatus",
->>>>>>> 9aefe94b
 		asset.Status,
 	)
 
@@ -514,11 +472,7 @@
 
 func (c *Client) handleAepUpdateTelemetry(
 	_ context.Context,
-<<<<<<< HEAD
 	msg *protocol.TelemetryMessage[DeviceEndpointSchema],
-=======
-	msg *protocol.TelemetryMessage[AssetEndpointProfile],
->>>>>>> 9aefe94b
 ) error {
 	aepName := msg.TopicTokens[aepNameTokenKey]
 
@@ -537,11 +491,7 @@
 
 // translateError converts protocol errors to client errors.
 //
-<<<<<<< HEAD
-//nolint:staticcheck // adr compat.
-=======
 //nolint:staticcheck // TODO: Remove use of deprecated PropertyName.
->>>>>>> 9aefe94b
 func translateError(err error) error {
 	if err == nil {
 		return nil
