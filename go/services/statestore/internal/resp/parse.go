package resp

import (
	"bytes"
	"fmt"
	"strconv"

	"github.com/Azure/iot-operations-sdks/go/services/statestore/errors"
)

func PayloadError(format string, args ...any) errors.Payload {
	return errors.Payload(fmt.Sprintf(format, args...))
}

func parseStr(typ byte, data []byte) (arg string, idx int, err error) {
	sep := bytes.Index(data, separator)
	if sep < 0 {
<<<<<<< HEAD
		return "", 0, ErrMissingSeparator(op)
=======
		return "", 0, PayloadError("missing separator")
>>>>>>> cdeb0db4
	}

	arg = string(data[1:sep])
	idx = sep + len(separator)

	switch data[0] {
	case '-':
<<<<<<< HEAD
		return "", 0, &internal.Error{Operation: op, Message: arg}
	case typ:
		return arg, idx, nil
	default:
		return "", 0, ErrWrongType(op, data[0])
=======
		return "", 0, errors.Response(arg)
	case typ:
		return arg, idx, nil
	default:
		return "", 0, PayloadError("wrong type %q", data[0])
>>>>>>> cdeb0db4
	}
}

func parseNum(typ byte, data []byte) (num, idx int, err error) {
	val, idx, err := parseStr(typ, data)
	if err != nil {
		return 0, 0, err
	}

	num, err = strconv.Atoi(val)
	if err != nil {
<<<<<<< HEAD
		return 0, 0, ErrInvalidNumber(op, val)
=======
		return 0, 0, PayloadError("invalid number %q", val)
>>>>>>> cdeb0db4
	}

	return num, idx, nil
}

func parseBlob(typ byte, data []byte) (blob []byte, idx int, err error) {
	n, idx, err := parseNum(typ, data)
	if err != nil {
		return nil, 0, err
	}

	if n == -1 {
		return nil, idx, nil
	}

	length := len(data) - idx - len(separator)
	if length < n {
<<<<<<< HEAD
		return nil, idx, ErrInsufficientData(op)
	}

	if data[idx+n] != separator[0] || data[idx+n+1] != separator[1] {
		return nil, idx, ErrMissingSeparator(op)
=======
		return nil, idx, PayloadError("insufficient data")
	}

	if data[idx+n] != separator[0] || data[idx+n+1] != separator[1] {
		return nil, idx, PayloadError("missing separator")
>>>>>>> cdeb0db4
	}

	return data[idx : idx+n], idx + n + len(separator), nil
}

func ParseString(data []byte) (string, error) {
	str, _, err := parseStr('+', data)
	return str, err
}

func ParseNumber(data []byte) (int, error) {
	num, _, err := parseNum(':', data)
	return num, err
}

func ParseBlob(data []byte) ([]byte, error) {
	blob, _, err := parseBlob('$', data)
	return blob, err
}

func ParseBlobArray(data []byte) ([][]byte, error) {
	n, idx, err := parseNum('*', data)
	if err != nil {
		return nil, err
	}

	ary := make([][]byte, n)
	for i := 0; i < n; i++ {
		data = data[idx:]
		ary[i], idx, err = parseBlob('$', data)
		if err != nil {
			return nil, err
		}
	}

	return ary, nil
}<|MERGE_RESOLUTION|>--- conflicted
+++ resolved
@@ -15,11 +15,7 @@
 func parseStr(typ byte, data []byte) (arg string, idx int, err error) {
 	sep := bytes.Index(data, separator)
 	if sep < 0 {
-<<<<<<< HEAD
-		return "", 0, ErrMissingSeparator(op)
-=======
 		return "", 0, PayloadError("missing separator")
->>>>>>> cdeb0db4
 	}
 
 	arg = string(data[1:sep])
@@ -27,19 +23,11 @@
 
 	switch data[0] {
 	case '-':
-<<<<<<< HEAD
-		return "", 0, &internal.Error{Operation: op, Message: arg}
-	case typ:
-		return arg, idx, nil
-	default:
-		return "", 0, ErrWrongType(op, data[0])
-=======
 		return "", 0, errors.Response(arg)
 	case typ:
 		return arg, idx, nil
 	default:
 		return "", 0, PayloadError("wrong type %q", data[0])
->>>>>>> cdeb0db4
 	}
 }
 
@@ -51,11 +39,7 @@
 
 	num, err = strconv.Atoi(val)
 	if err != nil {
-<<<<<<< HEAD
-		return 0, 0, ErrInvalidNumber(op, val)
-=======
 		return 0, 0, PayloadError("invalid number %q", val)
->>>>>>> cdeb0db4
 	}
 
 	return num, idx, nil
@@ -73,19 +57,11 @@
 
 	length := len(data) - idx - len(separator)
 	if length < n {
-<<<<<<< HEAD
-		return nil, idx, ErrInsufficientData(op)
-	}
-
-	if data[idx+n] != separator[0] || data[idx+n+1] != separator[1] {
-		return nil, idx, ErrMissingSeparator(op)
-=======
 		return nil, idx, PayloadError("insufficient data")
 	}
 
 	if data[idx+n] != separator[0] || data[idx+n+1] != separator[1] {
 		return nil, idx, PayloadError("missing separator")
->>>>>>> cdeb0db4
 	}
 
 	return data[idx : idx+n], idx + n + len(separator), nil
