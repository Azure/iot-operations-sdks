// Copyright (c) Microsoft Corporation.
// Licensed under the MIT License.
package statestore

import (
	"context"
	"encoding/hex"
	"log/slog"
	"strings"
	"sync"

	"github.com/Azure/iot-operations-sdks/go/protocol"
	"github.com/Azure/iot-operations-sdks/go/protocol/hlc"
	"github.com/Azure/iot-operations-sdks/go/services/statestore/errors"
	"github.com/Azure/iot-operations-sdks/go/services/statestore/internal/resp"
)

type (
	// Bytes represents generic byte data.
	Bytes interface{ ~string | ~[]byte }

	// Client represents a client of the state store.
	Client[K, V Bytes] struct {
		protocol.Listeners

		invoker  *protocol.CommandInvoker[[]byte, []byte]
		receiver *protocol.TelemetryReceiver[[]byte]

		notify   map[string][]*KeyNotify[K, V]
		notifyMu sync.RWMutex
	}

	// ClientOption represents a single option for the client.
	ClientOption interface{ client(*ClientOptions) }

	// ClientOptions are the resolved options for the client.
	ClientOptions struct {
		Concurrency uint
		ManualAck   bool
		Logger      *slog.Logger
	}

	// Response represents a state store response, which will include a value
	// depending on the method and the stored version returned for the key
	// (if any).
	Response[T any] struct {
		Value   T
		Version hlc.HybridLogicalClock
	}

	ServiceError  = errors.Service
	PayloadError  = errors.Payload
	ArgumentError = errors.Argument
)

var (
	ErrService  = errors.ErrService
	ErrPayload  = errors.ErrPayload
	ErrArgument = errors.ErrArgument
)

// New creates a new state store client. It takes the key and value types as
// parameters to avoid unnecessary casting; both may be string, []byte, or
// equivalent types.
func New[K, V Bytes](
	client protocol.MqttClient,
	opt ...ClientOption,
) (*Client[K, V], error) {
	c := &Client[K, V]{notify: map[string][]*KeyNotify[K, V]{}}
	var err error

	var opts ClientOptions
	opts.Apply(opt)

	tokens := protocol.WithTopicTokens{
		"clientId": strings.ToUpper(
			hex.EncodeToString([]byte(client.ClientID())),
		),
	}

	c.invoker, err = protocol.NewCommandInvoker(
		client,
		protocol.Raw{},
		protocol.Raw{},
		"statestore/v1/FA9AE35F-2F64-47CD-9BFF-08E2B32A0FE8/command/invoke",
		opts.invoker(),
		protocol.WithResponseTopicPrefix("clients/{clientId}"),
		protocol.WithResponseTopicSuffix("response"),
<<<<<<< HEAD
		tokens,
	)
	if err != nil {
		return nil, err
	}

	c.receiver, err = protocol.NewTelemetryReceiver(
		client,
		protocol.Raw{},
		"clients/statestore/v1/FA9AE35F-2F64-47CD-9BFF-08E2B32A0FE8/{clientId}/command/notify/{keyName}",
		c.notifyReceive,
		opts.receiver(),
		tokens,
=======
		protocol.WithTopicTokens{"clientId": client.ID()},
>>>>>>> 072ca8d3
	)
	if err != nil {
		c.Close()
		return nil, err
	}
	c.Listeners = append(c.Listeners, c.invoker)

	return c, nil
}

// Shorthand to invoke and parse.
func invoke[T any](
	ctx context.Context,
	invoker *protocol.CommandInvoker[[]byte, []byte],
	parse func([]byte) (T, error),
	opts invokeOptions,
	data []byte,
) (*Response[T], error) {
	res, err := invoker.Invoke(ctx, data, opts.invoke())
	if err != nil {
		return nil, err
	}

	val, err := parse(res.Payload)
	if err != nil {
		return nil, err
	}

	return &Response[T]{val, res.Timestamp}, nil
}

// Shorthand to check an "OK" response.
func parseOK(data []byte) (bool, error) {
	switch data[0] {
	// SET and KEYNOTIFY return +OK on success.
	case '+', '-':
		res, err := resp.String(data)
		if err != nil {
			return false, err
		}
		if res != "OK" {
			return false, resp.PayloadError("unexpected response %q", res)
		}
		return true, nil

	// SET returns :-1 if it is skipped due to NX or NEX. KEYNOTIFY returns :0
	// if set on an existing key.
	case ':':
		res, err := resp.Number(data)
		if err != nil {
			return false, err
		}
		if res > 0 {
			return false, resp.PayloadError("unexpected response %d", res)
		}
		return false, nil

	default:
		return false, resp.PayloadError("wrong type %q", data[0])
	}
}

// Apply resolves the provided list of options.
func (o *ClientOptions) Apply(
	opts []ClientOption,
	rest ...ClientOption,
) {
	for _, opt := range opts {
		if opt != nil {
			opt.client(o)
		}
	}
	for _, opt := range rest {
		if opt != nil {
			opt.client(o)
		}
	}
}

func (o *ClientOptions) client(opt *ClientOptions) {
	if o != nil {
		*opt = *o
	}
}

func (o WithConcurrency) client(opt *ClientOptions) {
	opt.Concurrency = uint(o)
}

func (o WithManualAck) client(opt *ClientOptions) {
	opt.ManualAck = bool(o)
}

func (o withLogger) client(opt *ClientOptions) {
	opt.Logger = o.Logger
}

func (o *ClientOptions) invoker() *protocol.CommandInvokerOptions {
	return &protocol.CommandInvokerOptions{
		Logger: o.Logger,
	}
}

func (o *ClientOptions) receiver() *protocol.TelemetryReceiverOptions {
	return &protocol.TelemetryReceiverOptions{
		Concurrency: o.Concurrency,
		ManualAck:   o.ManualAck,
		Logger:      o.Logger,
	}
}<|MERGE_RESOLUTION|>--- conflicted
+++ resolved
@@ -73,9 +73,7 @@
 	opts.Apply(opt)
 
 	tokens := protocol.WithTopicTokens{
-		"clientId": strings.ToUpper(
-			hex.EncodeToString([]byte(client.ClientID())),
-		),
+		"clientId": strings.ToUpper(hex.EncodeToString([]byte(client.ID()))),
 	}
 
 	c.invoker, err = protocol.NewCommandInvoker(
@@ -86,7 +84,6 @@
 		opts.invoker(),
 		protocol.WithResponseTopicPrefix("clients/{clientId}"),
 		protocol.WithResponseTopicSuffix("response"),
-<<<<<<< HEAD
 		tokens,
 	)
 	if err != nil {
@@ -100,9 +97,6 @@
 		c.notifyReceive,
 		opts.receiver(),
 		tokens,
-=======
-		protocol.WithTopicTokens{"clientId": client.ID()},
->>>>>>> 072ca8d3
 	)
 	if err != nil {
 		c.Close()
