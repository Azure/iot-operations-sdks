// Copyright (c) Microsoft Corporation.
// Licensed under the MIT License.
package statestore

import (
	"context"
	"encoding/hex"
	"log/slog"
	"strings"
	"sync"

	"github.com/Azure/iot-operations-sdks/go/internal/mqtt"
	"github.com/Azure/iot-operations-sdks/go/internal/options"
	"github.com/Azure/iot-operations-sdks/go/protocol"
	"github.com/Azure/iot-operations-sdks/go/protocol/hlc"
	"github.com/Azure/iot-operations-sdks/go/services/statestore/errors"
	"github.com/Azure/iot-operations-sdks/go/services/statestore/internal/resp"
)

type (
	// Bytes represents generic byte data.
	Bytes interface{ ~string | ~[]byte }

	// Client represents a client of the state store.
	Client[K, V Bytes] struct {
		listeners protocol.Listeners
		done      func()

		invoker  *protocol.CommandInvoker[[]byte, []byte]
		receiver *protocol.TelemetryReceiver[[]byte]

		notify   map[string]map[chan Notify[K, V]]chan struct{}
		notifyMu sync.RWMutex

		keynotify   map[string]uint
		keynotifyMu sync.RWMutex

		manualAck bool
	}

	// ClientOption represents a single option for the client.
	ClientOption interface{ client(*ClientOptions) }

	// ClientOptions are the resolved options for the client.
	ClientOptions struct {
		Concurrency uint
		ManualAck   bool
		Logger      *slog.Logger
	}

	// Response represents a state store response, which will include a value
	// depending on the method and the stored version returned for the key
	// (if any).
	Response[T any] struct {
		Value   T
		Version hlc.HybridLogicalClock
	}

	ServiceError  = errors.Service
	PayloadError  = errors.Payload
	ArgumentError = errors.Argument

	MqttClient interface {
		protocol.MqttClient
		RegisterConnectEventHandler(mqtt.ConnectEventHandler) func()
	}
)

var (
	ErrService  = errors.ErrService
	ErrPayload  = errors.ErrPayload
	ErrArgument = errors.ErrArgument
)

// New creates a new state store client. It takes the key and value types as
// parameters to avoid unnecessary casting; both may be string, []byte, or
// equivalent types.
func New[K, V Bytes](
<<<<<<< HEAD
	client protocol.MqttClient,
=======
	client MqttClient,
>>>>>>> c89c1883
	opt ...ClientOption,
) (*Client[K, V], error) {
	c := &Client[K, V]{
		notify:    map[string]map[chan Notify[K, V]]chan struct{}{},
		keynotify: map[string]uint{},
	}
	var err error

	var opts ClientOptions
	opts.Apply(opt)
	c.manualAck = opts.ManualAck

	tokens := protocol.WithTopicTokens{
		"clientId": strings.ToUpper(hex.EncodeToString([]byte(client.ID()))),
	}

	c.invoker, err = protocol.NewCommandInvoker(
		client,
		protocol.Raw{},
		protocol.Raw{},
		"statestore/v1/FA9AE35F-2F64-47CD-9BFF-08E2B32A0FE8/command/invoke",
		opts.invoker(),
		protocol.WithResponseTopicPrefix("clients/{clientId}"),
		protocol.WithResponseTopicSuffix("response"),
		tokens,
	)
	if err != nil {
		c.listeners.Close()
		return nil, err
	}
	c.listeners = append(c.listeners, c.invoker)

	c.receiver, err = protocol.NewTelemetryReceiver(
		client,
		protocol.Raw{},
		"clients/statestore/v1/FA9AE35F-2F64-47CD-9BFF-08E2B32A0FE8/{clientId}/command/notify/{keyName}",
		c.notifyReceive,
		opts.receiver(),
		tokens,
	)
	if err != nil {
		c.listeners.Close()
		return nil, err
	}
	c.listeners = append(c.listeners, c.invoker)

	ctx, cancel := context.WithCancel(context.Background())
	done := client.RegisterConnectEventHandler(func(*mqtt.ConnectEvent) {
		c.reconnect(ctx)
	})
	c.done = func() {
		done()
		cancel()
	}

	return c, nil
}

// Start listening to all underlying MQTT topics.
func (c *Client[K, V]) Start(ctx context.Context) error {
	return c.listeners.Start(ctx)
}

// Close all underlying MQTT topics and free resources.
func (c *Client[K, V]) Close() {
	c.done()
	c.listeners.Close()
}

// Shorthand to invoke and parse.
func invoke[T any](
	ctx context.Context,
	invoker *protocol.CommandInvoker[[]byte, []byte],
	parse func([]byte) (T, error),
	opts invokeOptions,
	data []byte,
) (*Response[T], error) {
	res, err := invoker.Invoke(ctx, data, opts.invoke())
	if err != nil {
		return nil, err
	}

	val, err := parse(res.Payload)
	if err != nil {
		return nil, err
	}

	return &Response[T]{val, res.Timestamp}, nil
}

// Shorthand to check an "OK" response.
func parseOK(data []byte) (bool, error) {
	switch data[0] {
	// SET and KEYNOTIFY return +OK on success.
	case '+', '-':
		res, err := resp.String(data)
		if err != nil {
			return false, err
		}
		if res != "OK" {
			return false, resp.PayloadError("unexpected response %q", res)
		}
		return true, nil

	// SET returns :-1 if it is skipped due to NX or NEX. KEYNOTIFY returns :0
	// if set on an existing key.
	case ':':
		res, err := resp.Number(data)
		if err != nil {
			return false, err
		}
		if res > 0 {
			return false, resp.PayloadError("unexpected response %d", res)
		}
		return false, nil

	default:
		return false, resp.PayloadError("wrong type %q", data[0])
	}
}

// Apply resolves the provided list of options.
func (o *ClientOptions) Apply(
	opts []ClientOption,
	rest ...ClientOption,
) {
	for opt := range options.Apply[ClientOption](opts, rest...) {
		opt.client(o)
	}
}

func (o *ClientOptions) client(opt *ClientOptions) {
	if o != nil {
		*opt = *o
	}
}

func (o WithConcurrency) client(opt *ClientOptions) {
	opt.Concurrency = uint(o)
}

func (o WithManualAck) client(opt *ClientOptions) {
	opt.ManualAck = bool(o)
}

func (o withLogger) client(opt *ClientOptions) {
	opt.Logger = o.Logger
}

func (o *ClientOptions) invoker() *protocol.CommandInvokerOptions {
	return &protocol.CommandInvokerOptions{
		Logger: o.Logger,
	}
}

func (o *ClientOptions) receiver() *protocol.TelemetryReceiverOptions {
	return &protocol.TelemetryReceiverOptions{
		Concurrency: o.Concurrency,
		ManualAck:   o.ManualAck,
		Logger:      o.Logger,
	}
}<|MERGE_RESOLUTION|>--- conflicted
+++ resolved
@@ -76,11 +76,7 @@
 // parameters to avoid unnecessary casting; both may be string, []byte, or
 // equivalent types.
 func New[K, V Bytes](
-<<<<<<< HEAD
-	client protocol.MqttClient,
-=======
 	client MqttClient,
->>>>>>> c89c1883
 	opt ...ClientOption,
 ) (*Client[K, V], error) {
 	c := &Client[K, V]{
