--- conflicted
+++ resolved
@@ -8,24 +8,15 @@
 	"testing"
 
 	"github.com/Azure/iot-operations-sdks/go/protocol"
-<<<<<<< HEAD
-	"github.com/Azure/iot-operations-sdks/go/test/integration/protocol/counter"
-=======
 	counter "github.com/Azure/iot-operations-sdks/go/samples/protocol/counter/envoy/dtmi_com_example_Counter__1"
->>>>>>> d3d61592
 	"github.com/stretchr/testify/require"
 )
 
 type Handlers struct{ counter int32 }
 
 func (h *Handlers) ReadCounter(
-<<<<<<< HEAD
-	_ context.Context,
-	_ *protocol.CommandRequest[any],
-=======
 	context.Context,
 	*protocol.CommandRequest[any],
->>>>>>> d3d61592
 ) (*protocol.CommandResponse[counter.ReadCounterResponsePayload], error) {
 	response := counter.ReadCounterResponsePayload{
 		CounterResponse: atomic.LoadInt32(&h.counter),
@@ -35,12 +26,6 @@
 
 func (h *Handlers) Increment(
 	_ context.Context,
-<<<<<<< HEAD
-	_ *protocol.CommandRequest[any],
-) (*protocol.CommandResponse[counter.IncrementResponsePayload], error) {
-	response := counter.IncrementResponsePayload{
-		CounterResponse: atomic.AddInt32(&h.counter, 1),
-=======
 	req *protocol.CommandRequest[counter.IncrementRequestPayload],
 ) (*protocol.CommandResponse[counter.IncrementResponsePayload], error) {
 	response := counter.IncrementResponsePayload{
@@ -48,7 +33,6 @@
 			&h.counter,
 			req.Payload.IncrementValue,
 		),
->>>>>>> d3d61592
 	}
 	return protocol.Respond(response)
 }
@@ -76,26 +60,11 @@
 	var listeners protocol.Listeners
 	defer listeners.Close()
 
-<<<<<<< HEAD
-	counterService, err := counter.NewCounterService(
-		app,
-		server,
-		&Handlers{},
-	)
-	require.NoError(t, err)
-	listeners = append(listeners, counterService)
-
-	counterClient, err := counter.NewCounterClient(
-		app,
-		client,
-	)
-=======
 	counterService, err := counter.NewCounterService(app, server, &Handlers{})
 	require.NoError(t, err)
 	listeners = append(listeners, counterService)
 
 	counterClient, err := counter.NewCounterClient(app, client, TelemetryNoOp)
->>>>>>> d3d61592
 	require.NoError(t, err)
 	listeners = append(listeners, counterClient)
 
