--- conflicted
+++ resolved
@@ -14,14 +14,8 @@
 # Add a convenience alias for the aio-broker
 sudo sh -c 'echo 127.0.0.1 aio-broker >> /etc/hosts'
 
-<<<<<<< HEAD
-=======
-# Set the workspaces as a safe directory
-git config --global --add safe.directory /workspaces
-
 # Stop and start the cluster, so its in a fresh state
 k3d cluster stop
 k3d cluster start --wait
 
->>>>>>> f8d4ae17
 echo "Ending postStartCommand"