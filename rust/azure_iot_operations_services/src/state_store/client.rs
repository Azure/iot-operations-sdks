// Copyright (c) Microsoft Corporation.
// Licensed under the MIT License.

//! Client for State Store operations.

use std::{collections::HashMap, sync::Arc, time::Duration};

use azure_iot_operations_mqtt::interface::ManagedClient;
use azure_iot_operations_protocol::{
    common::hybrid_logical_clock::HybridLogicalClock,
    rpc::command_invoker::{CommandInvoker, CommandInvokerOptionsBuilder, CommandRequestBuilder},
    telemetry::telemetry_receiver::{AckToken, TelemetryReceiver, TelemetryReceiverOptionsBuilder},
};
use derive_builder::Builder;
use tokio::{
    sync::{
        mpsc::{channel, Receiver, Sender},
        Mutex,
    },
    task,
};
use tokio_util::sync::CancellationToken;

use crate::state_store::{self, SetOptions, StateStoreError, StateStoreErrorKind};

const REQUEST_TOPIC_PATTERN: &str =
    "statestore/v1/FA9AE35F-2F64-47CD-9BFF-08E2B32A0FE8/command/invoke";
const RESPONSE_TOPIC_PREFIX: &str = "clients/{invokerClientId}/services";
const RESPONSE_TOPIC_SUFFIX: &str = "response";
const COMMAND_NAME: &str = "invoke";
// where the telemetryName is an upper-case hex encoded representation of the MQTT ClientId of the client that initiated the KEYNOTIFY request and senderId is a hex encoded representation of the key that changed
const NOTIFICATION_TOPIC_PATTERN: &str = "clients/statestore/v1/FA9AE35F-2F64-47CD-9BFF-08E2B32A0FE8/{telemetryName}/command/notify/{senderId}";

/// Type defined to repress clippy warning about very complex type
type ArcMutexHashmap<K, V> = Arc<Mutex<HashMap<K, V>>>;

/// A struct to manage receiving notifications for a key
#[derive(Debug)]
pub struct KeyObservation {
    /// The name of the key (for convenience)
    pub key: Vec<u8>,
    /// The internal channel for receiving notifications for this key
    receiver: Receiver<(state_store::KeyNotification, Option<AckToken>)>,
}
impl KeyObservation {
    /// Receives a [`state_store::KeyNotification`] or [`None`] if there will be no more notifications.
    ///
    /// If there are notifications:
    /// - Returns Some([`state_store::KeyNotification`], [`Option<AckToken>`]) on success
    ///     - If auto ack is disabled, the [`AckToken`] should be used or dropped when you want the ack to occur. If auto ack is enabled, you may use ([`state_store::KeyNotification`], _) to ignore the [`AckToken`].
    ///
    /// A received notification can be acknowledged via the [`AckToken`] by calling [`AckToken::ack`] or dropping the [`AckToken`].
    pub async fn recv_notification(
        &mut self,
    ) -> Option<(state_store::KeyNotification, Option<AckToken>)> {
        self.receiver.recv().await
    }

    // on drop, don't remove from hashmap so we can differentiate between a key
    // that was observed where the receiver was dropped and a key that was never observed
}

/// State Store Client Options struct
#[derive(Builder, Clone)]
#[builder(setter(into))]
pub struct ClientOptions {
    /// If true, key notifications are auto-acknowledged
    #[builder(default = "true")]
    key_notification_auto_ack: bool,
}

/// State store client implementation
pub struct Client<C>
where
    C: ManagedClient + Clone + Send + Sync + 'static,
    C::PubReceiver: Send + Sync,
{
    command_invoker: CommandInvoker<state_store::resp3::Request, state_store::resp3::Response, C>,
    observed_keys:
        ArcMutexHashmap<Vec<u8>, Sender<(state_store::KeyNotification, Option<AckToken>)>>,
    recv_cancellation_token: CancellationToken,
}

impl<C> Client<C>
where
    C: ManagedClient + Clone + Send + Sync,
    C::PubReceiver: Send + Sync,
{
    /// Create a new State Store Client
    /// # Errors
    /// [`StateStoreError`] of kind [`AIOProtocolError`](StateStoreErrorKind::AIOProtocolError) is possible if
    ///     there are any errors creating the underlying command invoker or telemetry receiver, but it should not happen
    ///
    /// # Panics
    /// Possible panics when building options for the underlying command invoker or telemetry receiver,
    /// but they should be unreachable because we control the static parameters that go into these calls.
    #[allow(clippy::needless_pass_by_value)]
    pub fn new(client: C, options: ClientOptions) -> Result<Self, StateStoreError> {
        // create invoker for commands
        let command_invoker_options = CommandInvokerOptionsBuilder::default()
            .request_topic_pattern(REQUEST_TOPIC_PATTERN)
            .response_topic_prefix(Some(RESPONSE_TOPIC_PREFIX.into()))
            .response_topic_suffix(Some(RESPONSE_TOPIC_SUFFIX.into()))
            .command_name(COMMAND_NAME)
            .build()
            .expect("Unreachable because all parameters that could cause errors are statically provided");

        let command_invoker: CommandInvoker<
            state_store::resp3::Request,
            state_store::resp3::Response,
            C,
        > = CommandInvoker::new(client.clone(), command_invoker_options)
            .map_err(StateStoreErrorKind::from)?;

        // Create the uppercase hex encoded version of the client ID that is used in the key notification topic
        let mut encoded_client_id: String = String::new();
        client
            .client_id()
            .as_bytes()
            .iter()
            .for_each(|b| encoded_client_id.push_str(&format!("{b:X}")));

        // create telemetry receiver for notifications
        let telemetry_receiver_options = TelemetryReceiverOptionsBuilder::default()
            .topic_pattern(NOTIFICATION_TOPIC_PATTERN)
            .telemetry_name(encoded_client_id)
            .auto_ack(options.key_notification_auto_ack)
            .build()
            .expect("Unreachable because all parameters that could cause errors are statically provided");

        // Create the cancellation token for the receiver loop
        let recv_cancellation_token = CancellationToken::new();

        // Create a hashmap of keys being observed and channels to send their notifications to
        let observed_keys = Arc::new(Mutex::new(HashMap::new()));

        // Start the receive key notification loop
        task::spawn({
            let notification_receiver: TelemetryReceiver<state_store::resp3::Operation, C> =
                TelemetryReceiver::new(client, telemetry_receiver_options)
                    .map_err(StateStoreErrorKind::from)?;
            let recv_cancellation_token_clone = recv_cancellation_token.clone();
            let observed_keys_clone = observed_keys.clone();
            async move {
                Self::receive_key_notification_loop(
                    recv_cancellation_token_clone,
                    notification_receiver,
                    observed_keys_clone,
                )
                .await;
            }
        });

        Ok(Self {
            command_invoker,
            observed_keys,
            recv_cancellation_token,
        })
    }

    /// Sets a key value pair in the State Store Service
    ///
    /// Note: timeout refers to the duration until the State Store Client stops
    /// waiting for a `Set` response from the Service. This value is not linked
    /// to the key in the State Store.
    ///
    /// Returns `true` if the `Set` completed successfully, or `false` if the `Set` did not occur because of values specified in `SetOptions`
    /// # Errors
    /// [`StateStoreError`] of kind [`KeyLengthZero`](StateStoreErrorKind::KeyLengthZero) if the `key` is empty
    ///
    /// [`StateStoreError`] of kind [`InvalidArgument`](StateStoreErrorKind::InvalidArgument) if the `timeout` is < 1 ms or > `u32::max`
    ///
    /// [`StateStoreError`] of kind [`ServiceError`](StateStoreErrorKind::ServiceError) if the State Store returns an Error response
    ///
    /// [`StateStoreError`] of kind [`UnexpectedPayload`](StateStoreErrorKind::UnexpectedPayload) if the State Store returns a response that isn't valid for a `Set` request
    ///
    /// [`StateStoreError`] of kind [`AIOProtocolError`](StateStoreErrorKind::AIOProtocolError) if there are any underlying errors from [`CommandInvoker::invoke`]
    pub async fn set(
        &self,
        key: Vec<u8>,
        value: Vec<u8>,
        timeout: Duration,
        fencing_token: Option<HybridLogicalClock>,
        options: SetOptions,
    ) -> Result<state_store::Response<bool>, StateStoreError> {
        if key.is_empty() {
            return Err(StateStoreError(StateStoreErrorKind::KeyLengthZero));
        }
        let request = CommandRequestBuilder::default()
            .payload(&state_store::resp3::Request::Set {
                key,
                value,
                options: options.clone(),
            })
            .map_err(|e| StateStoreErrorKind::SerializationError(e.to_string()))? // this can't fail
            .timeout(timeout)
            .fencing_token(fencing_token)
            .build()
            .map_err(|e| StateStoreErrorKind::InvalidArgument(e.to_string()))?;
        state_store::convert_response(
            self.command_invoker
                .invoke(request)
                .await
                .map_err(StateStoreErrorKind::from)?,
            |payload| match payload {
                state_store::resp3::Response::NotApplied => Ok(false),
                state_store::resp3::Response::Ok => Ok(true),
                _ => Err(()),
            },
        )
    }

    /// Gets the value of a key in the State Store Service
    ///
    /// Note: timeout refers to the duration until the State Store Client stops
    /// waiting for a `Get` response from the Service. This value is not linked
    /// to the key in the State Store.
    ///
    /// Returns `Some(<value of the key>)` if the key is found or `None` if the key was not found
    /// # Errors
    /// [`StateStoreError`] of kind [`KeyLengthZero`](StateStoreErrorKind::KeyLengthZero) if the `key` is empty
    ///
    /// [`StateStoreError`] of kind [`InvalidArgument`](StateStoreErrorKind::InvalidArgument) if the `timeout` is < 1 ms or > `u32::max`
    ///
    /// [`StateStoreError`] of kind [`ServiceError`](StateStoreErrorKind::ServiceError) if the State Store returns an Error response
    ///
    /// [`StateStoreError`] of kind [`UnexpectedPayload`](StateStoreErrorKind::UnexpectedPayload) if the State Store returns a response that isn't valid for a `Get` request
    ///
    /// [`StateStoreError`] of kind [`AIOProtocolError`](StateStoreErrorKind::AIOProtocolError) if there are any underlying errors from [`CommandInvoker::invoke`]
    pub async fn get(
        &self,
        key: Vec<u8>,
        timeout: Duration,
    ) -> Result<state_store::Response<Option<Vec<u8>>>, StateStoreError> {
        if key.is_empty() {
            return Err(StateStoreError(StateStoreErrorKind::KeyLengthZero));
        }
        let request = CommandRequestBuilder::default()
            .payload(&state_store::resp3::Request::Get { key })
            .map_err(|e| StateStoreErrorKind::SerializationError(e.to_string()))? // this can't fail
            .timeout(timeout)
            .build()
            .map_err(|e| StateStoreErrorKind::InvalidArgument(e.to_string()))?;
        state_store::convert_response(
            self.command_invoker
                .invoke(request)
                .await
                .map_err(StateStoreErrorKind::from)?,
            |payload| match payload {
                state_store::resp3::Response::Value(value) => Ok(Some(value)),
                state_store::resp3::Response::NotFound => Ok(None),
                _ => Err(()),
            },
        )
    }

    /// Deletes a key from the State Store Service
    ///
    /// Note: timeout refers to the duration until the State Store Client stops
    /// waiting for a `Delete` response from the Service. This value is not linked
    /// to the key in the State Store.
    ///
    /// Returns the number of keys deleted. Will be `0` if the key was not found, otherwise `1`
    /// # Errors
    /// [`StateStoreError`] of kind [`KeyLengthZero`](StateStoreErrorKind::KeyLengthZero) if the `key` is empty
    ///
    /// [`StateStoreError`] of kind [`InvalidArgument`](StateStoreErrorKind::InvalidArgument) if the `timeout` is < 1 ms or > `u32::max`
    ///
    /// [`StateStoreError`] of kind [`ServiceError`](StateStoreErrorKind::ServiceError) if the State Store returns an Error response
    ///
    /// [`StateStoreError`] of kind [`UnexpectedPayload`](StateStoreErrorKind::UnexpectedPayload) if the State Store returns a response that isn't valid for a `Delete` request
    ///
    /// [`StateStoreError`] of kind [`AIOProtocolError`](StateStoreErrorKind::AIOProtocolError) if there are any underlying errors from [`CommandInvoker::invoke`]
    pub async fn del(
        &self,
        key: Vec<u8>,
        fencing_token: Option<HybridLogicalClock>,
        timeout: Duration,
    ) -> Result<state_store::Response<i64>, StateStoreError> {
        // ) -> Result<state_store::Response<bool>, StateStoreError> {
        if key.is_empty() {
            return Err(StateStoreError(StateStoreErrorKind::KeyLengthZero));
        }
        self.del_internal(
            state_store::resp3::Request::Del { key },
            fencing_token,
            timeout,
        )
        .await
    }

    /// Deletes a key from the State Store Service if and only if the value matches the one provided
    ///
    /// Note: timeout refers to the duration until the State Store Client stops
    /// waiting for a `V Delete` response from the Service. This value is not linked
    /// to the key in the State Store.
    ///
    /// Returns the number of keys deleted. Will be `0` if the key was not found, `-1` if the value did not match, otherwise `1`
    /// # Errors
    /// [`StateStoreError`] of kind [`KeyLengthZero`](StateStoreErrorKind::KeyLengthZero) if the `key` is empty
    ///
    /// [`StateStoreError`] of kind [`InvalidArgument`](StateStoreErrorKind::InvalidArgument) if the `timeout` is < 1 ms or > `u32::max`
    ///
    /// [`StateStoreError`] of kind [`ServiceError`](StateStoreErrorKind::ServiceError) if the State Store returns an Error response
    ///
    /// [`StateStoreError`] of kind [`UnexpectedPayload`](StateStoreErrorKind::UnexpectedPayload) if the State Store returns a response that isn't valid for a `V Delete` request
    ///
    /// [`StateStoreError`] of kind [`AIOProtocolError`](StateStoreErrorKind::AIOProtocolError) if there are any underlying errors from [`CommandInvoker::invoke`]
    pub async fn vdel(
        &self,
        key: Vec<u8>,
        value: Vec<u8>,
        fencing_token: Option<HybridLogicalClock>,
        timeout: Duration,
    ) -> Result<state_store::Response<i64>, StateStoreError> {
        if key.is_empty() {
            return Err(StateStoreError(StateStoreErrorKind::KeyLengthZero));
        }
        self.del_internal(
            state_store::resp3::Request::VDel { key, value },
            fencing_token,
            timeout,
        )
        .await
    }

    async fn del_internal(
        &self,
        request: state_store::resp3::Request,
        fencing_token: Option<HybridLogicalClock>,
        timeout: Duration,
    ) -> Result<state_store::Response<i64>, StateStoreError> {
        let request = CommandRequestBuilder::default()
            .payload(&request)
            .map_err(|e| StateStoreErrorKind::SerializationError(e.to_string()))? // this can't fail
            .timeout(timeout)
            .fencing_token(fencing_token)
            .build()
            .map_err(|e| StateStoreErrorKind::InvalidArgument(e.to_string()))?;
        state_store::convert_response(
            self.command_invoker
                .invoke(request)
                .await
                .map_err(StateStoreErrorKind::from)?,
            |payload| match payload {
                state_store::resp3::Response::NotFound => Ok(0),
                state_store::resp3::Response::NotApplied => Ok(-1),
                state_store::resp3::Response::ValuesDeleted(value) => Ok(value),
                _ => Err(()),
            },
        )
    }

    /// Internal function calling invoke for observe command to allow all errors to be captured in one place
    async fn invoke_observe(
        &self,
        key: Vec<u8>,
        timeout: Duration,
    ) -> Result<state_store::Response<()>, StateStoreError> {
        // Send invoke request for observe
        let request = CommandRequestBuilder::default()
            .payload(&state_store::resp3::Request::KeyNotify {
                key: key.clone(),
                options: state_store::resp3::KeyNotifyOptions { stop: false },
            })
            .map_err(|e| StateStoreErrorKind::SerializationError(e.to_string()))? // this can't fail
            .timeout(timeout)
            .build()
            .map_err(|e| StateStoreErrorKind::InvalidArgument(e.to_string()))?;

        state_store::convert_response(
            self.command_invoker
                .invoke(request)
                .await
                .map_err(StateStoreErrorKind::from)?,
            |payload| match payload {
                state_store::resp3::Response::Ok => Ok(()),
                _ => Err(()),
            },
        )
    }

    /// Starts observation of any changes on a key from the State Store Service
    ///
    /// Returns `OK([KeyObservation])` if the key is now being observed.
    /// The [`KeyObservation`] can be used to receive key notifications for this key
    ///
    /// <div class="warning">
    ///
    /// If a client disconnects, it must resend the Observe for any keys
    /// it needs to continue monitoring. Unlike MQTT subscriptions, which can be
    /// persisted across a nonclean session, the state store internally removes
    /// any key observations when a given client disconnects. This is a known
    /// limitation of the service, see [here](https://learn.microsoft.com/azure/iot-operations/create-edge-apps/concept-about-state-store-protocol#keynotify-notification-topics-and-lifecycle)
    /// for more information
    ///
    /// </div>
    ///
    /// # Errors
    /// [`StateStoreError`] of kind [`KeyLengthZero`](StateStoreErrorKind::KeyLengthZero) if
    /// - the `key` is empty
    ///
    /// [`StateStoreError`] of kind [`InvalidArgument`](StateStoreErrorKind::InvalidArgument) if
    /// - the `timeout` is < 1 ms or > `u32::max`
    ///
    /// [`StateStoreError`] of kind [`ServiceError`](StateStoreErrorKind::ServiceError) if
    /// - the State Store returns an Error response
    /// - the State Store returns a response that isn't valid for an `Observe` request
    ///
    /// [`StateStoreError`] of kind [`AIOProtocolError`](StateStoreErrorKind::AIOProtocolError) if
    /// - there are any underlying errors from [`CommandInvoker::invoke`]
    pub async fn observe(
        &self,
        key: Vec<u8>,
        timeout: Duration,
    ) -> Result<state_store::Response<KeyObservation>, StateStoreError> {
        if key.is_empty() {
            return Err(std::convert::Into::into(StateStoreErrorKind::KeyLengthZero));
        }

        // add to observed keys before sending command to prevent missing any notifications.
        // If the observe request fails, this entry will be removed before the function returns
        let mut encoded_key_name: Vec<u8> = Vec::new();
        key.iter()
            .for_each(|b| encoded_key_name.append(&mut format!("{b:X}").into_bytes()));
        let (tx, rx) = channel(100);

        {
            let mut observed_keys_mutex_guard = self.observed_keys.lock().await;

            match observed_keys_mutex_guard.get_mut(&encoded_key_name) {
                Some(sender) if sender.is_closed() => {
                    // KeyObservation has been dropped, so we can give out a new receiver
                }
                Some(_) => {
                    log::info!("key already is being observed");
                    return Err(StateStoreError(StateStoreErrorKind::DuplicateObserve));
                }
                None => {
                    // There is no KeyObservation for this key, so we can create it
                }
            }
            log::info!("inserting key into observed list {encoded_key_name:?}");
            observed_keys_mutex_guard.insert(encoded_key_name.clone(), tx);
            // release the observed_keys_mutex_guard
        }

        // Capture any errors from the command invoke so we can remove the key from the observed_keys hashmap
        match self.invoke_observe(key.clone(), timeout).await {
            Ok(r) => Ok(state_store::Response {
                response: KeyObservation { key, receiver: rx },
                version: r.version,
            }),
            Err(e) => {
                // if the observe request wasn't successful, remove it from our internal map of observed keys
                let mut observed_keys_mutex_guard = self.observed_keys.lock().await;
                if observed_keys_mutex_guard
                    .remove(&encoded_key_name)
                    .is_some()
                {
                    log::debug!("key removed from observed list: {encoded_key_name:?}");
                } else {
                    log::debug!("key not in observed list: {encoded_key_name:?}");
                }
                Err(e)
            }
        }
    }

    /// Stops observation of any changes on a key from the State Store Service
    ///
    /// Returns `true` if the key is no longer being observed or `false` if the key wasn't being observed
    /// # Errors
    /// [`StateStoreError`] of kind [`KeyLengthZero`](StateStoreErrorKind::KeyLengthZero) if
    /// - the `key` is empty
    ///
    /// [`StateStoreError`] of kind [`InvalidArgument`](StateStoreErrorKind::InvalidArgument) if
    /// - the `timeout` is < 1 ms or > `u32::max`
    ///
    /// [`StateStoreError`] of kind [`ServiceError`](StateStoreErrorKind::ServiceError) if
    /// - the State Store returns an Error response
    /// - the State Store returns a response that isn't valid for an `Unobserve` request
    ///
    /// [`StateStoreError`] of kind [`AIOProtocolError`](StateStoreErrorKind::AIOProtocolError) if
    /// - there are any underlying errors from [`CommandInvoker::invoke`]
    pub async fn unobserve(
        &self,
        key: Vec<u8>,
        timeout: Duration,
    ) -> Result<state_store::Response<bool>, StateStoreError> {
        if key.is_empty() {
            return Err(std::convert::Into::into(StateStoreErrorKind::KeyLengthZero));
        }
        // Send invoke request for unobserve
        let request = CommandRequestBuilder::default()
            .payload(&state_store::resp3::Request::KeyNotify {
                key: key.clone(),
                options: state_store::resp3::KeyNotifyOptions { stop: true },
            })
            .map_err(|e| StateStoreErrorKind::SerializationError(e.to_string()))? // this can't fail
            .timeout(timeout)
            .build()
            .map_err(|e| StateStoreErrorKind::InvalidArgument(e.to_string()))?;
        match state_store::convert_response(
            self.command_invoker
                .invoke(request)
                .await
                .map_err(StateStoreErrorKind::from)?,
            |payload| match payload {
                state_store::resp3::Response::Ok => Ok(true),
                state_store::resp3::Response::NotFound => Ok(false),
                _ => Err(()),
            },
        ) {
            Ok(r) => {
                // remove key from observed_keys hashmap
                let mut encoded_key_name: Vec<u8> = Vec::new();
                key.iter()
                    .for_each(|b| encoded_key_name.append(&mut format!("{b:X}").into_bytes()));

                let mut observed_keys_mutex_guard = self.observed_keys.lock().await;
                if observed_keys_mutex_guard
                    .remove(&encoded_key_name)
                    .is_some()
                {
                    log::debug!("key removed from observed list: {key:?}");
                } else {
                    log::debug!("key not in observed list: {key:?}");
                }
                Ok(r)
            }
            Err(e) => Err(e),
        }
    }

    async fn receive_key_notification_loop(
        recv_cancellation_token: CancellationToken,
        mut telemetry_receiver: TelemetryReceiver<state_store::resp3::Operation, C>,
        observed_keys: ArcMutexHashmap<
            Vec<u8>,
            Sender<(state_store::KeyNotification, Option<AckToken>)>,
        >,
    ) {
        loop {
            tokio::select! {
                  // on shutdown, this cancellation token will be called so this
                  // loop can exit and the telemetry receiver can be cleaned up
                  () = recv_cancellation_token.cancelled() => {
                    break;
                  },
                  msg = telemetry_receiver.recv() => {
                    if let Some(m) = msg {
                        match m {
                            Ok((notification, ack_token)) => {
                                let key_name: Vec<u8> = notification.sender_id.clone().into();
                                let key_notification = state_store::KeyNotification {
                                    key: key_name.clone(),
                                    operation: notification.payload.clone(),
                                    version: notification.timestamp,
                                };

                                let mut observed_keys_mutex_guard = observed_keys.lock().await;

                                // if key is in the hashmap of observed keys
                                if let Some(sender) = observed_keys_mutex_guard.get_mut(&key_name) {

                                        if sender.is_closed() {
                                            log::info!("Key Notification Receiver has been dropped. Received Notification: {key_notification:?}",);
                                        }
                                        else {
                                            // Otherwise, send the notification to the receiver
                                            if let Err(e) = sender.send((key_notification.clone(), ack_token)).await {
                                                log::error!("Error delivering key notification {key_notification:?}: {e}");
                                            }
                                        }
                                } else {
                                    log::info!("Key is not being observed. Received Notification: {key_notification:?}");
                                }
                            }
                            Err(e) => {
                                // This should only happen on errors subscribing, but it's likely not recoverable
                                log::error!("Error receiving key notifications: {e}");
                                break;
                            }
                        }
                    } else {
                        log::error!("Telemetry Receiver closed, no more Key Notifications can be received");
                        break;
                    }
                }
            }
        }
        let result = telemetry_receiver.shutdown().await;
        log::info!("Receive key notification loop cancelled: {result:?}");
    }
}

impl<C> Drop for Client<C>
where
    C: ManagedClient + Clone + Send + Sync,
    C::PubReceiver: Send + Sync,
{
    fn drop(&mut self) {
        self.recv_cancellation_token.cancel();
    }
}

#[cfg(test)]
mod tests {
    use std::time::Duration;

    // TODO: This dependency on MqttConnectionSettingsBuilder should be removed in lieu of using a true mock
    use azure_iot_operations_mqtt::session::{Session, SessionOptionsBuilder};
    use azure_iot_operations_mqtt::MqttConnectionSettingsBuilder;

    use crate::state_store::{SetOptions, StateStoreError, StateStoreErrorKind};

    // TODO: This should return a mock ManagedClient instead.
    // Until that's possible, need to return a Session so that the Session doesn't go out of
    // scope and render the ManagedClient unable to to be used correctly.
    fn create_session() -> Session {
        // TODO: Make a real mock that implements MqttProvider
        let connection_settings = MqttConnectionSettingsBuilder::default()
            .host_name("localhost")
            .client_id("test_client")
            .build()
            .unwrap();
        let session_options = SessionOptionsBuilder::default()
            .connection_settings(connection_settings)
            .build()
            .unwrap();
        Session::new(session_options).unwrap()
    }

    #[tokio::test]
    async fn test_set_empty_key() {
        let session = create_session();
        let managed_client = session.create_managed_client();
        let state_store_client = super::Client::new(
            managed_client,
            super::ClientOptionsBuilder::default().build().unwrap(),
        )
        .unwrap();
        let response = state_store_client
            .set(
                vec![],
                b"testValue".to_vec(),
                Duration::from_secs(1),
                None,
                SetOptions::default(),
            )
            .await;
        assert!(matches!(
            response.unwrap_err(),
            StateStoreError(StateStoreErrorKind::KeyLengthZero)
        ));
    }

    #[tokio::test]
    async fn test_get_empty_key() {
        let session = create_session();
        let managed_client = session.create_managed_client();
        let state_store_client = super::Client::new(
            managed_client,
            super::ClientOptionsBuilder::default().build().unwrap(),
        )
        .unwrap();
        let response = state_store_client.get(vec![], Duration::from_secs(1)).await;
        assert!(matches!(
            response.unwrap_err(),
            StateStoreError(StateStoreErrorKind::KeyLengthZero)
        ));
    }

    #[tokio::test]
    async fn test_del_empty_key() {
        let session = create_session();
        let managed_client = session.create_managed_client();
        let state_store_client = super::Client::new(
            managed_client,
            super::ClientOptionsBuilder::default().build().unwrap(),
        )
        .unwrap();
        let response = state_store_client
            .del(vec![], None, Duration::from_secs(1))
            .await;
        assert!(matches!(
            response.unwrap_err(),
            StateStoreError(StateStoreErrorKind::KeyLengthZero)
        ));
    }

    #[tokio::test]
    async fn test_vdel_empty_key() {
        let session = create_session();
        let managed_client = session.create_managed_client();
        let state_store_client = super::Client::new(
            managed_client,
            super::ClientOptionsBuilder::default().build().unwrap(),
        )
        .unwrap();
        let response = state_store_client
            .vdel(vec![], b"testValue".to_vec(), None, Duration::from_secs(1))
            .await;
        assert!(matches!(
            response.unwrap_err(),
            StateStoreError(StateStoreErrorKind::KeyLengthZero)
        ));
    }

    #[tokio::test]
    async fn test_observe_empty_key() {
        let session = create_session();
        let managed_client = session.create_managed_client();
        let state_store_client = super::Client::new(
            managed_client,
            super::ClientOptionsBuilder::default().build().unwrap(),
        )
        .unwrap();
        let response = state_store_client
            .observe(vec![], Duration::from_secs(1))
            .await;
        assert!(matches!(
            response.unwrap_err(),
            StateStoreError(StateStoreErrorKind::KeyLengthZero)
        ));
    }

    #[tokio::test]
    async fn test_unobserve_empty_key() {
        let session = create_session();
        let managed_client = session.create_managed_client();
        let state_store_client = super::Client::new(
            managed_client,
            super::ClientOptionsBuilder::default().build().unwrap(),
        )
        .unwrap();
        let response = state_store_client
            .unobserve(vec![], Duration::from_secs(1))
            .await;
        assert!(matches!(
            response.unwrap_err(),
            StateStoreError(StateStoreErrorKind::KeyLengthZero)
        ));
    }

    #[tokio::test]
    async fn test_set_invalid_timeout() {
        let session = create_session();
        let managed_client = session.create_managed_client();
        let state_store_client = super::Client::new(
            managed_client,
            super::ClientOptionsBuilder::default().build().unwrap(),
        )
        .unwrap();
        let response = state_store_client
            .set(
                b"testKey".to_vec(),
                b"testValue".to_vec(),
                Duration::from_nanos(50),
                None,
                SetOptions::default(),
            )
            .await;
        assert!(matches!(
            response.unwrap_err(),
            StateStoreError(StateStoreErrorKind::InvalidArgument(_))
        ));
    }

    #[tokio::test]
    async fn test_get_invalid_timeout() {
        let session = create_session();
        let managed_client = session.create_managed_client();
        let state_store_client = super::Client::new(
            managed_client,
            super::ClientOptionsBuilder::default().build().unwrap(),
        )
        .unwrap();
        let response = state_store_client
            .get(b"testKey".to_vec(), Duration::from_nanos(50))
            .await;
        assert!(matches!(
            response.unwrap_err(),
            StateStoreError(StateStoreErrorKind::InvalidArgument(_))
        ));
    }

    #[tokio::test]
    async fn test_del_invalid_timeout() {
        let session = create_session();
        let managed_client = session.create_managed_client();
        let state_store_client = super::Client::new(
            managed_client,
            super::ClientOptionsBuilder::default().build().unwrap(),
        )
        .unwrap();
        let response = state_store_client
            .del(b"testKey".to_vec(), None, Duration::from_nanos(50))
            .await;
        assert!(matches!(
            response.unwrap_err(),
            StateStoreError(StateStoreErrorKind::InvalidArgument(_))
        ));
    }

    #[tokio::test]
    async fn test_vdel_invalid_timeout() {
        let session = create_session();
        let managed_client = session.create_managed_client();
        let state_store_client = super::Client::new(
            managed_client,
            super::ClientOptionsBuilder::default().build().unwrap(),
        )
        .unwrap();
        let response = state_store_client
            .vdel(
                b"testKey".to_vec(),
                b"testValue".to_vec(),
                None,
                Duration::from_nanos(50),
            )
            .await;
        assert!(matches!(
            response.unwrap_err(),
            StateStoreError(StateStoreErrorKind::InvalidArgument(_))
        ));
    }
<<<<<<< HEAD
}
=======

    #[tokio::test]
    async fn test_observe_invalid_timeout() {
        let session = create_session();
        let managed_client = session.create_managed_client();
        let state_store_client = super::Client::new(
            managed_client,
            super::ClientOptionsBuilder::default().build().unwrap(),
        )
        .unwrap();
        let response = state_store_client
            .observe(b"testKey".to_vec(), Duration::from_nanos(50))
            .await;
        assert!(matches!(
            response.unwrap_err(),
            StateStoreError(StateStoreErrorKind::InvalidArgument(_))
        ));
    }

    #[tokio::test]
    async fn test_unobserve_invalid_timeout() {
        let session = create_session();
        let managed_client = session.create_managed_client();
        let state_store_client = super::Client::new(
            managed_client,
            super::ClientOptionsBuilder::default().build().unwrap(),
        )
        .unwrap();
        let response = state_store_client
            .unobserve(b"testKey".to_vec(), Duration::from_nanos(50))
            .await;
        assert!(matches!(
            response.unwrap_err(),
            StateStoreError(StateStoreErrorKind::InvalidArgument(_))
        ));
    }
}

// TODO: Live network tests
//     - set("somekey", "somevalue", timeout, SetOptions::default())
//         - default setOptions
//             - valid new key/value
//             - valid existing key/value
//         - with/without fencing token where fencing_token required
//         - with/without fencing token where fencing_token not required
//         - with expires set (wait and then validate key can no longer be gotten?)
//         - setCondition OnlyIfDoesNotExist where key doesn't exist
//         - setCondition OnlyIfDoesNotExist where key exists
//         - setCondition OnlyIfEqualOrDoesNotExist where key exists and is equal
//         - setCondition OnlyIfEqualOrDoesNotExist where key exists and isn't equal
//         - setCondition OnlyIfEqualOrDoesNotExist where key doesn't exist and is equal
//         - setCondition OnlyIfEqualOrDoesNotExist where key doesn't exist and isn't equal
//    - get("somekey", timeout) where "somekey" exists
//         - non-existent key
//    - del
//         - valid key
//         - non-existent key
//         - with/without fencing token where fencing_token required
//         - with/without fencing token where fencing_token not required
//     - vdel
//         - valid key/value
//         - non-existent key
//         - value doesn't match
//         - with/without fencing token where fencing_token required
//         - with/without fencing token where fencing_token not required
>>>>>>> e9bd9566
<|MERGE_RESOLUTION|>--- conflicted
+++ resolved
@@ -826,9 +826,6 @@
             StateStoreError(StateStoreErrorKind::InvalidArgument(_))
         ));
     }
-<<<<<<< HEAD
-}
-=======
 
     #[tokio::test]
     async fn test_observe_invalid_timeout() {
@@ -865,33 +862,4 @@
             StateStoreError(StateStoreErrorKind::InvalidArgument(_))
         ));
     }
-}
-
-// TODO: Live network tests
-//     - set("somekey", "somevalue", timeout, SetOptions::default())
-//         - default setOptions
-//             - valid new key/value
-//             - valid existing key/value
-//         - with/without fencing token where fencing_token required
-//         - with/without fencing token where fencing_token not required
-//         - with expires set (wait and then validate key can no longer be gotten?)
-//         - setCondition OnlyIfDoesNotExist where key doesn't exist
-//         - setCondition OnlyIfDoesNotExist where key exists
-//         - setCondition OnlyIfEqualOrDoesNotExist where key exists and is equal
-//         - setCondition OnlyIfEqualOrDoesNotExist where key exists and isn't equal
-//         - setCondition OnlyIfEqualOrDoesNotExist where key doesn't exist and is equal
-//         - setCondition OnlyIfEqualOrDoesNotExist where key doesn't exist and isn't equal
-//    - get("somekey", timeout) where "somekey" exists
-//         - non-existent key
-//    - del
-//         - valid key
-//         - non-existent key
-//         - with/without fencing token where fencing_token required
-//         - with/without fencing token where fencing_token not required
-//     - vdel
-//         - valid key/value
-//         - non-existent key
-//         - value doesn't match
-//         - with/without fencing token where fencing_token required
-//         - with/without fencing token where fencing_token not required
->>>>>>> e9bd9566
+}