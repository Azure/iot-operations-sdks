--- conflicted
+++ resolved
@@ -36,12 +36,8 @@
 
     /// Returns the [`ErrorKind`] of the error.
     #[must_use]
-<<<<<<< HEAD
+    #[allow(dead_code)]
     pub(crate) fn consuming_kind(self) -> ErrorKind {
-=======
-    #[allow(dead_code)]
-    pub(crate) fn consuming_kind(self) -> StateStoreErrorKind {
->>>>>>> 40137572
         self.0
     }
 }
