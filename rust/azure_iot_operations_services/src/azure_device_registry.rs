// Copyright (c) Microsoft Corporation.
// Licensed under the MIT License.

// imports section (TODO: remove this comment)

//! Types for Azure Device Registry operations.

<<<<<<< HEAD
use crate::azure_device_registry::device_name_gen::adr_base_service::client as adr_base_service_gen;
use std::collections::HashMap;

=======
use core::fmt::Debug;
use std::collections::HashMap;

use crate::azure_device_registry::device_name_gen::adr_base_service::client as adr_name_gen;

>>>>>>> a29cdbdc
/// Azure Device Registry generated code
mod device_name_gen;

// ~~~~~~~~~~~~~~~~~~~SDK Created Structs~~~~~~~~~~~~~~~~~~~~~~~~

// ~~~~~~~~~~~~~~~~~~~Helper fns ~~~~~~~~~~~~~~~~~~~~~~~~~~~~~~~~
fn option_vec_from<T, U>(source: Option<Vec<T>>, into_fn: impl Fn(T) -> U) -> Option<Vec<U>> {
    source.map(|vec| vec.into_iter().map(into_fn).collect())
}

// ~~~~~~~~~~~~~~~~~~~Common DTDL Equivalent Structs~~~~~~~~~~~~~
#[derive(Clone, Debug, Default)]
pub struct StatusConfig {
    pub version: Option<u64>,
    pub error: Option<ConfigError>,
    pub last_transition_time: Option<String>,
}

#[derive(Clone, Debug)]
/// Represents an error in the configuration of an asset or device.
pub struct ConfigError {
    /// The code of the error.
    pub code: Option<String>,
    /// Array of event statuses that describe the status of each event.
    pub details: Option<Vec<Details>>,
    /// The inner error, if any.
    pub inner_error: Option<HashMap<String, String>>,
    /// The message of the error.
    pub message: Option<String>,
}

impl From<ConfigError> for adr_name_gen::ConfigError {
    fn from(value: ConfigError) -> Self {
        adr_name_gen::ConfigError {
            code: value.code,
            message: value.message,
            details: option_vec_from(value.details, |details| {
                adr_name_gen::DetailsSchemaElementSchema {
                    code: details.code,
                    correlation_id: details.correlation_id,
                    info: details.info,
                    message: details.message,
                }
            }),
            inner_error: value.inner_error,
        }
    }
}

impl From<adr_name_gen::ConfigError> for ConfigError {
    fn from(value: adr_name_gen::ConfigError) -> Self {
        ConfigError {
            code: value.code,
            message: value.message,
            details: option_vec_from(value.details, |details| Details {
                code: details.code,
                correlation_id: details.correlation_id,
                info: details.info,
                message: details.message,
            }),
            inner_error: value.inner_error,
        }
    }
}

#[derive(Clone, Debug)]
pub struct Details {
    /// The 'code' Field.
    pub code: Option<String>,
    /// The 'correlationId' Field.
    pub correlation_id: Option<String>,
    /// The 'info' Field.
    pub info: Option<String>,
    /// The 'message' Field.
    pub message: Option<String>,
}

// ~~~~~~~~~~~~~~~~~~~Device Endpoint DTDL Equivalent Structs~~~~

/// Represents a Device in the Azure Device Registry service.
pub struct Device {
    /// The 'name' Field.
    pub name: String,
    /// The 'specification' Field.
    pub specification: DeviceSpecification,
    /// The 'status' Field.
    pub status: Option<DeviceStatus>,
}

#[derive(Debug, Clone)]
pub struct DeviceSpecification {
    /// The 'attributes' Field.
    pub attributes: HashMap<String, String>, // if None, we can represent as empty hashmap
    /// The 'discoveredDeviceRef' Field.
    pub discovered_device_ref: Option<String>,
    /// The 'enabled' Field.
    pub enabled: Option<bool>,
    /// The 'endpoints' Field.
    pub inbound_endpoints: HashMap<String, InboundEndpoint>, // if None, we can represent as empty hashmap
    /// The 'externalDeviceId' Field.
    pub external_device_id: Option<String>,
    /// The 'lastTransitionTime' Field.
    pub last_transition_time: Option<String>, // DateTime?
    /// The 'manufacturer' Field.
    pub manufacturer: Option<String>,
    /// The 'model' Field.
    pub model: Option<String>,
    /// The 'operatingSystem' Field.
    pub operating_system: Option<String>,
    /// The 'operatingSystemVersion' Field.
    pub operating_system_version: Option<String>,
    /// The 'uuid' Field.
    pub uuid: Option<String>,
    /// The 'version' Field.
    pub version: Option<u64>,
}

#[derive(Debug, Clone)]
pub struct InboundEndpoint {
    /// The 'additionalConfiguration' Field.
    pub additional_configuration: Option<String>,
    /// The 'address' Field.
    pub address: String,
    /// The 'authentication' Field.
    pub authentication: Authentication,
    /// The 'trustSettings' Field.
    pub trust_settings: Option<TrustSettings>,
    /// The 'type' Field.
    pub r#type: String,
    /// The 'version' Field.
    pub version: Option<String>,
}

#[derive(Debug, Clone)]
pub struct TrustSettings {
    /// The 'issuerList' Field.
    pub issuer_list: Option<String>,
    /// The 'trustList' Field.
    pub trust_list: Option<String>,
    /// The 'trustMode' Field.
    pub trust_mode: String,
}

#[derive(Debug, Clone)] // default Anonymous
pub enum Authentication {
    Anonymous,
    Certificate {
        /// The 'certificateSecretName' Field.
        certificate_secret_name: String,
    },
    UsernamePassword {
        /// The 'passwordSecretName' Field.
        password_secret_name: String,
        /// The 'usernameSecretName' Field.
        username_secret_name: String,
    },
}
// ~~~~~~~~~~~~~~~~~~~Device Endpoint Status DTDL Equivalent Structs~~~~
#[derive(Clone, Debug, Default)]
/// Represents the status of a Device in the ADR Service.
pub struct DeviceStatus {
    /// The 'config' Field.
    pub config: Option<StatusConfig>,
    /// The 'endpoints' Field.
    pub endpoints: HashMap<String, Option<ConfigError>>,
}

// ~~~~~~~~~~~~~~~~~~~Asset DTDL Equivalent Structs~~~~~~~~~~~~~~

#[derive(Clone, Debug)]
pub struct Asset {
    pub name: String,
    pub specification: AssetSpecificationSchema,
    pub status: Option<AssetStatus>,
}

#[derive(Clone, Debug)]
pub struct AssetSpecificationSchema {
    pub attributes: Option<HashMap<String, String>>,
    pub datasets: Option<Vec<AssetDatasetSchemaElementSchema>>,
    pub default_datasets_configuration: Option<String>,
    pub default_datasets_destinations: Option<Vec<DefaultDatasetsDestinationsSchemaElementSchema>>,
    pub default_events_configuration: Option<String>,
    pub default_events_destinations: Option<Vec<DefaultEventsDestinationsSchemaElementSchema>>,
    pub default_management_groups_configuration: Option<String>,
    pub default_streams_configuration: Option<String>,
    pub default_streams_destinations: Option<Vec<DefaultStreamsDestinationsSchemaElementSchema>>,
    pub description: Option<String>,
    pub device_ref: DeviceRefSchema,
    pub discovered_asset_refs: Option<Vec<String>>,
    pub display_name: Option<String>,
    pub documentation_uri: Option<String>,
    pub enabled: Option<bool>,
    pub events: Option<Vec<AssetEventSchemaElementSchema>>,
    pub external_asset_id: Option<String>,
    pub hardware_revision: Option<String>,
    pub last_transition_time: Option<String>,
    pub management_groups: Option<Vec<AssetManagementGroupSchemaElementSchema>>,
    pub manufacturer: Option<String>,
    pub manufacturer_uri: Option<String>,
    pub model: Option<String>,
    pub product_code: Option<String>,
    pub serial_number: Option<String>,
    pub software_revision: Option<String>,
    pub streams: Option<Vec<AssetStreamSchemaElementSchema>>,
    pub uuid: Option<String>,
    pub version: Option<u64>,
}

#[derive(Clone, Debug)]
pub struct AssetDatasetSchemaElementSchema {
    pub data_points: Option<Vec<AssetDatasetDataPointSchemaElementSchema>>,
    pub data_source: Option<String>,
    pub destinations: Option<Vec<AssetDatasetDestinationSchemaElementSchema>>,
    pub name: String,
    pub type_ref: Option<String>,
}

#[derive(Clone, Debug)]
pub struct AssetDatasetDataPointSchemaElementSchema {
    pub data_point_configuration: Option<String>,
    pub data_source: String,
    pub name: String,
    pub type_ref: Option<String>,
}

#[derive(Clone, Debug)]
pub struct AssetDatasetDestinationSchemaElementSchema {
    pub configuration: DestinationConfiguration,
    pub target: DatasetTarget,
}

#[derive(Clone, Debug)]
pub struct DefaultDatasetsDestinationsSchemaElementSchema {
    pub configuration: DestinationConfiguration,
    pub target: DatasetTarget,
}

#[derive(Clone, Debug)]
pub struct DefaultEventsDestinationsSchemaElementSchema {
    pub configuration: DestinationConfiguration,
    pub target: EventStreamTarget,
}

#[derive(Clone, Debug)]
pub struct DefaultStreamsDestinationsSchemaElementSchema {
    pub configuration: DestinationConfiguration,
    pub target: EventStreamTarget,
}

#[derive(Clone, Debug)]
pub struct DeviceRefSchema {
    pub device_name: String,
    pub endpoint_name: String,
}

#[derive(Clone, Debug)]
pub struct AssetEventSchemaElementSchema {
    pub data_points: Option<Vec<AssetEventDataPointSchemaElementSchema>>,
    pub destinations: Option<Vec<AssetEventDestinationSchemaElementSchema>>,
    pub event_configuration: Option<String>,
    pub event_notifier: String,
    pub name: String,
    pub type_ref: Option<String>,
}

#[derive(Clone, Debug)]
pub struct AssetManagementGroupSchemaElementSchema {
    pub actions: Option<Vec<AssetManagementGroupActionSchemaElementSchema>>,
    pub default_time_out_in_seconds: Option<u32>,
    pub default_topic: Option<String>,
    pub management_group_configuration: Option<String>,
    pub name: String,
    pub type_ref: Option<String>,
}

#[derive(Clone, Debug)]
pub struct AssetManagementGroupActionSchemaElementSchema {
    pub management_action_configuration: Option<String>,
    pub name: String,
    pub target_uri: String,
    pub time_out_in_seconds: Option<u32>,
    pub topic: Option<String>,
    pub r#type: AssetManagementGroupActionTypeSchema,
    pub type_ref: Option<String>,
}

#[derive(Clone, Debug)]
pub struct AssetStreamSchemaElementSchema {
    pub destinations: Option<Vec<AssetStreamDestinationSchemaElementSchema>>,
    pub name: String,
    pub stream_configuration: Option<String>,
    pub type_ref: Option<String>,
}

#[derive(Clone, Debug)]
pub struct AssetStreamDestinationSchemaElementSchema {
    pub configuration: DestinationConfiguration,
    pub target: EventStreamTarget,
}

#[derive(Clone, Debug)]
pub struct AssetEventDataPointSchemaElementSchema {
    pub data_point_configuration: Option<String>,
    pub data_source: String,
    pub name: String,
}

#[derive(Clone, Debug)]
pub struct AssetEventDestinationSchemaElementSchema {
    pub configuration: DestinationConfiguration,
    pub target: EventStreamTarget,
}

#[derive(Clone, Debug)]
pub struct DestinationConfiguration {
    pub key: Option<String>,
    pub path: Option<String>,
    pub qos: Option<QoS>,
    pub retain: Option<Retain>,
    pub topic: Option<String>,
    pub ttl: Option<u64>,
}

// ~~~~~~~~~~~~~~~~~~~Asset Status DTDL Equivalent Structs~~~~~~~
#[derive(Clone, Debug)]
/// Represents the observed status of an asset.
pub struct AssetStatus {
    /// The configuration of the asset.
    pub config: Option<Config>,
    /// A collection of datasets associated with the asset.
    pub datasets_schema: Option<Vec<AssetDatasetEventStream>>,
    /// A collection of events associated with the asset.
    pub events_schema: Option<Vec<AssetDatasetEventStream>>,
    /// A collection of management groups associated with the asset.
    pub management_groups: Option<Vec<AssetManagementGroup>>,
    /// A collection of schema references for streams associated with the asset.
    pub streams: Option<Vec<AssetDatasetEventStream>>,
}

#[derive(Clone, Debug)]
/// Represents a schema to the dataset or event.
pub struct AssetDatasetEventStream {
    /// The name of the dataset or the event.
    pub name: String,
    /// The message schema associated with the dataset or event.
    pub message_schema_reference: Option<MessageSchemaReference>,
    /// An error associated with the dataset or event.
    pub error: Option<ConfigError>,
}

#[derive(Clone, Debug)]
/// Represents an asset management group
pub struct AssetManagementGroup {
    /// A collection of actions associated with the management group.
    pub actions: Option<Vec<AssetManagementGroupAction>>,
    /// The name of the management group.
    pub name: String,
}

#[derive(Clone, Debug)]
/// Represents an action associated with an asset management group.
pub struct AssetManagementGroupAction {
    /// The configuration error of the management group action.
    pub error: Option<ConfigError>,
    /// The name of the management group action.
    pub name: String,
    /// The request message schema references for the management group action.
    pub request_message_schema_reference: Option<MessageSchemaReference>,
    /// The response message schema references for the management group action.
    pub response_message_schema_reference: Option<MessageSchemaReference>,
}

#[derive(Clone, Debug)]
/// Represents a reference to a schema, including its name, version, and namespace.
pub struct MessageSchemaReference {
    /// The name of the message schema.
    pub name: String,
    /// The version of the message schema.
    pub version: String,
    /// The namespace of the message schema.
    pub registry_namespace: String,
}

#[derive(Clone, Debug)]
/// Represents the configuration status of an asset.
pub struct Config {
    /// Error code for classification of errors.
    pub error: Option<ConfigError>,
    /// The last time the configuration has been modified.
    pub last_transition_time: Option<String>,
    /// The version of the asset configuration.
    pub version: Option<u64>,
}

#[derive(Clone, Debug)]
/// Represents an error in the configuration of an asset.
pub struct ConfigError {
    /// The code of the error.
    pub code: Option<String>,
    /// Array of event statuses that describe the status of each event.
    pub details: Option<Vec<Details>>,
    /// The inner error, if any.
    pub inner_error: Option<HashMap<String, String>>,
    /// The message of the error.
    pub message: Option<String>,
}

#[derive(Clone, Debug)]
/// Represents the details of an error.
pub struct Details {
    /// The multi part error code for root cause analysis.
    pub code: Option<String>,
    /// The correlation ID of the details.
    pub correlation_id: Option<String>,
    /// Any helpful information associated with the details.
    pub info: Option<String>,
    /// The error message of the details.
    pub message: Option<String>,
}

// ~~~~~~~~~~~~~~~~~~~Detected Asset DTDL Equivalent Structs~~~~~~~

#[derive(Clone, Debug)]
pub struct DetectedAsset {
    pub asset_endpoint_profile_ref: String,
    pub asset_name: Option<String>,
    pub datasets: Option<Vec<DetectedAssetDatasetSchemaElementSchema>>,
    pub default_datasets_configuration: Option<String>,
    pub default_events_configuration: Option<String>,
    pub default_topic: Option<Topic>,
    pub documentation_uri: Option<String>,
    pub events: Option<Vec<DetectedAssetEventSchemaElementSchema>>,
    pub hardware_revision: Option<String>,
    pub manufacturer: Option<String>,
    pub manufacturer_uri: Option<String>,
    pub model: Option<String>,
    pub product_code: Option<String>,
    pub serial_number: Option<String>,
    pub software_revision: Option<String>,
}

#[derive(Clone, Debug)]
pub struct DetectedAssetEventSchemaElementSchema {
    pub event_configuration: Option<String>,
    pub event_notifier: String,
    pub last_updated_on: Option<String>,
    pub name: String,
    pub topic: Option<Topic>,
}

#[derive(Clone, Debug)]
pub struct DetectedAssetDatasetSchemaElementSchema {
    pub data_points: Option<Vec<DetectedAssetDataPointSchemaElementSchema>>,
    pub data_set_configuration: Option<String>,
    pub name: String,
    pub topic: Option<Topic>,
}

#[derive(Clone, Debug)]
pub struct Topic {
    pub path: String,
    pub retain: Option<Retain>,
}

#[derive(Clone, Debug)]
pub struct DetectedAssetDataPointSchemaElementSchema {
    pub data_point_configuration: Option<String>,
    pub data_source: String,
    pub last_updated_on: Option<String>,
    pub name: Option<String>,
}

// ~~~~~~~~~~~~~~~~~~~DTDL Equivalent Enums~~~~~~~
#[derive(Clone, Debug)]
pub enum EventStreamTarget {
    BrokerStateStore,
    Storage,
}

#[derive(Clone, Debug)]
pub enum QoS {
    Qos0,
    Qos1,
}

#[derive(Clone, Debug)]
pub enum Retain {
    Keep,
    Never,
}

#[derive(Clone, Debug)]
pub enum DatasetTarget {
    BrokerStateStore,
    Mqtt,
    Storage,
}

#[derive(Clone, Debug)]
pub enum AssetManagementGroupActionTypeSchema {
    Call,
    Read,
    Write,
}<|MERGE_RESOLUTION|>--- conflicted
+++ resolved
@@ -5,21 +5,44 @@
 
 //! Types for Azure Device Registry operations.
 
-<<<<<<< HEAD
-use crate::azure_device_registry::device_name_gen::adr_base_service::client as adr_base_service_gen;
-use std::collections::HashMap;
-
-=======
 use core::fmt::Debug;
 use std::collections::HashMap;
 
+use azure_iot_operations_mqtt::interface::AckToken;
+
 use crate::azure_device_registry::device_name_gen::adr_base_service::client as adr_name_gen;
-
->>>>>>> a29cdbdc
+use crate::common::dispatcher::Receiver;
+
+/// Azure Device Registry Client implementation wrapper
+// mod client;
 /// Azure Device Registry generated code
 mod device_name_gen;
 
+// pub use client::Client;
+
 // ~~~~~~~~~~~~~~~~~~~SDK Created Structs~~~~~~~~~~~~~~~~~~~~~~~~
+pub struct Error {}
+
+// ~~~~~~~~~~~~~~~~~~~SDK Created Device Structs~~~~~~~~~~~~~
+/// A struct to manage receiving notifications for a key
+#[derive(Debug)]
+pub struct DeviceUpdateObservation {
+    /// The internal channel for receiving update telemetry for this device
+    receiver: Receiver<(Device, Option<AckToken>)>,
+}
+
+impl DeviceUpdateObservation {
+    /// Receives an updated [`Device`] or [`None`] if there will be no more notifications.
+    ///
+    /// If there are notifications:
+    /// - Returns Some([`Device`], [`Option<AckToken>`]) on success
+    ///     - If auto ack is disabled, the [`AckToken`] should be used or dropped when you want the ack to occur. If auto ack is enabled, you may use ([`Device`], _) to ignore the [`AckToken`].
+    ///
+    /// A received notification can be acknowledged via the [`AckToken`] by calling [`AckToken::ack`] or dropping the [`AckToken`].
+    pub async fn recv_notification(&mut self) -> Option<(Device, Option<AckToken>)> {
+        self.receiver.recv().await
+    }
+}
 
 // ~~~~~~~~~~~~~~~~~~~Helper fns ~~~~~~~~~~~~~~~~~~~~~~~~~~~~~~~~
 fn option_vec_from<T, U>(source: Option<Vec<T>>, into_fn: impl Fn(T) -> U) -> Option<Vec<U>> {
@@ -82,14 +105,15 @@
 }
 
 #[derive(Clone, Debug)]
+/// Represents the details of an error.
 pub struct Details {
-    /// The 'code' Field.
+    /// The multi part error code for root cause analysis.
     pub code: Option<String>,
-    /// The 'correlationId' Field.
+    /// The correlation ID of the details.
     pub correlation_id: Option<String>,
-    /// The 'info' Field.
+    /// Any helpful information associated with the details.
     pub info: Option<String>,
-    /// The 'message' Field.
+    /// The error message of the details.
     pub message: Option<String>,
 }
 
@@ -114,7 +138,7 @@
     /// The 'enabled' Field.
     pub enabled: Option<bool>,
     /// The 'endpoints' Field.
-    pub inbound_endpoints: HashMap<String, InboundEndpoint>, // if None, we can represent as empty hashmap
+    pub inbound_endpoints: HashMap<String, InboundEndpoint>, // if None, we can represent as empty hashmap. Might be able to change this to a single InboundEndpoint
     /// The 'externalDeviceId' Field.
     pub external_device_id: Option<String>,
     /// The 'lastTransitionTime' Field.
@@ -188,54 +212,54 @@
 #[derive(Clone, Debug)]
 pub struct Asset {
     pub name: String,
-    pub specification: AssetSpecificationSchema,
+    pub specification: AssetSpecification,
     pub status: Option<AssetStatus>,
 }
 
 #[derive(Clone, Debug)]
-pub struct AssetSpecificationSchema {
+pub struct AssetSpecification {
     pub attributes: Option<HashMap<String, String>>,
-    pub datasets: Option<Vec<AssetDatasetSchemaElementSchema>>,
+    pub datasets: Option<Vec<AssetDataset>>,
     pub default_datasets_configuration: Option<String>,
-    pub default_datasets_destinations: Option<Vec<DefaultDatasetsDestinationsSchemaElementSchema>>,
+    pub default_datasets_destinations: Option<Vec<AssetAndDefaultDatasetsDestinations>>,
     pub default_events_configuration: Option<String>,
-    pub default_events_destinations: Option<Vec<DefaultEventsDestinationsSchemaElementSchema>>,
+    pub default_events_destinations: Option<Vec<DefaultEventsAndStreamsDestinations>>,
     pub default_management_groups_configuration: Option<String>,
     pub default_streams_configuration: Option<String>,
-    pub default_streams_destinations: Option<Vec<DefaultStreamsDestinationsSchemaElementSchema>>,
+    pub default_streams_destinations: Option<Vec<DefaultEventsAndStreamsDestinations>>,
     pub description: Option<String>,
-    pub device_ref: DeviceRefSchema,
+    pub device_ref: DeviceRef,
     pub discovered_asset_refs: Option<Vec<String>>,
     pub display_name: Option<String>,
     pub documentation_uri: Option<String>,
     pub enabled: Option<bool>,
-    pub events: Option<Vec<AssetEventSchemaElementSchema>>,
+    pub events: Option<Vec<AssetEvent>>,
     pub external_asset_id: Option<String>,
     pub hardware_revision: Option<String>,
     pub last_transition_time: Option<String>,
-    pub management_groups: Option<Vec<AssetManagementGroupSchemaElementSchema>>,
+    pub management_groups: Option<Vec<AssetManagementGroup>>,
     pub manufacturer: Option<String>,
     pub manufacturer_uri: Option<String>,
     pub model: Option<String>,
     pub product_code: Option<String>,
     pub serial_number: Option<String>,
     pub software_revision: Option<String>,
-    pub streams: Option<Vec<AssetStreamSchemaElementSchema>>,
+    pub streams: Option<Vec<AssetStream>>,
     pub uuid: Option<String>,
     pub version: Option<u64>,
 }
 
 #[derive(Clone, Debug)]
-pub struct AssetDatasetSchemaElementSchema {
-    pub data_points: Option<Vec<AssetDatasetDataPointSchemaElementSchema>>,
+pub struct AssetDataset {
+    pub data_points: Option<Vec<AssetDatasetDataPoint>>,
     pub data_source: Option<String>,
-    pub destinations: Option<Vec<AssetDatasetDestinationSchemaElementSchema>>,
+    pub destinations: Option<Vec<AssetAndDefaultDatasetsDestinations>>,
     pub name: String,
     pub type_ref: Option<String>,
 }
 
 #[derive(Clone, Debug)]
-pub struct AssetDatasetDataPointSchemaElementSchema {
+pub struct AssetDatasetDataPoint {
     pub data_point_configuration: Option<String>,
     pub data_source: String,
     pub name: String,
@@ -243,39 +267,39 @@
 }
 
 #[derive(Clone, Debug)]
-pub struct AssetDatasetDestinationSchemaElementSchema {
+pub struct AssetAndDefaultDatasetsDestinations {
     pub configuration: DestinationConfiguration,
     pub target: DatasetTarget,
 }
 
-#[derive(Clone, Debug)]
-pub struct DefaultDatasetsDestinationsSchemaElementSchema {
-    pub configuration: DestinationConfiguration,
-    pub target: DatasetTarget,
-}
-
-#[derive(Clone, Debug)]
-pub struct DefaultEventsDestinationsSchemaElementSchema {
+// #[derive(Clone, Debug)]
+// pub struct AssetAndDefaultDatasetsDestinations {
+//     pub configuration: DestinationConfiguration,
+//     pub target: DatasetTarget,
+// }
+
+#[derive(Clone, Debug)]
+pub struct DefaultEventsAndStreamsDestinations {
     pub configuration: DestinationConfiguration,
     pub target: EventStreamTarget,
 }
 
-#[derive(Clone, Debug)]
-pub struct DefaultStreamsDestinationsSchemaElementSchema {
-    pub configuration: DestinationConfiguration,
-    pub target: EventStreamTarget,
-}
-
-#[derive(Clone, Debug)]
-pub struct DeviceRefSchema {
+// #[derive(Clone, Debug)]
+// pub struct DefaultEventsAndStreamsDestinations {
+//     pub configuration: DestinationConfiguration,
+//     pub target: EventStreamTarget,
+// }
+
+#[derive(Clone, Debug)]
+pub struct DeviceRef {
     pub device_name: String,
     pub endpoint_name: String,
 }
 
 #[derive(Clone, Debug)]
-pub struct AssetEventSchemaElementSchema {
-    pub data_points: Option<Vec<AssetEventDataPointSchemaElementSchema>>,
-    pub destinations: Option<Vec<AssetEventDestinationSchemaElementSchema>>,
+pub struct AssetEvent {
+    pub data_points: Option<Vec<AssetEventDataPoint>>,
+    pub destinations: Option<Vec<AssetStreamAndEventDestination>>,
     pub event_configuration: Option<String>,
     pub event_notifier: String,
     pub name: String,
@@ -283,8 +307,8 @@
 }
 
 #[derive(Clone, Debug)]
-pub struct AssetManagementGroupSchemaElementSchema {
-    pub actions: Option<Vec<AssetManagementGroupActionSchemaElementSchema>>,
+pub struct AssetManagementGroup {
+    pub actions: Option<Vec<AssetManagementGroupAction>>,
     pub default_time_out_in_seconds: Option<u32>,
     pub default_topic: Option<String>,
     pub management_group_configuration: Option<String>,
@@ -293,42 +317,42 @@
 }
 
 #[derive(Clone, Debug)]
-pub struct AssetManagementGroupActionSchemaElementSchema {
+pub struct AssetManagementGroupAction {
     pub management_action_configuration: Option<String>,
     pub name: String,
     pub target_uri: String,
     pub time_out_in_seconds: Option<u32>,
     pub topic: Option<String>,
-    pub r#type: AssetManagementGroupActionTypeSchema,
+    pub r#type: AssetManagementGroupActionType,
     pub type_ref: Option<String>,
 }
 
 #[derive(Clone, Debug)]
-pub struct AssetStreamSchemaElementSchema {
-    pub destinations: Option<Vec<AssetStreamDestinationSchemaElementSchema>>,
+pub struct AssetStream {
+    pub destinations: Option<Vec<AssetStreamAndEventDestination>>,
     pub name: String,
     pub stream_configuration: Option<String>,
     pub type_ref: Option<String>,
 }
 
 #[derive(Clone, Debug)]
-pub struct AssetStreamDestinationSchemaElementSchema {
+pub struct AssetStreamAndEventDestination {
     pub configuration: DestinationConfiguration,
     pub target: EventStreamTarget,
 }
 
 #[derive(Clone, Debug)]
-pub struct AssetEventDataPointSchemaElementSchema {
+pub struct AssetEventDataPoint {
     pub data_point_configuration: Option<String>,
     pub data_source: String,
     pub name: String,
 }
 
-#[derive(Clone, Debug)]
-pub struct AssetEventDestinationSchemaElementSchema {
-    pub configuration: DestinationConfiguration,
-    pub target: EventStreamTarget,
-}
+// #[derive(Clone, Debug)]
+// pub struct AssetStreamAndEventDestination {
+//     pub configuration: DestinationConfiguration,
+//     pub target: EventStreamTarget,
+// }
 
 #[derive(Clone, Debug)]
 pub struct DestinationConfiguration {
@@ -338,6 +362,222 @@
     pub retain: Option<Retain>,
     pub topic: Option<String>,
     pub ttl: Option<u64>,
+}
+
+impl From<AssetSpecification> for adr_name_gen::AssetSpecificationSchema {
+    fn from(value: AssetSpecification) -> Self {
+        adr_name_gen::AssetSpecificationSchema {
+            attributes: value.attributes,
+            datasets: option_vec_from(value.datasets, AssetDataset::into),
+            default_datasets_configuration: value.default_datasets_configuration,
+            default_datasets_destinations: option_vec_from(
+                value.default_datasets_destinations,
+                AssetAndDefaultDatasetsDestinations::into,
+            ),
+            default_events_configuration: value.default_events_configuration,
+            default_events_destinations: option_vec_from(
+                value.default_events_destinations,
+                DefaultEventsAndStreamsDestinations::into,
+            ),
+            default_management_groups_configuration: value.default_management_groups_configuration,
+            default_streams_configuration: value.default_streams_configuration,
+            default_streams_destinations: option_vec_from(
+                value.default_streams_destinations,
+                DefaultEventsAndStreamsDestinations::into,
+            ),
+            description: value.description,
+            device_ref: value.device_ref.into(),
+            discovered_asset_refs: value.discovered_asset_refs,
+            display_name: value.display_name,
+            documentation_uri: value.documentation_uri,
+            enabled: value.enabled,
+            events: option_vec_from(value.events, AssetEvent::into),
+            external_asset_id: value.external_asset_id,
+            hardware_revision: value.hardware_revision,
+            last_transition_time: value.last_transition_time,
+            management_groups: option_vec_from(value.management_groups, AssetManagementGroup::into),
+            manufacturer: value.manufacturer,
+            manufacturer_uri: value.manufacturer_uri,
+            model: value.model,
+            product_code: value.product_code,
+            serial_number: value.serial_number,
+            software_revision: value.software_revision,
+            streams: option_vec_from(value.streams, AssetStream::into),
+            uuid: value.uuid,
+            version: value.version,
+        }
+    }
+}
+
+impl From<AssetDataset> for adr_name_gen::AssetDatasetSchemaElementSchema {
+    fn from(value: AssetDataset) -> Self {
+        adr_name_gen::AssetDatasetSchemaElementSchema {
+            data_points: option_vec_from(value.data_points, AssetDatasetDataPoint::into),
+            data_source: value.data_source,
+            destinations: option_vec_from(
+                value.destinations,
+                AssetAndDefaultDatasetsDestinations::into,
+            ),
+            name: value.name,
+            type_ref: value.type_ref,
+        }
+    }
+}
+impl From<AssetDatasetDataPoint> for adr_name_gen::AssetDatasetDataPointSchemaElementSchema {
+    fn from(value: AssetDatasetDataPoint) -> Self {
+        adr_name_gen::AssetDatasetDataPointSchemaElementSchema {
+            data_point_configuration: value.data_point_configuration,
+            data_source: value.data_source,
+            name: value.name,
+            type_ref: value.type_ref,
+        }
+    }
+}
+
+impl From<AssetAndDefaultDatasetsDestinations>
+    for adr_name_gen::AssetDatasetDestinationSchemaElementSchema
+{
+    fn from(value: AssetAndDefaultDatasetsDestinations) -> Self {
+        adr_name_gen::AssetDatasetDestinationSchemaElementSchema {
+            configuration: value.configuration.into(),
+            target: value.target.into(),
+        }
+    }
+}
+impl From<AssetAndDefaultDatasetsDestinations>
+    for adr_name_gen::DefaultDatasetsDestinationsSchemaElementSchema
+{
+    fn from(value: AssetAndDefaultDatasetsDestinations) -> Self {
+        adr_name_gen::DefaultDatasetsDestinationsSchemaElementSchema {
+            configuration: value.configuration.into(),
+            target: value.target.into(),
+        }
+    }
+}
+
+impl From<DefaultEventsAndStreamsDestinations>
+    for adr_name_gen::DefaultStreamsDestinationsSchemaElementSchema
+{
+    fn from(value: DefaultEventsAndStreamsDestinations) -> Self {
+        adr_name_gen::DefaultStreamsDestinationsSchemaElementSchema {
+            configuration: value.configuration.into(),
+            target: value.target.into(),
+        }
+    }
+}
+
+impl From<DefaultEventsAndStreamsDestinations>
+    for adr_name_gen::DefaultEventsDestinationsSchemaElementSchema
+{
+    fn from(value: DefaultEventsAndStreamsDestinations) -> Self {
+        adr_name_gen::DefaultEventsDestinationsSchemaElementSchema {
+            configuration: value.configuration.into(),
+            target: value.target.into(),
+        }
+    }
+}
+
+impl From<DeviceRef> for adr_name_gen::DeviceRefSchema {
+    fn from(value: DeviceRef) -> Self {
+        adr_name_gen::DeviceRefSchema {
+            device_name: value.device_name,
+            endpoint_name: value.endpoint_name,
+        }
+    }
+}
+impl From<AssetEvent> for adr_name_gen::AssetEventSchemaElementSchema {
+    fn from(value: AssetEvent) -> Self {
+        adr_name_gen::AssetEventSchemaElementSchema {
+            data_points: option_vec_from(value.data_points, AssetEventDataPoint::into),
+            destinations: option_vec_from(value.destinations, AssetStreamAndEventDestination::into),
+            event_configuration: value.event_configuration,
+            event_notifier: value.event_notifier,
+            name: value.name,
+            type_ref: value.type_ref,
+        }
+    }
+}
+impl From<AssetManagementGroup> for adr_name_gen::AssetManagementGroupSchemaElementSchema {
+    fn from(value: AssetManagementGroup) -> Self {
+        adr_name_gen::AssetManagementGroupSchemaElementSchema {
+            actions: option_vec_from(value.actions, AssetManagementGroupAction::into),
+            default_time_out_in_seconds: value.default_time_out_in_seconds,
+            default_topic: value.default_topic,
+            management_group_configuration: value.management_group_configuration,
+            name: value.name,
+            type_ref: value.type_ref,
+        }
+    }
+}
+impl From<AssetManagementGroupAction>
+    for adr_name_gen::AssetManagementGroupActionSchemaElementSchema
+{
+    fn from(value: AssetManagementGroupAction) -> Self {
+        adr_name_gen::AssetManagementGroupActionSchemaElementSchema {
+            management_action_configuration: value.management_action_configuration,
+            name: value.name,
+            target_uri: value.target_uri,
+            time_out_in_seconds: value.time_out_in_seconds,
+            topic: value.topic,
+            r#type: value.r#type.into(),
+            type_ref: value.type_ref,
+        }
+    }
+}
+impl From<AssetStream> for adr_name_gen::AssetStreamSchemaElementSchema {
+    fn from(value: AssetStream) -> Self {
+        adr_name_gen::AssetStreamSchemaElementSchema {
+            destinations: option_vec_from(value.destinations, AssetStreamAndEventDestination::into),
+            name: value.name,
+            stream_configuration: value.stream_configuration,
+            type_ref: value.type_ref,
+        }
+    }
+}
+
+impl From<AssetStreamAndEventDestination>
+    for adr_name_gen::AssetStreamDestinationSchemaElementSchema
+{
+    fn from(value: AssetStreamAndEventDestination) -> Self {
+        adr_name_gen::AssetStreamDestinationSchemaElementSchema {
+            configuration: value.configuration.into(),
+            target: value.target.into(),
+        }
+    }
+}
+
+impl From<AssetStreamAndEventDestination>
+    for adr_name_gen::AssetEventDestinationSchemaElementSchema
+{
+    fn from(value: AssetStreamAndEventDestination) -> Self {
+        adr_name_gen::AssetEventDestinationSchemaElementSchema {
+            configuration: value.configuration.into(),
+            target: value.target.into(),
+        }
+    }
+}
+
+impl From<AssetEventDataPoint> for adr_name_gen::AssetEventDataPointSchemaElementSchema {
+    fn from(value: AssetEventDataPoint) -> Self {
+        adr_name_gen::AssetEventDataPointSchemaElementSchema {
+            data_point_configuration: value.data_point_configuration,
+            data_source: value.data_source,
+            name: value.name,
+        }
+    }
+}
+
+impl From<DestinationConfiguration> for adr_name_gen::DestinationConfiguration {
+    fn from(value: DestinationConfiguration) -> Self {
+        adr_name_gen::DestinationConfiguration {
+            key: value.key,
+            path: value.path,
+            qos: value.qos.map(QoS::into),
+            retain: value.retain.map(Retain::into),
+            topic: value.topic,
+            ttl: value.ttl,
+        }
+    }
 }
 
 // ~~~~~~~~~~~~~~~~~~~Asset Status DTDL Equivalent Structs~~~~~~~
@@ -351,7 +591,7 @@
     /// A collection of events associated with the asset.
     pub events_schema: Option<Vec<AssetDatasetEventStream>>,
     /// A collection of management groups associated with the asset.
-    pub management_groups: Option<Vec<AssetManagementGroup>>,
+    pub management_groups: Option<Vec<AssetManagementGroupStatus>>,
     /// A collection of schema references for streams associated with the asset.
     pub streams: Option<Vec<AssetDatasetEventStream>>,
 }
@@ -369,16 +609,16 @@
 
 #[derive(Clone, Debug)]
 /// Represents an asset management group
-pub struct AssetManagementGroup {
+pub struct AssetManagementGroupStatus {
     /// A collection of actions associated with the management group.
-    pub actions: Option<Vec<AssetManagementGroupAction>>,
+    pub actions: Option<Vec<AssetManagementGroupActionStatus>>,
     /// The name of the management group.
     pub name: String,
 }
 
 #[derive(Clone, Debug)]
 /// Represents an action associated with an asset management group.
-pub struct AssetManagementGroupAction {
+pub struct AssetManagementGroupActionStatus {
     /// The configuration error of the management group action.
     pub error: Option<ConfigError>,
     /// The name of the management group action.
@@ -411,84 +651,6 @@
     pub version: Option<u64>,
 }
 
-#[derive(Clone, Debug)]
-/// Represents an error in the configuration of an asset.
-pub struct ConfigError {
-    /// The code of the error.
-    pub code: Option<String>,
-    /// Array of event statuses that describe the status of each event.
-    pub details: Option<Vec<Details>>,
-    /// The inner error, if any.
-    pub inner_error: Option<HashMap<String, String>>,
-    /// The message of the error.
-    pub message: Option<String>,
-}
-
-#[derive(Clone, Debug)]
-/// Represents the details of an error.
-pub struct Details {
-    /// The multi part error code for root cause analysis.
-    pub code: Option<String>,
-    /// The correlation ID of the details.
-    pub correlation_id: Option<String>,
-    /// Any helpful information associated with the details.
-    pub info: Option<String>,
-    /// The error message of the details.
-    pub message: Option<String>,
-}
-
-// ~~~~~~~~~~~~~~~~~~~Detected Asset DTDL Equivalent Structs~~~~~~~
-
-#[derive(Clone, Debug)]
-pub struct DetectedAsset {
-    pub asset_endpoint_profile_ref: String,
-    pub asset_name: Option<String>,
-    pub datasets: Option<Vec<DetectedAssetDatasetSchemaElementSchema>>,
-    pub default_datasets_configuration: Option<String>,
-    pub default_events_configuration: Option<String>,
-    pub default_topic: Option<Topic>,
-    pub documentation_uri: Option<String>,
-    pub events: Option<Vec<DetectedAssetEventSchemaElementSchema>>,
-    pub hardware_revision: Option<String>,
-    pub manufacturer: Option<String>,
-    pub manufacturer_uri: Option<String>,
-    pub model: Option<String>,
-    pub product_code: Option<String>,
-    pub serial_number: Option<String>,
-    pub software_revision: Option<String>,
-}
-
-#[derive(Clone, Debug)]
-pub struct DetectedAssetEventSchemaElementSchema {
-    pub event_configuration: Option<String>,
-    pub event_notifier: String,
-    pub last_updated_on: Option<String>,
-    pub name: String,
-    pub topic: Option<Topic>,
-}
-
-#[derive(Clone, Debug)]
-pub struct DetectedAssetDatasetSchemaElementSchema {
-    pub data_points: Option<Vec<DetectedAssetDataPointSchemaElementSchema>>,
-    pub data_set_configuration: Option<String>,
-    pub name: String,
-    pub topic: Option<Topic>,
-}
-
-#[derive(Clone, Debug)]
-pub struct Topic {
-    pub path: String,
-    pub retain: Option<Retain>,
-}
-
-#[derive(Clone, Debug)]
-pub struct DetectedAssetDataPointSchemaElementSchema {
-    pub data_point_configuration: Option<String>,
-    pub data_source: String,
-    pub last_updated_on: Option<String>,
-    pub name: Option<String>,
-}
-
 // ~~~~~~~~~~~~~~~~~~~DTDL Equivalent Enums~~~~~~~
 #[derive(Clone, Debug)]
 pub enum EventStreamTarget {
@@ -516,8 +678,55 @@
 }
 
 #[derive(Clone, Debug)]
-pub enum AssetManagementGroupActionTypeSchema {
+pub enum AssetManagementGroupActionType {
     Call,
     Read,
     Write,
+}
+
+impl From<EventStreamTarget> for adr_name_gen::EventStreamTarget {
+    fn from(value: EventStreamTarget) -> Self {
+        match value {
+            EventStreamTarget::BrokerStateStore => Self::BrokerStateStore,
+            EventStreamTarget::Storage => Self::Storage,
+        }
+    }
+}
+
+impl From<QoS> for adr_name_gen::QoS {
+    fn from(value: QoS) -> Self {
+        match value {
+            QoS::Qos0 => Self::Qos0,
+            QoS::Qos1 => Self::Qos1,
+        }
+    }
+}
+
+impl From<Retain> for adr_name_gen::Retain {
+    fn from(value: Retain) -> Self {
+        match value {
+            Retain::Keep => Self::Keep,
+            Retain::Never => Self::Never,
+        }
+    }
+}
+
+impl From<DatasetTarget> for adr_name_gen::DatasetTarget {
+    fn from(value: DatasetTarget) -> Self {
+        match value {
+            DatasetTarget::BrokerStateStore => Self::BrokerStateStore,
+            DatasetTarget::Mqtt => Self::Mqtt,
+            DatasetTarget::Storage => Self::Storage,
+        }
+    }
+}
+
+impl From<AssetManagementGroupActionType> for adr_name_gen::AssetManagementGroupActionTypeSchema {
+    fn from(value: AssetManagementGroupActionType) -> Self {
+        match value {
+            AssetManagementGroupActionType::Call => Self::Call,
+            AssetManagementGroupActionType::Read => Self::Read,
+            AssetManagementGroupActionType::Write => Self::Write,
+        }
+    }
 }