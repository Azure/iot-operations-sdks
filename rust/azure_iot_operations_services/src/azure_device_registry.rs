--- conflicted
+++ resolved
@@ -170,13 +170,8 @@
     }
 }
 
-<<<<<<< HEAD
-impl From<StatusConfig> for base_client_gen::ConfigStatus {
-    fn from(value: StatusConfig) -> Self {
-=======
 impl From<ConfigStatus> for base_client_gen::ConfigStatus {
     fn from(value: ConfigStatus) -> Self {
->>>>>>> 4742c359
         base_client_gen::ConfigStatus {
             error: value.error.map(Into::into),
             last_transition_time: value.last_transition_time,
@@ -185,20 +180,12 @@
     }
 }
 
-<<<<<<< HEAD
 impl From<base_client_gen::ConfigStatus> for StatusConfig {
     fn from(value: base_client_gen::ConfigStatus) -> Self {
         StatusConfig {
-=======
-impl From<base_client_gen::ConfigStatus> for ConfigStatus {
-    fn from(value: base_client_gen::ConfigStatus) -> Self {
-        ConfigStatus {
->>>>>>> 4742c359
-            error: value.error.map(Into::into),
             last_transition_time: value.last_transition_time,
             version: value.version,
         }
-    }
 }
 
 impl From<ConfigError> for base_client_gen::ConfigError {
