--- conflicted
+++ resolved
@@ -226,13 +226,8 @@
 //     Storage {path: String},
 // }
 
-<<<<<<< HEAD
 /// A reference to the Device and Endpoint within the device (connection information) used by brokers to connect that provides data points for this asset.
-#[derive(Clone, Debug)]
-=======
-/// A reference to the Device and Endpoint within the device
-#[derive(Clone, Debug, PartialEq)]
->>>>>>> 4742c359
+#[derive(Clone, Debug, PartialEq)]
 pub struct DeviceRef {
     /// Name of the device resource.
     pub device_name: String,
