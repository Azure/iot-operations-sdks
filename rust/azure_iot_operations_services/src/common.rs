--- conflicted
+++ resolved
@@ -28,16 +28,6 @@
     }
 
     /// Error when dispatching a message to a receiver
-<<<<<<< HEAD
-    #[derive(Error, Debug)]
-    pub enum DispatchError<T> {
-        /// Error when trying to send a message to a receiver
-        #[error(transparent)]
-        SendError(#[from] SendError<T>),
-        /// Error when trying to find a receiver by ID
-        #[error("receiver with id {:?} not found", 0.0)]
-        NotFound((String, T)),
-=======
     #[derive(PartialEq, Eq, Clone, Error, Debug)]
     #[error("{kind}")]
     pub struct DispatchError<T> {
@@ -53,7 +43,6 @@
         SendError,
         #[error("Receiver with ID '{0}' not found")]
         NotFound(String), // receiver ID
->>>>>>> b97245fd
     }
 
     impl<T> From<SendError<T>> for DispatchError<T> {
@@ -117,14 +106,10 @@
             if let Some(tx) = self.tx_map.lock().unwrap().get(receiver_id) {
                 Ok(tx.send(message)?)
             } else {
-<<<<<<< HEAD
-                Err(DispatchError::NotFound((receiver_id.to_string(), message)))
-=======
                 Err(DispatchError {
                     data: message,
                     kind: DispatchErrorKind::NotFound(format!("{receiver_id:?}")),
                 })
->>>>>>> b97245fd
             }
         }
 
