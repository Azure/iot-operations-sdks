--- conflicted
+++ resolved
@@ -12,15 +12,10 @@
 publish = true
 
 [dependencies]
-<<<<<<< HEAD
-azure_iot_operations_protocol = { version = "0.3", path = "../azure_iot_operations_protocol" }
-azure_iot_operations_mqtt = { version = "0.3", path = "../azure_iot_operations_mqtt" }
+azure_iot_operations_protocol = { version = "0.3", path = "../azure_iot_operations_protocol", registry = "aio-sdks"  }
+azure_iot_operations_mqtt = { version = "0.3", path = "../azure_iot_operations_mqtt", registry = "aio-sdks"  }
 derive_builder.workspace = true
 log.workspace = true
-=======
-azure_iot_operations_protocol = { version = "0.3", path = "../azure_iot_operations_protocol", registry = "aio-sdks"  }
-azure_iot_operations_mqtt = { version = "0.3", path = "../azure_iot_operations_mqtt", registry = "aio-sdks"  }
->>>>>>> 35b44955
 thiserror.workspace = true
 tokio.workspace = true
 tokio-util.workspace = true
