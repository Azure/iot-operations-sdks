# Copyright (c) Microsoft Corporation.
# Licensed under the MIT License.

[package]
name = "azure_iot_operations_services"
version = "0.3.0"
edition = "2021"
license = "MIT"
description = "Azure IoT Operations Services"
repository = "https://github.com/Azure/iot-operations-sdks"
readme = "README.md"
publish = true

[dependencies]
<<<<<<< HEAD
azure_iot_operations_protocol = { version = "0.4", path = "../azure_iot_operations_protocol", registry = "aio-sdks"  }
azure_iot_operations_mqtt = { version = "0.4", path = "../azure_iot_operations_mqtt", registry = "aio-sdks"  }
=======
azure_iot_operations_protocol = { version = "0.3", path = "../azure_iot_operations_protocol", registry = "aio-sdks"  }
azure_iot_operations_mqtt = { version = "0.3", path = "../azure_iot_operations_mqtt", registry = "aio-sdks"  }
derive_builder.workspace = true
log.workspace = true
>>>>>>> f0a861ab
thiserror.workspace = true
tokio.workspace = true
tokio-util.workspace = true

[dev-dependencies]
env_logger.workspace = true
test-case.workspace = true

[lints]
workspace = true<|MERGE_RESOLUTION|>--- conflicted
+++ resolved
@@ -12,15 +12,10 @@
 publish = true
 
 [dependencies]
-<<<<<<< HEAD
 azure_iot_operations_protocol = { version = "0.4", path = "../azure_iot_operations_protocol", registry = "aio-sdks"  }
 azure_iot_operations_mqtt = { version = "0.4", path = "../azure_iot_operations_mqtt", registry = "aio-sdks"  }
-=======
-azure_iot_operations_protocol = { version = "0.3", path = "../azure_iot_operations_protocol", registry = "aio-sdks"  }
-azure_iot_operations_mqtt = { version = "0.3", path = "../azure_iot_operations_mqtt", registry = "aio-sdks"  }
 derive_builder.workspace = true
 log.workspace = true
->>>>>>> f0a861ab
 thiserror.workspace = true
 tokio.workspace = true
 tokio-util.workspace = true
