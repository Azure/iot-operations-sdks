# Copyright (c) Microsoft Corporation.
# Licensed under the MIT License.

[package]
name = "azure_iot_operations_services"
<<<<<<< HEAD
version = "0.8.0"
edition = "2021"
=======
version = "0.7.0"
edition = "2024"
>>>>>>> 8103a73b
license = "MIT"
description = "Azure IoT Operations Services"
repository = "https://github.com/Azure/iot-operations-sdks"
readme = "README.md"
publish = true

[features]
default = []
all = ["state_store", "schema_registry", "leased_lock"]
state_store = []
schema_registry = [
  "serde",
  "serde_json",
  "chrono",
  "iso8601-duration",
  "base64",
  "bigdecimal",
  "time",
  "uuid"
]
leased_lock = ["state_store"]

[dependencies]
azure_iot_operations_protocol = { version = "0.9", path = "../azure_iot_operations_protocol", registry = "aio-sdks"  }
azure_iot_operations_mqtt = { version = "0.9", path = "../azure_iot_operations_mqtt", registry = "aio-sdks"  }
derive_builder.workspace = true
log.workspace = true
thiserror.workspace = true
tokio.workspace = true
data-encoding = "2.5"
serde = { version = "1.0", features = ["derive"], optional = true }
serde_json = { version = "1.0.105", optional = true }
chrono = { version = "0.4.31", features = ["serde", "alloc"], optional = true }
iso8601-duration = { version = "0.2", features = ["serde", "chrono"], optional = true }
base64 = { version = "0.22.1", optional = true }
bigdecimal = { version = "0.4.5", optional = true }
time = { version = "0.3", features = ["serde", "formatting", "parsing"], optional = true }
uuid = { version = "1.8.0", features = ["serde", "v4"], optional = true }

[dev-dependencies]
env_logger.workspace = true
test-case.workspace = true

[lints]
workspace = true

[[example]]
name = "state_store_client"
required-features = ["state_store"]

[[example]]
name = "schema_registry_client"
required-features = ["schema_registry"]

[[example]]
name = "leased_lock_client"
required-features = ["leased_lock"]

[package.metadata.docs.rs]
all-features = true<|MERGE_RESOLUTION|>--- conflicted
+++ resolved
@@ -1,72 +1,67 @@
-# Copyright (c) Microsoft Corporation.
-# Licensed under the MIT License.
-
-[package]
-name = "azure_iot_operations_services"
-<<<<<<< HEAD
-version = "0.8.0"
-edition = "2021"
-=======
-version = "0.7.0"
-edition = "2024"
->>>>>>> 8103a73b
-license = "MIT"
-description = "Azure IoT Operations Services"
-repository = "https://github.com/Azure/iot-operations-sdks"
-readme = "README.md"
-publish = true
-
-[features]
-default = []
-all = ["state_store", "schema_registry", "leased_lock"]
-state_store = []
-schema_registry = [
-  "serde",
-  "serde_json",
-  "chrono",
-  "iso8601-duration",
-  "base64",
-  "bigdecimal",
-  "time",
-  "uuid"
-]
-leased_lock = ["state_store"]
-
-[dependencies]
-azure_iot_operations_protocol = { version = "0.9", path = "../azure_iot_operations_protocol", registry = "aio-sdks"  }
-azure_iot_operations_mqtt = { version = "0.9", path = "../azure_iot_operations_mqtt", registry = "aio-sdks"  }
-derive_builder.workspace = true
-log.workspace = true
-thiserror.workspace = true
-tokio.workspace = true
-data-encoding = "2.5"
-serde = { version = "1.0", features = ["derive"], optional = true }
-serde_json = { version = "1.0.105", optional = true }
-chrono = { version = "0.4.31", features = ["serde", "alloc"], optional = true }
-iso8601-duration = { version = "0.2", features = ["serde", "chrono"], optional = true }
-base64 = { version = "0.22.1", optional = true }
-bigdecimal = { version = "0.4.5", optional = true }
-time = { version = "0.3", features = ["serde", "formatting", "parsing"], optional = true }
-uuid = { version = "1.8.0", features = ["serde", "v4"], optional = true }
-
-[dev-dependencies]
-env_logger.workspace = true
-test-case.workspace = true
-
-[lints]
-workspace = true
-
-[[example]]
-name = "state_store_client"
-required-features = ["state_store"]
-
-[[example]]
-name = "schema_registry_client"
-required-features = ["schema_registry"]
-
-[[example]]
-name = "leased_lock_client"
-required-features = ["leased_lock"]
-
-[package.metadata.docs.rs]
+# Copyright (c) Microsoft Corporation.
+# Licensed under the MIT License.
+
+[package]
+name = "azure_iot_operations_services"
+version = "0.8.0"
+edition = "2024"
+license = "MIT"
+description = "Azure IoT Operations Services"
+repository = "https://github.com/Azure/iot-operations-sdks"
+readme = "README.md"
+publish = true
+
+[features]
+default = []
+all = ["state_store", "schema_registry", "leased_lock"]
+state_store = []
+schema_registry = [
+  "serde",
+  "serde_json",
+  "chrono",
+  "iso8601-duration",
+  "base64",
+  "bigdecimal",
+  "time",
+  "uuid"
+]
+leased_lock = ["state_store"]
+
+[dependencies]
+azure_iot_operations_protocol = { version = "0.9", path = "../azure_iot_operations_protocol", registry = "aio-sdks"  }
+azure_iot_operations_mqtt = { version = "0.9", path = "../azure_iot_operations_mqtt", registry = "aio-sdks"  }
+derive_builder.workspace = true
+log.workspace = true
+thiserror.workspace = true
+tokio.workspace = true
+data-encoding = "2.5"
+serde = { version = "1.0", features = ["derive"], optional = true }
+serde_json = { version = "1.0.105", optional = true }
+chrono = { version = "0.4.31", features = ["serde", "alloc"], optional = true }
+iso8601-duration = { version = "0.2", features = ["serde", "chrono"], optional = true }
+base64 = { version = "0.22.1", optional = true }
+bigdecimal = { version = "0.4.5", optional = true }
+time = { version = "0.3", features = ["serde", "formatting", "parsing"], optional = true }
+uuid = { version = "1.8.0", features = ["serde", "v4"], optional = true }
+
+[dev-dependencies]
+env_logger.workspace = true
+test-case.workspace = true
+
+[lints]
+workspace = true
+
+[[example]]
+name = "state_store_client"
+required-features = ["state_store"]
+
+[[example]]
+name = "schema_registry_client"
+required-features = ["schema_registry"]
+
+[[example]]
+name = "leased_lock_client"
+required-features = ["leased_lock"]
+
+[package.metadata.docs.rs]
 all-features = true