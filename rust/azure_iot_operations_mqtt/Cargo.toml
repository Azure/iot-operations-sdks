# Copyright (c) Microsoft Corporation.
# Licensed under the MIT License.

[package]
name = "azure_iot_operations_mqtt"
version = "0.11.0"
edition = "2024"
license = "MIT"
description = "MQTT version 5.0 client library providing flexibility for decoupled asynchronous applications"
repository = "https://github.com/Azure/iot-operations-sdks"
readme = "README.md"
publish = true

[dependencies]
anyhow = "1.0.86"                                                                   # TODO: reconsider inclusion once TLS library is finalized
<<<<<<< HEAD
azure_mqtt = { version = "0.1.0", path = "../../../mqtt-client" }
=======
azure_mqtt = { git = "https://github.com/Azure/mqtt-client.git", rev = "146625462ffba61349546d640372c7e511f740c9" }
>>>>>>> 93d2e8ba
bytes.workspace = true
derive_builder.workspace = true
derive-getters.workspace = true
futures = "0.3.31"
log.workspace = true
notify.workspace = true
notify-debouncer-full.workspace = true
openssl = "0.10.66"                                                                 # only used with rumqttc to set up TLS settings
rand = "0.8.5"
thiserror.workspace = true
tokio.workspace = true
tokio-util.workspace = true

[dev-dependencies]
# azure_iot_operations_mqtt = { path = ".", features = ["test-utils"] }
env_logger.workspace = true
temp-env.workspace = true
tempfile.workspace = true
test-case.workspace = true
tokio-test.workspace = true

[features]
default = ["test-utils"]
test-utils = ["azure_mqtt/__integration"]

[lints]
workspace = true<|MERGE_RESOLUTION|>--- conflicted
+++ resolved
@@ -13,11 +13,7 @@
 
 [dependencies]
 anyhow = "1.0.86"                                                                   # TODO: reconsider inclusion once TLS library is finalized
-<<<<<<< HEAD
-azure_mqtt = { version = "0.1.0", path = "../../../mqtt-client" }
-=======
 azure_mqtt = { git = "https://github.com/Azure/mqtt-client.git", rev = "146625462ffba61349546d640372c7e511f740c9" }
->>>>>>> 93d2e8ba
 bytes.workspace = true
 derive_builder.workspace = true
 derive-getters.workspace = true
