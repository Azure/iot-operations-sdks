--- conflicted
+++ resolved
@@ -13,10 +13,6 @@
 
 [dependencies]
 anyhow = "1.0.86"                                                                   # TODO: reconsider inclusion once TLS library is finalized
-<<<<<<< HEAD
-async-trait = "0.1.81"
-=======
->>>>>>> 424b21af
 azure_mqtt = { git = "https://github.com/Azure/mqtt-client.git", rev = "8c9c8e0a7bd7d9067728b764c25b5c99ca08895b" }
 bytes.workspace = true
 derive_builder.workspace = true
