# Copyright (c) Microsoft Corporation.
# Licensed under the MIT License.

[package]
name = "azure_iot_operations_mqtt"
<<<<<<< HEAD
version = "0.9.0"
edition = "2021"
=======
version = "0.8.0"
edition = "2024"
>>>>>>> 8103a73b
license = "MIT"
description = "MQTT version 5.0 client library providing flexibility for decoupled asynchronous applications"
repository = "https://github.com/Azure/iot-operations-sdks"
readme = "README.md"
publish = true

[dependencies]
anyhow = "1.0.86"                                                                   # TODO: reconsider inclusion once TLS library is finalized
async-trait = "0.1.81"
bytes.workspace = true
derive_builder.workspace = true
futures = "0.3.31"
log.workspace = true
notify = "7"
notify-debouncer-full = "0.4.0"
openssl = "0.10.66"                                                                 # only used with rumqttc to set up TLS settings
rand = "0.8.5"
rumqttc = { version = "0.24.0-fork.4", registry = 'aio-sdks', default-features = false, features = ["use-native-tls"]}
thiserror.workspace = true
tokio.workspace = true
tokio-util.workspace = true

[dev-dependencies]
azure_iot_operations_mqtt = { path = ".", features = ["test-utils"] }
env_logger.workspace = true
test-case.workspace = true
tokio-test.workspace = true

[features]
test-utils = []

[lints]
workspace = true<|MERGE_RESOLUTION|>--- conflicted
+++ resolved
@@ -3,13 +3,8 @@
 
 [package]
 name = "azure_iot_operations_mqtt"
-<<<<<<< HEAD
 version = "0.9.0"
-edition = "2021"
-=======
-version = "0.8.0"
 edition = "2024"
->>>>>>> 8103a73b
 license = "MIT"
 description = "MQTT version 5.0 client library providing flexibility for decoupled asynchronous applications"
 repository = "https://github.com/Azure/iot-operations-sdks"
