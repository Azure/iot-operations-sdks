--- conflicted
+++ resolved
@@ -158,11 +158,7 @@
         }
     }
 
-<<<<<<< HEAD
-    async fn trigger_if_ready(self: &Arc<Self>) -> () {
-=======
-    fn trigger_if_ready(self: &Arc<Self>) {
->>>>>>> 90ed6cf6
+    async fn trigger_if_ready(self: &Arc<Self>) {
         // Check if sealed
         let sealed = {
             self.sealed.lock().unwrap().clone()
