// Copyright (c) Microsoft Corporation.
// Licensed under the MIT License.
use std::time::Duration;

use async_trait::async_trait;
use bytes::Bytes;

use crate::control_packet::{
    Publish, PublishProperties, QoS, SubscribeProperties, UnsubscribeProperties,
};
use crate::error::ClientError;
use crate::interface::{MqttAck, MqttProvider, MqttPubReceiver, MqttPubSub};
use crate::rumqttc_adapter as adapter;
use crate::session::internal;
use crate::session::managed_client;
use crate::session::reconnect_policy::{ExponentialBackoffWithJitter, ReconnectPolicy};
use crate::session::{SessionError, SessionErrorKind, SessionExitError};
use crate::topic::TopicParseError;
use crate::{CompletionToken, MqttConnectionSettings};

/// Client that manages connections over a single MQTT session.
///
/// Use this centrally in an application to control the session and to create
/// any necessary [`SessionPubSub`], [`SessionPubReceiver`] and [`SessionExitHandle`].
pub struct Session(internal::Session<adapter::ClientAlias, adapter::EventLoopAlias>);

#[derive(Clone)]
/// Handle used to end an MQTT session.
///
/// PLEASE NOTE WELL
/// This struct's API is designed around negotiating a graceful exit with the MQTT broker.
/// However, this is not actually possible right now due to a bug in underlying MQTT library.
pub struct SessionExitHandle(internal::SessionExitHandle<adapter::ClientAlias>);

/// Send outgoing MQTT messages for publish, subscribe and unsubscribe.
<<<<<<< HEAD
pub struct SessionPubSub(managed_client::SessionPubSub<adapter::ClientAlias>);
=======
#[derive(Clone)]
pub struct SessionPubSub(internal::SessionPubSub<adapter::ClientAlias>);

>>>>>>> 77503fa4
/// Receive and acknowledge incoming MQTT messages.
pub struct SessionPubReceiver(managed_client::SessionPubReceiver);

/// Options for configuring a new [`Session`]
#[derive(Builder)]
#[builder(pattern = "owned", setter(into))]
pub struct SessionOptions {
    /// MQTT Connection Settings for configuring the [`Session`]
    pub connection_settings: MqttConnectionSettings,
    #[builder(default = "Box::new(ExponentialBackoffWithJitter::default())")]
    /// Reconnect Policy to by used by the `Session`
    pub reconnect_policy: Box<dyn ReconnectPolicy>,
    // TODO: Channel capacity replacement(s). The previous incarnation of this value
    // was not used correctly. It needs to be split up into separate values with
    // separate semantics. For now, it has been hardcoded to 100 in the wrapper.
}

impl Session {
    /// Create a new [`Session`] with the provided options structure.
    ///
    /// # Errors
    /// Returns a [`SessionError`] if there are errors using the session options.
    pub fn new(options: SessionOptions) -> Result<Self, SessionError> {
        let client_id = options.connection_settings.client_id.clone();
        let sat_auth_file = options.connection_settings.sat_auth_file.clone();
        // TODO: capacities have been hardcoded to 100. Will make these settable in the future.
        let (client, event_loop) = adapter::client(options.connection_settings, 100, true)
            .map_err(SessionErrorKind::from)?;
        Ok(Session(internal::Session::new_from_injection(
            client,
            event_loop,
            options.reconnect_policy,
            client_id,
            sat_auth_file,
            100,
        )))
    }

    /// Return an instance of [`SessionExitHandle`] that can be used to end
    /// this [`Session`]
    pub fn get_session_exit_handle(&self) -> SessionExitHandle {
        SessionExitHandle(self.0.get_session_exit_handle())
    }

    /// Begin running the [`Session`].
    ///
    /// Blocks until either a session exit or a fatal connection error is encountered.
    ///
    /// # Errors
    /// Returns a [`SessionError`] if the session encounters a fatal error and ends.
    pub async fn run(&mut self) -> Result<(), SessionError> {
        self.0.run().await
    }
}

// impl MqttProvider<SessionPubSub, SessionPubReceiver> for Session {
//     fn client_id(&self) -> &str {
//         self.0.client_id()
//     }

//     fn pub_sub(&self) -> SessionPubSub {
//         SessionPubSub(self.0.pub_sub())
//     }

//     fn filtered_pub_receiver(
//         &mut self,
//         topic_filter: &str,
//         auto_ack: bool,
//     ) -> Result<SessionPubReceiver, TopicParseError> {
//         Ok(SessionPubReceiver(
//             self.0.filtered_pub_receiver(topic_filter, auto_ack)?,
//         ))
//     }
// }

#[async_trait]
impl MqttPubSub for SessionPubSub {
    async fn publish(
        &self,
        topic: impl Into<String> + Send,
        qos: QoS,
        retain: bool,
        payload: impl Into<Bytes> + Send,
    ) -> Result<CompletionToken, ClientError> {
        self.0.publish(topic, qos, retain, payload).await
    }

    async fn publish_with_properties(
        &self,
        topic: impl Into<String> + Send,
        qos: QoS,
        retain: bool,
        payload: impl Into<Bytes> + Send,
        properties: PublishProperties,
    ) -> Result<CompletionToken, ClientError> {
        self.0
            .publish_with_properties(topic, qos, retain, payload, properties)
            .await
    }

    async fn subscribe(
        &self,
        topic: impl Into<String> + Send,
        qos: QoS,
    ) -> Result<CompletionToken, ClientError> {
        self.0.subscribe(topic, qos).await
    }

    async fn subscribe_with_properties(
        &self,
        topic: impl Into<String> + Send,
        qos: QoS,
        properties: SubscribeProperties,
    ) -> Result<CompletionToken, ClientError> {
        self.0
            .subscribe_with_properties(topic, qos, properties)
            .await
    }

    async fn unsubscribe(
        &self,
        topic: impl Into<String> + Send,
    ) -> Result<CompletionToken, ClientError> {
        self.0.unsubscribe(topic).await
    }

    async fn unsubscribe_with_properties(
        &self,
        topic: impl Into<String> + Send,
        properties: UnsubscribeProperties,
    ) -> Result<CompletionToken, ClientError> {
        self.0.unsubscribe_with_properties(topic, properties).await
    }
}

#[async_trait]
impl MqttPubReceiver for SessionPubReceiver {
    async fn recv(&mut self) -> Option<Publish> {
        self.0.recv().await
    }
}

#[async_trait]
impl MqttAck for SessionPubReceiver {
    async fn ack(&self, msg: &Publish) -> Result<(), ClientError> {
        self.0.ack(msg).await
    }
}

impl SessionExitHandle {
    /// Attempt to gracefully end the MQTT session running in the [`Session`] that created this handle.
    /// This will cause the [`Session::run()`] method to return.
    ///
    /// Note that a graceful exit requires the [`Session`] to be connected to the broker.
    /// If the [`Session`] is not connected, this method will return an error.
    /// If the [`Session`] connection has been recently lost, the [`Session`] may not yet realize this,
    /// and it can take until up to the keep-alive interval for the [`Session`] to realize it is disconnected,
    /// after which point this method will return an error. Under this circumstance, the attempt was still made,
    /// and may eventually succeed even if this method returns the error
    ///
    /// # Errors
    /// * [`SessionExitError::Dropped`] if the Session no longer exists.
    /// * [`SessionExitError::BrokerUnavailable`] if the Session is not connected to the broker.
    pub async fn try_exit(&self) -> Result<(), SessionExitError> {
        self.0.try_exit().await
    }

    /// Attempt to gracefully end the MQTT session running in the [`Session`] that created this handle.
    /// This will cause the [`Session::run()`] method to return.
    ///
    /// Note that a graceful exit requires the [`Session`] to be connected to the broker.
    /// If the [`Session`] is not connected, this method will return an error.
    /// If the [`Session`] connection has been recently lost, the [`Session`] may not yet realize this,
    /// and it can take until up to the keep-alive interval for the [`Session`] to realize it is disconnected,
    /// after which point this method will return an error. Under this circumstance, the attempt was still made,
    /// and may eventually succeed even if this method returns the error
    /// If the graceful [`Session`] exit attempt does not complete within the specified timeout, this method
    /// will return an error indicating such.
    ///
    /// # Arguments
    /// * `timeout` - The duration to wait for the graceful exit to complete before returning an error.
    ///
    /// # Errors
    /// * [`SessionExitError::Dropped`] if the Session no longer exists.
    /// * [`SessionExitError::BrokerUnavailable`] if the Session is not connected to the broker.
    /// * [`SessionExitError::Timeout`] if the graceful exit attempt does not complete within the specified timeout.
    pub async fn try_exit_timeout(&self, timeout: Duration) -> Result<(), SessionExitError> {
        self.0.try_exit_timeout(timeout).await
    }

    /// Forcefully end the MQTT session running in the [`Session`] that created this handle.
    /// This will cause the [`Session::run()`] method to return.
    ///
    /// The [`Session`] will be granted a period of 1 second to attempt a graceful exit before
    /// forcing the exit. If the exit is forced, the broker will not be aware the MQTT session
    /// has ended.
    ///
    /// Returns true if the exit was graceful, and false if the exit was forced.
    pub async fn exit_force(&self) -> bool {
        self.0.exit_force().await
    }
}<|MERGE_RESOLUTION|>--- conflicted
+++ resolved
@@ -9,7 +9,7 @@
     Publish, PublishProperties, QoS, SubscribeProperties, UnsubscribeProperties,
 };
 use crate::error::ClientError;
-use crate::interface::{MqttAck, MqttProvider, MqttPubReceiver, MqttPubSub};
+use crate::interface::{ManagedClient, MqttAck, MqttPubReceiver, MqttPubSub};
 use crate::rumqttc_adapter as adapter;
 use crate::session::internal;
 use crate::session::managed_client;
@@ -33,13 +33,9 @@
 pub struct SessionExitHandle(internal::SessionExitHandle<adapter::ClientAlias>);
 
 /// Send outgoing MQTT messages for publish, subscribe and unsubscribe.
-<<<<<<< HEAD
-pub struct SessionPubSub(managed_client::SessionPubSub<adapter::ClientAlias>);
-=======
-#[derive(Clone)]
-pub struct SessionPubSub(internal::SessionPubSub<adapter::ClientAlias>);
-
->>>>>>> 77503fa4
+/// //TODO doc
+pub struct SessionManagedClient(managed_client::SessionManagedClient<adapter::ClientAlias>);
+
 /// Receive and acknowledge incoming MQTT messages.
 pub struct SessionPubReceiver(managed_client::SessionPubReceiver);
 
@@ -84,6 +80,12 @@
         SessionExitHandle(self.0.get_session_exit_handle())
     }
 
+    /// Placeholder doc
+    //TODO: doc
+    pub fn get_managed_client(&self) -> SessionManagedClient {
+        SessionManagedClient(self.0.get_managed_client())
+    }
+
     /// Begin running the [`Session`].
     ///
     /// Blocks until either a session exit or a fatal connection error is encountered.
@@ -95,28 +97,24 @@
     }
 }
 
-// impl MqttProvider<SessionPubSub, SessionPubReceiver> for Session {
-//     fn client_id(&self) -> &str {
-//         self.0.client_id()
-//     }
-
-//     fn pub_sub(&self) -> SessionPubSub {
-//         SessionPubSub(self.0.pub_sub())
-//     }
-
-//     fn filtered_pub_receiver(
-//         &mut self,
-//         topic_filter: &str,
-//         auto_ack: bool,
-//     ) -> Result<SessionPubReceiver, TopicParseError> {
-//         Ok(SessionPubReceiver(
-//             self.0.filtered_pub_receiver(topic_filter, auto_ack)?,
-//         ))
-//     }
-// }
+impl ManagedClient<SessionPubReceiver> for SessionManagedClient {
+    fn client_id(&self) -> &str {
+        self.0.client_id()
+    }
+
+    fn filtered_pub_receiver(
+        &self,
+        topic_filter: &str,
+        auto_ack: bool,
+    ) -> Result<SessionPubReceiver, TopicParseError> {
+        Ok(SessionPubReceiver(
+            self.0.filtered_pub_receiver(topic_filter, auto_ack)?,
+        ))
+    }
+}
 
 #[async_trait]
-impl MqttPubSub for SessionPubSub {
+impl MqttPubSub for SessionManagedClient {
     async fn publish(
         &self,
         topic: impl Into<String> + Send,
