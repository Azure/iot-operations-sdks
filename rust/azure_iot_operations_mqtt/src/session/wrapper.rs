// Copyright (c) Microsoft Corporation.
// Licensed under the MIT License.
use std::time::Duration;

use async_trait::async_trait;
use bytes::Bytes;

use crate::control_packet::{
    Publish, PublishProperties, QoS, SubscribeProperties, UnsubscribeProperties,
};
use crate::error::ClientError;
use crate::interface::{ManagedClient, MqttAck, MqttPubReceiver, MqttPubSub};
use crate::rumqttc_adapter as adapter;
use crate::session::internal;
use crate::session::managed_client;
use crate::session::reconnect_policy::{ExponentialBackoffWithJitter, ReconnectPolicy};
use crate::session::{SessionError, SessionErrorKind, SessionExitError};
use crate::topic::TopicParseError;
use crate::{CompletionToken, MqttConnectionSettings};

/// Client that manages connections over a single MQTT session.
///
/// Use this centrally in an application to control the session and to create
/// any necessary [`SessionPubSub`], [`SessionPubReceiver`] and [`SessionExitHandle`].
pub struct Session(internal::Session<adapter::ClientAlias, adapter::EventLoopAlias>);

#[derive(Clone)]
/// Handle used to end an MQTT session.
///
/// PLEASE NOTE WELL
/// This struct's API is designed around negotiating a graceful exit with the MQTT broker.
/// However, this is not actually possible right now due to a bug in underlying MQTT library.
pub struct SessionExitHandle(internal::SessionExitHandle<adapter::ClientAlias>);

/// Send outgoing MQTT messages for publish, subscribe and unsubscribe.
<<<<<<< HEAD
/// //TODO doc
#[derive(Clone)]
pub struct SessionManagedClient(managed_client::SessionManagedClient<adapter::ClientAlias>);
=======
#[derive(Clone)]
pub struct SessionPubSub(internal::SessionPubSub<adapter::ClientAlias>);
>>>>>>> fcfcde21

/// Receive and acknowledge incoming MQTT messages.
pub struct SessionPubReceiver(managed_client::SessionPubReceiver);

/// Options for configuring a new [`Session`]
#[derive(Builder)]
#[builder(pattern = "owned", setter(into))]
pub struct SessionOptions {
    /// MQTT Connection Settings for configuring the [`Session`]
    pub connection_settings: MqttConnectionSettings,
    #[builder(default = "Box::new(ExponentialBackoffWithJitter::default())")]
    /// Reconnect Policy to by used by the `Session`
    pub reconnect_policy: Box<dyn ReconnectPolicy>,
    // TODO: Channel capacity replacement(s). The previous incarnation of this value
    // was not used correctly. It needs to be split up into separate values with
    // separate semantics. For now, it has been hardcoded to 100 in the wrapper.
}

impl Session {
    /// Create a new [`Session`] with the provided options structure.
    ///
    /// # Errors
    /// Returns a [`SessionError`] if there are errors using the session options.
    pub fn new(options: SessionOptions) -> Result<Self, SessionError> {
        let client_id = options.connection_settings.client_id.clone();
        let sat_auth_file = options.connection_settings.sat_auth_file.clone();
        // TODO: capacities have been hardcoded to 100. Will make these settable in the future.
        let (client, event_loop) = adapter::client(options.connection_settings, 100, true)
            .map_err(SessionErrorKind::from)?;
        Ok(Session(internal::Session::new_from_injection(
            client,
            event_loop,
            options.reconnect_policy,
            client_id,
            sat_auth_file,
            100,
        )))
    }

    /// Return an instance of [`SessionExitHandle`] that can be used to end
    /// this [`Session`]
    pub fn get_session_exit_handle(&self) -> SessionExitHandle {
        SessionExitHandle(self.0.get_session_exit_handle())
    }

    /// Placeholder doc
    //TODO: doc
    pub fn get_managed_client(&self) -> SessionManagedClient {
        SessionManagedClient(self.0.get_managed_client())
    }

    /// Begin running the [`Session`].
    ///
    /// Blocks until either a session exit or a fatal connection error is encountered.
    ///
    /// # Errors
    /// Returns a [`SessionError`] if the session encounters a fatal error and ends.
    pub async fn run(&mut self) -> Result<(), SessionError> {
        self.0.run().await
    }
}

impl ManagedClient<SessionPubReceiver> for SessionManagedClient {
    fn client_id(&self) -> &str {
        self.0.client_id()
    }

    fn filtered_pub_receiver(
        &self,
        topic_filter: &str,
        auto_ack: bool,
    ) -> Result<SessionPubReceiver, TopicParseError> {
        Ok(SessionPubReceiver(
            self.0.filtered_pub_receiver(topic_filter, auto_ack)?,
        ))
    }
}

#[async_trait]
impl MqttPubSub for SessionManagedClient {
    async fn publish(
        &self,
        topic: impl Into<String> + Send,
        qos: QoS,
        retain: bool,
        payload: impl Into<Bytes> + Send,
    ) -> Result<CompletionToken, ClientError> {
        self.0.publish(topic, qos, retain, payload).await
    }

    async fn publish_with_properties(
        &self,
        topic: impl Into<String> + Send,
        qos: QoS,
        retain: bool,
        payload: impl Into<Bytes> + Send,
        properties: PublishProperties,
    ) -> Result<CompletionToken, ClientError> {
        self.0
            .publish_with_properties(topic, qos, retain, payload, properties)
            .await
    }

    async fn subscribe(
        &self,
        topic: impl Into<String> + Send,
        qos: QoS,
    ) -> Result<CompletionToken, ClientError> {
        self.0.subscribe(topic, qos).await
    }

    async fn subscribe_with_properties(
        &self,
        topic: impl Into<String> + Send,
        qos: QoS,
        properties: SubscribeProperties,
    ) -> Result<CompletionToken, ClientError> {
        self.0
            .subscribe_with_properties(topic, qos, properties)
            .await
    }

    async fn unsubscribe(
        &self,
        topic: impl Into<String> + Send,
    ) -> Result<CompletionToken, ClientError> {
        self.0.unsubscribe(topic).await
    }

    async fn unsubscribe_with_properties(
        &self,
        topic: impl Into<String> + Send,
        properties: UnsubscribeProperties,
    ) -> Result<CompletionToken, ClientError> {
        self.0.unsubscribe_with_properties(topic, properties).await
    }
}

#[async_trait]
impl MqttPubReceiver for SessionPubReceiver {
    async fn recv(&mut self) -> Option<Publish> {
        self.0.recv().await
    }
}

#[async_trait]
impl MqttAck for SessionPubReceiver {
    async fn ack(&self, msg: &Publish) -> Result<(), ClientError> {
        self.0.ack(msg).await
    }
}

impl SessionExitHandle {
    /// Attempt to gracefully end the MQTT session running in the [`Session`] that created this handle.
    /// This will cause the [`Session::run()`] method to return.
    ///
    /// Note that a graceful exit requires the [`Session`] to be connected to the broker.
    /// If the [`Session`] is not connected, this method will return an error.
    /// If the [`Session`] connection has been recently lost, the [`Session`] may not yet realize this,
    /// and it can take until up to the keep-alive interval for the [`Session`] to realize it is disconnected,
    /// after which point this method will return an error. Under this circumstance, the attempt was still made,
    /// and may eventually succeed even if this method returns the error
    ///
    /// # Errors
    /// * [`SessionExitError::Dropped`] if the Session no longer exists.
    /// * [`SessionExitError::BrokerUnavailable`] if the Session is not connected to the broker.
    pub async fn try_exit(&self) -> Result<(), SessionExitError> {
        self.0.try_exit().await
    }

    /// Attempt to gracefully end the MQTT session running in the [`Session`] that created this handle.
    /// This will cause the [`Session::run()`] method to return.
    ///
    /// Note that a graceful exit requires the [`Session`] to be connected to the broker.
    /// If the [`Session`] is not connected, this method will return an error.
    /// If the [`Session`] connection has been recently lost, the [`Session`] may not yet realize this,
    /// and it can take until up to the keep-alive interval for the [`Session`] to realize it is disconnected,
    /// after which point this method will return an error. Under this circumstance, the attempt was still made,
    /// and may eventually succeed even if this method returns the error
    /// If the graceful [`Session`] exit attempt does not complete within the specified timeout, this method
    /// will return an error indicating such.
    ///
    /// # Arguments
    /// * `timeout` - The duration to wait for the graceful exit to complete before returning an error.
    ///
    /// # Errors
    /// * [`SessionExitError::Dropped`] if the Session no longer exists.
    /// * [`SessionExitError::BrokerUnavailable`] if the Session is not connected to the broker.
    /// * [`SessionExitError::Timeout`] if the graceful exit attempt does not complete within the specified timeout.
    pub async fn try_exit_timeout(&self, timeout: Duration) -> Result<(), SessionExitError> {
        self.0.try_exit_timeout(timeout).await
    }

    /// Forcefully end the MQTT session running in the [`Session`] that created this handle.
    /// This will cause the [`Session::run()`] method to return.
    ///
    /// The [`Session`] will be granted a period of 1 second to attempt a graceful exit before
    /// forcing the exit. If the exit is forced, the broker will not be aware the MQTT session
    /// has ended.
    ///
    /// Returns true if the exit was graceful, and false if the exit was forced.
    pub async fn exit_force(&self) -> bool {
        self.0.exit_force().await
    }
}<|MERGE_RESOLUTION|>--- conflicted
+++ resolved
@@ -24,23 +24,21 @@
 /// any necessary [`SessionPubSub`], [`SessionPubReceiver`] and [`SessionExitHandle`].
 pub struct Session(internal::Session<adapter::ClientAlias, adapter::EventLoopAlias>);
 
-#[derive(Clone)]
 /// Handle used to end an MQTT session.
 ///
 /// PLEASE NOTE WELL
 /// This struct's API is designed around negotiating a graceful exit with the MQTT broker.
 /// However, this is not actually possible right now due to a bug in underlying MQTT library.
+#[derive(Clone)]
 pub struct SessionExitHandle(internal::SessionExitHandle<adapter::ClientAlias>);
 
-/// Send outgoing MQTT messages for publish, subscribe and unsubscribe.
-<<<<<<< HEAD
 /// //TODO doc
 #[derive(Clone)]
 pub struct SessionManagedClient(managed_client::SessionManagedClient<adapter::ClientAlias>);
-=======
+
+/// Send outgoing MQTT messages for publish, subscribe and unsubscribe.
 #[derive(Clone)]
 pub struct SessionPubSub(internal::SessionPubSub<adapter::ClientAlias>);
->>>>>>> fcfcde21
 
 /// Receive and acknowledge incoming MQTT messages.
 pub struct SessionPubReceiver(managed_client::SessionPubReceiver);
