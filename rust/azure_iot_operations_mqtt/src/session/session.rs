// Copyright (c) Microsoft Corporation.
// Licensed under the MIT License.

//! Internal implementation of [`Session`] and [`SessionExitHandle`].

use std::sync::{Arc, Mutex};
use std::time::Duration;

use tokio::sync::Notify;
use tokio_util::sync::CancellationToken;

<<<<<<< HEAD
use crate::auth::SatAuthContext;
=======
>>>>>>> 424b21af
use crate::session::managed_client::SessionManagedClient;
use crate::session::receiver::{IncomingPublishDispatcher, PublishReceiverManager};
use crate::session::reconnect_policy::{ExponentialBackoffWithJitter, ReconnectPolicy};
use crate::session::state::SessionState;
use crate::session::{
    SessionConfigError, SessionError, SessionErrorRepr, SessionExitError, SessionExitErrorKind,
};
use crate::{MqttConnectionSettings, azure_mqtt_adapter::AzureMqttConnectParameters};
<<<<<<< HEAD
=======
use crate::{
    auth::SatAuthContext,
    error::{ConnectionError, ConnectionErrorKind},
};
>>>>>>> 424b21af

/// Options for configuring a new [`Session`]
#[derive(Builder)]
#[builder(pattern = "owned")]
pub struct SessionOptions {
    /// MQTT Connection Settings for configuring the [`Session`]
    connection_settings: MqttConnectionSettings,
    /// Reconnect Policy to by used by the `Session`
    #[builder(default = "Box::new(ExponentialBackoffWithJitter::default())")]
    reconnect_policy: Box<dyn ReconnectPolicy>,
    /// Maximum packet identifier
    #[builder(default = "azure_mqtt::packet::PacketIdentifier::MAX")]
    max_packet_identifier: azure_mqtt::packet::PacketIdentifier,
    /// Maximum number of queued outgoing QoS 0 PUBLISH packets not yet accepted by the MQTT Session
    #[builder(default = "100")]
    publish_qos0_queue_size: usize,
    /// Maximum number of queued outgoing QoS 1 and 2 PUBLISH packets not yet accepted by the MQTT Session
    #[builder(default = "100")]
    publish_qos1_qos2_queue_size: usize,
    /// Indicates if the Session should use features specific for use with the AIO MQTT Broker
    #[builder(default = "Some(AIOBrokerFeaturesBuilder::default().build().unwrap())")]
    aio_broker_features: Option<AIOBrokerFeatures>,
}

/// Options for configuring features on a [`Session`] that are specific to the AIO broker
#[derive(Builder)]
pub struct AIOBrokerFeatures {
    /// Indicates if the Session should use AIO persistence
    #[builder(default = "false")]
    persistence: bool,
}

/// Client that manages connections over a single MQTT session.
///
/// Use this centrally in an application to control the session and to create
/// instances of [`SessionManagedClient`] and [`SessionExitHandle`].
pub struct Session {
    /// Underlying MQTT client
    client: azure_mqtt::client::Client,
    /// Underlying MQTT Receiver
    receiver: azure_mqtt::client::Receiver,
    /// Underlying MQTT connect handle
    connect_handle: Option<azure_mqtt::client::ConnectHandle>, // TODO: think about making an enum for this tied to session state to make it clearer that None is the state when this is owned somewhere else
    /// Parameters for establishing an MQTT connection using the `azure_mqtt` crate
    connect_parameters: AzureMqttConnectParameters,
    /// Client ID of the underlying rumqttc client
    client_id: String,
    /// Manager for the receivers of the Session
    receiver_manager: Arc<Mutex<PublishReceiverManager>>,
    /// Receiver dispatcher for incoming publishes
    incoming_pub_dispatcher: IncomingPublishDispatcher<azure_mqtt::client::Client>,
    /// Reconnect policy
    reconnect_policy: Box<dyn ReconnectPolicy>,
    /// Current state
    state: Arc<SessionState>,
    /// disconnect handle
<<<<<<< HEAD
    disconnect_handle: Option<azure_mqtt::client::DisconnectHandle>,
=======
    disconnect_handle: Arc<Mutex<Option<azure_mqtt::client::DisconnectHandle>>>,
    /// Notifier for a force exit signal
    notify_force_exit: Arc<Notify>,
>>>>>>> 424b21af
}

impl Session {
    /// Create a new [`Session`] with the provided options structure.
    ///
    /// # Errors
    /// Returns a [`SessionConfigError`] if there are errors using the session options.
    pub fn new(options: SessionOptions) -> Result<Self, SessionConfigError> {
        let client_id = options.connection_settings.client_id.clone();

        // Add AIO metric and features to user properties when using AIO MQTT broker features
        // TODO: consider user properties from being supported on SessionOptions or ConnectionSettings
        let user_properties = if let Some(features) = options.aio_broker_features {
            let mut user_properties =
                vec![("metriccategory".to_string(), "aiosdk-rust".to_string())];
            if features.persistence {
                user_properties.push(("aio-persistence".to_string(), true.to_string()));
            }
            user_properties
        } else {
            vec![]
        };

        let (client_options, connect_parameters) = options
            .connection_settings
            .to_azure_mqtt_connect_parameters(
                user_properties,
                options.max_packet_identifier,
                options.publish_qos0_queue_size,
                options.publish_qos1_qos2_queue_size,
            )?;

        let (client, connect_handle, receiver) = azure_mqtt::client::new_client(client_options)?;
        Ok(Self::new_from_injection(
            client,
            receiver,
            connect_handle,
            connect_parameters,
            options.reconnect_policy,
            client_id,
        ))
    }

    pub fn new_for_tests(
        options: SessionOptions,
        connection_transport_config: azure_mqtt::client::ConnectionTransportConfig,
    ) -> Result<Self, SessionConfigError> {
        let client_id = options.connection_settings.client_id.clone();

        // Add AIO metric and features to user properties when using AIO MQTT broker features
        // TODO: consider user properties from being supported on SessionOptions or ConnectionSettings
        let user_properties = if let Some(features) = options.aio_broker_features {
            let mut user_properties =
                vec![("metriccategory".to_string(), "aiosdk-rust".to_string())];
            if features.persistence {
                user_properties.push(("aio-persistence".to_string(), true.to_string()));
            }
            user_properties
        } else {
            vec![]
        };

        let (client_options, mut connect_parameters) = options
            .connection_settings
            .to_azure_mqtt_connect_parameters(
                user_properties,
                options.max_packet_identifier,
                options.publish_qos0_queue_size,
                options.publish_qos1_qos2_queue_size,
            )?;
        connect_parameters.connection_transport_config = connection_transport_config;

        let (client, connect_handle, receiver) = azure_mqtt::client::new_client(client_options)?;
        Ok(Self::new_from_injection(
            client,
            receiver,
            connect_handle,
            connect_parameters,
            options.reconnect_policy,
            client_id,
        ))
    }

    // TODO: get client id out of here
    // TODO: can we eliminate need for box on input?
    /// ----API NOT STABLE, INTERNAL USE ONLY FOR NOW----
    pub fn new_from_injection(
        client: azure_mqtt::client::Client,
        receiver: azure_mqtt::client::Receiver,
        connect_handle: azure_mqtt::client::ConnectHandle,
        connect_parameters: AzureMqttConnectParameters,
        reconnect_policy: Box<dyn ReconnectPolicy>,
        client_id: String,
    ) -> Self {
        let incoming_pub_dispatcher = IncomingPublishDispatcher::new(client.clone());
        let receiver_manager = incoming_pub_dispatcher.get_receiver_manager();

        Self {
            client,
            receiver,
            connect_handle: Some(connect_handle),
            connect_parameters,
            client_id,
            receiver_manager,
            incoming_pub_dispatcher,
            reconnect_policy,
            state: Arc::new(SessionState::default()),
<<<<<<< HEAD
            disconnect_handle: None,
=======
            disconnect_handle: Arc::new(Mutex::new(None)),
            notify_force_exit: Arc::new(Notify::new()),
>>>>>>> 424b21af
        }
    }

    /// Return a new instance of [`SessionExitHandle`] that can be used to end this [`Session`]
    pub fn create_exit_handle(&self) -> SessionExitHandle {
        SessionExitHandle {
            disconnector: self.disconnect_handle.clone(),
            state: self.state.clone(),
            force_exit: self.notify_force_exit.clone(),
        }
    }

    /// Return a new instance of [`SessionMonitor`] that can be used to monitor the session's state
    pub fn create_session_monitor(&self) -> SessionMonitor {
        SessionMonitor {
            state: self.state.clone(),
        }
    }

    /// Return a new instance of [`SessionManagedClient`] that can be used to send and receive messages
    pub fn create_managed_client(&self) -> SessionManagedClient {
        SessionManagedClient {
            client_id: self.client_id.clone(),
            client: self.client.clone(),
            receiver_manager: self.receiver_manager.clone(),
        }
    }

    /// Begin running the [`Session`].
    ///
    /// Consumes the [`Session`] and blocks until either a session exit or a fatal connection
    /// error is encountered.
    ///
    /// # Errors
    /// Returns a [`SessionError`] if the session encounters a fatal error and ends.
    pub async fn run(mut self) -> Result<(), SessionError> {
        self.state.transition_running();
        // TODO: this changes the error from what it was before and no longer logs
        let authentication_info = self.connect_parameters.authentication_info()?;
        let mut clean_start = self.connect_parameters.initial_clean_start;

        // TODO: not sure if we need some of this still
        // // Background tasks
        // let cancel_token = CancellationToken::new();
        // tokio::spawn({
        //     let cancel_token = cancel_token.clone();
        //     let client = self.client.clone();
        //     run_background(client, sat_auth_context, cancel_token)
        // });

        // Indicates whether this session has been previously connected
        let mut prev_connected = false;
        // Number of previous reconnect attempts
        let mut prev_reconnect_attempts = 0;
        // Return value for the session indicating reason for exit
        let mut result = Ok(());

        // Handle events
        loop {
<<<<<<< HEAD
            let (connection, connack, disconnect_handle) =
                if let Some(authentication_info) = authentication_info {
                    unimplemented!()
                    // self.connect_handle.connect_with_auth(
                    // log::debug!("Incoming AUTH: {auth:?}");
                    //
                    // if let Some(sat_auth_tx) = &sat_auth_tx {
                    //     // Notify the background task that the auth data has changed
                    //     // TODO: This is a bit of a hack, but it works for now. Ideally, the reauth
                    //     // method on rumqttc would return a completion token and we could use that
                    //     // in the background task to know when the reauth is complete.
                    //     match sat_auth_tx.send(auth.code) {
                    //         Ok(()) => {}
                    //         Err(e) => {
                    //             // This should never happen unless the background task has exited
                    //             // in which case the session is already in a bad state and we should
                    //             // have already exited.
                    //             log::error!("Error sending auth code to SAT auth task: {e:?}");
                    //         }
                    //     }
                    // }
                } else {
                    // TODO: handle failure once that's implemented on mqtt client
                    self.connect_handle
                        .take()
                        .unwrap()
                        .connect(
                            self.connect_parameters.connection_transport_config.clone(),
                            clean_start,
                            self.connect_parameters.keep_alive,
                            self.connect_parameters.will,
                            self.connect_parameters.username,
                            self.connect_parameters.password,
                            self.connect_parameters.connect_properties,
                            Some(self.connect_parameters.connection_timeout),
                        )
                        .await
                };
=======
            let (connection, connack, disconnect_handle) = if let Some(authentication_info) =
                authentication_info
            {
                unimplemented!()
                // self.connect_handle.connect_with_auth(
                // log::debug!("Incoming AUTH: {auth:?}");
                //
                // if let Some(sat_auth_tx) = &sat_auth_tx {
                //     // Notify the background task that the auth data has changed
                //     // TODO: This is a bit of a hack, but it works for now. Ideally, the reauth
                //     // method on rumqttc would return a completion token and we could use that
                //     // in the background task to know when the reauth is complete.
                //     match sat_auth_tx.send(auth.code) {
                //         Ok(()) => {}
                //         Err(e) => {
                //             // This should never happen unless the background task has exited
                //             // in which case the session is already in a bad state and we should
                //             // have already exited.
                //             log::error!("Error sending auth code to SAT auth task: {e:?}");
                //         }
                //     }
                // }
            } else {
                match self
                    .connect_handle
                    // This can't fail because the connect_handle is always Some() on new, and run consumes self
                    // And connect_handle is always re-set to Some() before the next loop iteration.
                    .take()
                    .unwrap()
                    .connect(
                        self.connect_parameters.connection_transport_config.clone(),
                        clean_start,
                        self.connect_parameters.keep_alive,
                        self.connect_parameters.will,
                        self.connect_parameters.username,
                        self.connect_parameters.password,
                        self.connect_parameters.connect_properties,
                        Some(self.connect_parameters.connection_timeout),
                    )
                    .await
                {
                    azure_mqtt::client::ConnectResult::Success(
                        connection,
                        connack,
                        disconnect_handle,
                    ) => (connection, connack, disconnect_handle),
                    azure_mqtt::client::ConnectResult::Failure(connect_handle, connack) => {
                        self.state.transition_disconnected();
                        self.connect_handle = Some(connect_handle);
                        if let Some(connack) = connack {
                            if prev_connected && !connack.session_present {
                                log::error!(
                                    "Session state not present on broker after reconnect. Ending session."
                                );
                                result = Err(SessionErrorRepr::SessionLost);
                                if self.state.desire_exit() {
                                    // NOTE: this could happen if the user was exiting when the connection was dropped,
                                    // while the Session was not aware of the connection drop. Then, the drop has to last
                                    // long enough for the MQTT session expiry interval to cause the broker to discard the
                                    // MQTT session, and thus, you would enter this case.
                                    // NOTE: The reason that the misattribution of cause may occur in logs is due to the
                                    // (current) loose matching of received disconnects on account of an rumqttc bug.
                                    // See the error cases below in this match statement for more information.
                                    log::debug!(
                                        "Session-initiated exit triggered when user-initiated exit was already in-progress. There may be two disconnects, both attributed to Session"
                                    );
                                }
                                // TODO: I think we should just break instead of triggering session exit here because we aren't connected, so the disconnect request won't be sent, and knowing whether we desired the exit or not only affects logging?
                                // self.trigger_session_exit().await;
                                break;
                            }
                        }
                        // Always log the error itself at error level
                        log::error!("Connection attempt failed"); // TODO: log connack?

                        // Defer decision to reconnect policy
                        if let Some(delay) = self.reconnect_policy.next_reconnect_delay(
                            prev_reconnect_attempts,
                            &ConnectionError::new(ConnectionErrorKind::ConnectFailure(connack)),
                        ) {
                            log::info!("Attempting reconnect in {delay:?}");
                            // Wait for either the reconnect delay time, or a force exit signal
                            tokio::select! {
                                () = tokio::time::sleep(delay) => {}
                                () = self.notify_force_exit.notified() => {
                                    log::info!("Reconnect attempts halted by force exit");
                                    result = Err(SessionErrorRepr::ForceExit);
                                    break;
                                }
                            }
                        } else {
                            log::info!("Reconnect attempts halted by reconnect policy");
                            result = Err(SessionErrorRepr::ReconnectHalted);
                            break;
                        }
                        prev_reconnect_attempts += 1;
                        continue;
                    }
                    azure_mqtt::client::ConnectResult::Timeout(connect_handle) => {
                        self.state.transition_disconnected();

                        self.connect_handle = Some(connect_handle);

                        // Always log the error itself at error level
                        log::error!("Connection timed out");

                        // Defer decision to reconnect policy
                        if let Some(delay) = self.reconnect_policy.next_reconnect_delay(
                            prev_reconnect_attempts,
                            &ConnectionError::new(ConnectionErrorKind::Timeout),
                        ) {
                            log::info!("Attempting reconnect in {delay:?}");
                            // Wait for either the reconnect delay time, or a force exit signal
                            tokio::select! {
                                () = tokio::time::sleep(delay) => {}
                                () = self.notify_force_exit.notified() => {
                                    log::info!("Reconnect attempts halted by force exit");
                                    result = Err(SessionErrorRepr::ForceExit);
                                    break;
                                }
                            }
                        } else {
                            log::info!("Reconnect attempts halted by reconnect policy");
                            result = Err(SessionErrorRepr::ReconnectHalted);
                            break;
                        }
                        prev_reconnect_attempts += 1;
                        continue;
                    }
                }
            };
>>>>>>> 424b21af
            // Update connection state
            self.state.transition_connected();
            // Reset the counter on reconnect attempts
            prev_reconnect_attempts = 0;
            log::debug!("Incoming CONNACK: {connack:?}");
            // If the session is not present after a reconnect, end the session.
            if prev_connected && !connack.session_present {
                log::error!("Session state not present on broker after reconnect. Ending session.");
                result = Err(SessionErrorRepr::SessionLost);
                if self.state.desire_exit() {
                    // NOTE: this could happen if the user was exiting when the connection was dropped,
                    // while the Session was not aware of the connection drop. Then, the drop has to last
                    // long enough for the MQTT session expiry interval to cause the broker to discard the
                    // MQTT session, and thus, you would enter this case.
                    // NOTE: The reason that the misattribution of cause may occur in logs is due to the
                    // (current) loose matching of received disconnects on account of an rumqttc bug.
                    // See the error cases below in this match statement for more information.
                    log::debug!(
                        "Session-initiated exit triggered when user-initiated exit was already in-progress. There may be two disconnects, both attributed to Session"
                    );
                }
<<<<<<< HEAD
                // self.trigger_session_exit().await;
=======
                self.trigger_session_exit().await;
>>>>>>> 424b21af
            }
            // Otherwise, connection was successful
            else {
                prev_connected = true;
                // Set clean start to false for subsequent connections
                clean_start = false;
            }

<<<<<<< HEAD
            self.disconnect_handle = Some(disconnect_handle);
            tokio::select! {
                (new_connect_handle, disconnect_event, session_ended) = Self::connection_runner(connection) => {
                    self.state.transition_disconnected();
                    self.connect_handle = Some(new_connect_handle);
                    if session_ended {
=======
            *self.disconnect_handle.lock().unwrap() = Some(disconnect_handle);
            tokio::select! {
                // Ensure that the force exit signal is checked first.
                biased;
                () = self.notify_force_exit.notified() => {
                    result = Err(SessionErrorRepr::ForceExit);
                    break
                },
                (new_connect_handle, disconnect_event, session_ended) = Self::connection_runner(connection) => {
                    // TODO: clear disconnect handle?
                    self.state.transition_disconnected();
                    self.connect_handle = Some(new_connect_handle);
                    let connection_error = ConnectionError::new(ConnectionErrorKind::Disconnected(disconnect_event));
                    if session_ended {
                        result = Err(connection_error.into());
                        break;
                    }
                    // Always log the error itself at error level
                    log::error!("Client Disconnected: {disconnect_event:?}");

                    // Defer decision to reconnect policy
                    if let Some(delay) = self
                        .reconnect_policy
                        .next_reconnect_delay(prev_reconnect_attempts, &connection_error)
                    {
                        log::info!("Attempting reconnect in {delay:?}");
                        // Wait for either the reconnect delay time, or a force exit signal
                        tokio::select! {
                            () = tokio::time::sleep(delay) => {}
                            () = self.notify_force_exit.notified() => {
                                log::info!("Reconnect attempts halted by force exit");
                                result = Err(SessionErrorRepr::ForceExit);
                                break;
                            }
                        }
                    } else {
                        log::info!("Reconnect attempts halted by reconnect policy");
                        result = Err(SessionErrorRepr::ReconnectHalted);
>>>>>>> 424b21af
                        break;
                    }
                }
                _ = self.receive() => {
                    // do anything here? If this ends, it should mean that the client has been dropped
                }
                _ = self.receive() => {
                    // do anything here? If this ends, it should mean that the client has been dropped
                }
            }
        }

        // TODO: this is what was in the original run that hasn't been handled yet. Ensure these scenarios are handled and then remove
        // Poll the next event/error unless a force exit occurs.
        // let next = tokio::select! {
        //     // Ensure that the force exit signal is checked first.
        //     biased;
        //     () = self.notify_force_exit.notified() => { break },
        //     next = self.event_loop.poll() => { next },
        // };

        //     match next {
        //         Ok(_e) => {
        //             // There could be additional incoming and outgoing event responses here if
        //             // more filters like the above one are applied
        //         }

        //         // Desired disconnect completion
        //         // NOTE: This normally is StateError::ConnectionAborted, but rumqttc sometimes
        //         // can deliver something else in this case. For now, we'll accept any
        //         // MqttState variant when trying to disconnect.
        //         // TODO: However, this has the side-effect of falsely reporting disconnects that are the
        //         // result of network failure as client-side disconnects if there is an outstanding
        //         // DesireExit value. This is not harmful, but it is bad for logging, and should
        //         // probably be fixed.
        //         Err(ConnectionError::MqttState(_)) if self.state.desire_exit() => {
        //             self.state.transition_disconnected();
        //             break;
        //         }

        //         // Connection refused by broker - unrecoverable
        //         // NOTE: We carve out an exception for quota exceeded, as we wish to recover from that
        //         // NOTE: The carve-out does not actually work due to a bug in rumqttc where QuotaExceeded does not correctly surface.
        //         // Instead it surfaces as a deserialization error, which we cannot accurately match. This implementation exists here
        //         // as documentation of the desire for this behavior.
        //         Err(ConnectionError::ConnectionRefused(rc))
        //             if !matches!(rc, ConnectReturnCode::QuotaExceeded) =>
        //         {
        //             log::error!("Connection Refused: rc: {rc:?}");
        //             result = Err(SessionErrorRepr::ConnectionError(next.unwrap_err()));
        //             break;
        //         }

        //         // Other errors are passed to reconnect policy
        //         Err(e) => {
        //             self.state.transition_disconnected();

        //             // Always log the error itself at error level
        //             log::error!("Error: {e:?}");

        //             // Defer decision to reconnect policy
        //             if let Some(delay) = self
        //                 .reconnect_policy
        //                 .next_reconnect_delay(prev_reconnect_attempts, &e)
        //             {
        //                 log::info!("Attempting reconnect in {delay:?}");
        //                 // Wait for either the reconnect delay time, or a force exit signal
        //                 tokio::select! {
        //                     () = tokio::time::sleep(delay) => {}
        //                     () = self.notify_force_exit.notified() => {
        //                         log::info!("Reconnect attempts halted by force exit");
        //                         result = Err(SessionErrorRepr::ForceExit);
        //                         break;
        //                     }
        //                 }
        //             } else {
        //                 log::info!("Reconnect attempts halted by reconnect policy");
        //                 result = Err(SessionErrorRepr::ReconnectHalted);
        //                 break;
        //             }
        //             prev_reconnect_attempts += 1;
        //         }
        //     }
        // }
        self.state.transition_exited();
        // cancel_token.cancel();
        result.map_err(std::convert::Into::into)
    }

    /// Helper for triggering a session exit and logging the result
    fn trigger_session_exit(&self) {
        let exit_handle = self.create_exit_handle();
        match exit_handle.trigger_exit_internal() {
            Ok(()) => log::debug!("Internal session exit successful"),
            Err(e) => log::debug!("Internal session exit failed: {e:?}"),
        }
    }

    ///  returns new connect handle, disconnected event, and whether session has ended or not
    async fn connection_runner(
        connection: azure_mqtt::client::Connection,
    ) -> (
        azure_mqtt::client::ConnectHandle,
        azure_mqtt::client::DisconnectedEvent,
        bool,
    ) {
        let (connect_handle, disconnected_event) = connection.run_until_disconnect().await;
        let session_ended = match disconnected_event {
            azure_mqtt::client::DisconnectedEvent::Transport => {
                false // can't know, must connect again to find out
            }
            azure_mqtt::client::DisconnectedEvent::UserRequested => true,
            azure_mqtt::client::DisconnectedEvent::ServerRequested(disconnect) => {
<<<<<<< HEAD
                disconnect.properties.session_expiry_interval == 0
=======
                matches!(
                    disconnect.properties.session_expiry_interval,
                    Some(azure_mqtt::packet::SessionExpiryInterval::Duration(0))
                )
>>>>>>> 424b21af
            }
        };
        (connect_handle, disconnected_event, session_ended)
    }

    /// TODO: acking here needs to be adjusted
    async fn receive(&mut self) {
        loop {
            while let Some((publish, ack_handle)) = self.receiver.recv().await {
                log::debug!("Incoming PUB: {publish:?}");
                // Dispatch the message to receivers
                match self.incoming_pub_dispatcher.dispatch_publish(&publish) {
                    Ok(_) => {}
                    Err(e) => {
                        // If the dispatch fails, we must be responsible for acking.
                        // However, failure here should never happen in valid MQTT scenarios.
                        match publish.qos {
                            azure_mqtt::packet::DeliveryQoS::AtLeastOnce(delivery_info)
                            | azure_mqtt::packet::DeliveryQoS::ExactlyOnce(delivery_info) => {
                                log::error!(
                                    "Could not dispatch PUB with PKID {}. Will be auto-acked. Reason: {e:?}",
                                    delivery_info.packet_identifier
                                );
                                log::warn!(
                                    "Auto-ack of PKID {} may not be correctly ordered",
                                    delivery_info.packet_identifier
                                );
                                match ack_handle {
                                    azure_mqtt::client::ManualAcknowledgement::QoS0 => todo!(),
                                    azure_mqtt::client::ManualAcknowledgement::QoS1(
                                        pub_ack_token,
                                    ) => {
                                        tokio::spawn({
                                            // let acker = self.client.clone();
                                            async move {
                                                match pub_ack_token.accept(azure_mqtt::packet::PubAckProperties::default()).await {
                                                    Ok(ct) => {
                                                        let _ = ct.await;
                                                        log::debug!(
                                                            "Auto-ack for failed dispatch PKID {} successful",
                                                            delivery_info.packet_identifier
                                                        );
                                                    }
                                                    Err(e) => {
                                                        log::error!(
                                                            "Auto-ack for failed dispatch PKID {} failed: {e:?}",
                                                            delivery_info.packet_identifier
                                                        );
                                                    }
                                                }
                                            }
                                        });
                                    }
                                    azure_mqtt::client::ManualAcknowledgement::QoS2(
                                        pub_rec_token,
                                    ) => {
                                        tokio::spawn({
                                            // let acker = self.client.clone();
                                            async move {
                                                match pub_rec_token.accept(azure_mqtt::packet::PubRecProperties::default()).await {
                                                    Ok(ct) => {
                                                        let _ = ct.await;
                                                        log::debug!(
                                                            "Auto-ack for failed dispatch PKID {} successful",
                                                            delivery_info.packet_identifier
                                                        );
                                                    }
                                                    Err(e) => {
                                                        log::error!(
                                                            "Auto-ack for failed dispatch PKID {} failed: {e:?}",
                                                            delivery_info.packet_identifier
                                                        );
                                                    }
                                                }
                                            }
                                        });
                                    }
                                }
                            }
                            azure_mqtt::packet::DeliveryQoS::AtMostOnce => {
                                // No ack needed for QoS 0
                                log::error!("Could not dispatch QoS 0 PUB. Reason: {e:?}");
                            }
                        }
                    }
                }
            }
        }
    }
}

/// Run background tasks for [`Session.run()`]
async fn run_background(
    client: azure_mqtt::client::Client,
    sat_auth_context: Option<SatAuthContext>,
    cancel_token: CancellationToken,
) {
    /// Maintain the SAT token authentication by renewing it when the SAT file changes
    async fn maintain_sat_auth(
        mut sat_auth_context: SatAuthContext,
        client: azure_mqtt::client::Client,
    ) -> ! {
        let mut retrying = false;
        loop {
            // Wait for the SAT file to change if not retrying
            if !retrying {
                sat_auth_context.notified().await;
            }

            // Re-authenticate the client
            if sat_auth_context
                .reauth(Duration::from_secs(10), &client)
                .await
                .is_ok()
            {
                log::debug!("SAT token renewed successfully");
                // Drain the notification so we don't re-auth again for a prior change to the SAT file
                sat_auth_context.drain_notify().await;
                retrying = false;
                continue;
            }
            log::error!("Error renewing SAT token, retrying...");
            retrying = true;
            // Wait before retrying
            tokio::time::sleep(Duration::from_secs(10)).await;
        }
    }

    // Run the background tasks
    if let Some(sat_auth_context) = sat_auth_context {
        tokio::select! {
            () = cancel_token.cancelled() => {
                log::debug!("Session background task cancelled");
            }
            () = maintain_sat_auth(sat_auth_context, client) => {
                log::error!("`maintain_sat_auth` task ended unexpectedly.");
            }
        }
    }
}

/// Handle used to end an MQTT session.
///
/// PLEASE NOTE WELL
/// This struct's API is designed around negotiating a graceful exit with the MQTT broker.
/// However, this is not actually possible right now due to a bug in underlying MQTT library.
#[derive(Clone)]
pub struct SessionExitHandle {
    /// The disconnector used to issue disconnect requests
<<<<<<< HEAD
    disconnector: azure_mqtt::client::DisconnectHandle,
=======
    disconnector: Arc<Mutex<Option<azure_mqtt::client::DisconnectHandle>>>,
>>>>>>> 424b21af
    /// Session state information
    state: Arc<SessionState>,
    /// Notifier for force exit
    force_exit: Arc<Notify>,
}

impl SessionExitHandle {
    /// Attempt to gracefully end the MQTT session running in the [`Session`] that created this handle.
    /// This will cause the [`Session::run()`] method to return.
    ///
    /// Note that a graceful exit requires the [`Session`] to be connected to the broker.
    /// If the [`Session`] is not connected, this method will return an error.
    /// If the [`Session`] connection has been recently lost, the [`Session`] may not yet realize this,
    /// and it can take until up to the keep-alive interval for the [`Session`] to realize it is disconnected,
    /// after which point this method will return an error. Under this circumstance, the attempt was still made,
    /// and may eventually succeed even if this method returns the error
    ///
    /// # Errors
    /// * [`SessionExitError`] of kind [`SessionExitErrorKind::Detached`] if the Session no longer exists.
    /// * [`SessionExitError`] of kind [`SessionExitErrorKind::BrokerUnavailable`] if the Session is not connected to the broker.
    pub async fn try_exit(&self) -> Result<(), SessionExitError> {
        log::debug!("Attempting to exit session gracefully");
        // Check if the session has already exited
        if self.state.has_exited() {
            return Err(SessionExitError {
                attempted: false,
                kind: SessionExitErrorKind::Detached,
            });
        }

        // Check if the session is connected (to best of knowledge)
        if !self.state.is_connected() {
            return Err(SessionExitError {
                attempted: false,
                kind: SessionExitErrorKind::BrokerUnavailable,
            });
        }
        // Initiate the exit
        self.trigger_exit_user()?;
        // Wait for the exit to complete, or until the session realizes it was already disconnected.
        tokio::select! {
            // NOTE: Adding biased protects from the case where we called try_exit while connected
            // and because select alternates between the two branches below, we would return an error
            // when we should have returned Ok(()).
            biased;
            // NOTE: These two conditions here are functionally almost identical for now, due to the
            // very loose matching of disconnect events in [`Session::run()`] (as a result of bugs and
            // unreliable behavior in rumqttc). These would be less identical conditions if we tightened
            // that matching back up, and that's why they're here.
            () = self.state.condition_exited() => Ok(()),
            () = self.state.condition_disconnected() => Err(SessionExitError {
                attempted: true,
                kind: SessionExitErrorKind::BrokerUnavailable,
            }),
        }
    }

    /// Attempt to gracefully end the MQTT session running in the [`Session`] that created this handle.
    /// This will cause the [`Session::run()`] method to return.
    ///
    /// Note that a graceful exit requires the [`Session`] to be connected to the broker.
    /// If the [`Session`] is not connected, this method will return an error.
    /// If the [`Session`] connection has been recently lost, the [`Session`] may not yet realize this,
    /// and it can take until up to the keep-alive interval for the [`Session`] to realize it is disconnected,
    /// after which point this method will return an error. Under this circumstance, the attempt was still made,
    /// and may eventually succeed even if this method returns the error
    /// If the graceful [`Session`] exit attempt does not complete within the specified timeout, this method
    /// will return an error.
    ///
    /// # Arguments
    /// * `timeout` - The duration to wait for the graceful exit to complete before returning an error.
    ///
    /// # Errors
    /// * [`SessionExitError`] of kind [`SessionExitErrorKind::Detached`] if the Session no longer exists.
    /// * [`SessionExitError`] of kind [`SessionExitErrorKind::BrokerUnavailable`] if the Session is not connected to the broker within the specified timeout interval.
    ///   within the timeout interval.
    pub async fn try_exit_timeout(&self, timeout: Duration) -> Result<(), SessionExitError> {
        tokio::time::timeout(timeout, self.try_exit())
            .await
            .map_err(|_| SessionExitError {
                attempted: true,
                kind: SessionExitErrorKind::BrokerUnavailable,
            })?
    }

    /// Forcefully end the MQTT session running in the [`Session`] that created this handle.
    /// This will cause the [`Session::run()`] method to return.
    ///
    /// The [`Session`] will be granted a period of 1 second to attempt a graceful exit before
    /// forcing the exit. If the exit is forced, the broker will not be aware the MQTT session
    /// has ended.
    ///
    /// Returns true if the exit was graceful, and false if the exit was forced.
    pub async fn exit_force(&self) -> bool {
        // TODO: There might be a way to optimize this a bit better if we know we're disconnected,
        // but I don't wanna mess around with this until we have mockable unit testing
        log::debug!("Attempting to exit session gracefully before force exiting");
        // Ignore the result here - we don't care
        let _ = self.trigger_exit_user().await;
        // 1 second grace period to gracefully complete
        tokio::select! {
            () = tokio::time::sleep(Duration::from_secs(1)) => {
                log::debug!("Grace period for graceful session exit expired. Force exiting session");
                // NOTE: There is only one waiter on this Notify at any time.
                self.force_exit.notify_one();
                false
            },
            () = self.state.condition_exited() => {
                log::debug!("Session exited gracefully without need for force exit");
                true
            }
        }
    }

    /// Trigger a session exit, specifying the end user as the issuer of the request
    fn trigger_exit_user(&self) -> Result<(), SessionExitError> {
        self.state.transition_user_desire_exit();
<<<<<<< HEAD
        // TODO: This doesn't actually end the MQTT session because rumqttc doesn't allow
        // us to manually set the session expiry interval to 0 on a reconnect.
        // Need to work with Shanghai to drive this feature.
        // TODO: set disconnect properties properly
        // TODO: set session expiry interval to 0
        self.disconnector
            .disconnect(&azure_mqtt::packet::DisconnectProperties::default())
=======
        match self.disconnector.lock().unwrap().take() {
            Some(disconnector) => Ok(disconnector.disconnect(
                &azure_mqtt::packet::DisconnectProperties {
                    session_expiry_interval: Some(
                        azure_mqtt::packet::SessionExpiryInterval::Duration(0),
                    ),
                    ..Default::default()
                },
            )?),
            // currently no disconnect handle, so we aren't connected
            None => Err(SessionExitError {
                attempted: false,
                kind: SessionExitErrorKind::BrokerUnavailable,
            }),
        }
>>>>>>> 424b21af
    }

    /// Trigger a session exit, specifying the internal session logic as the issuer of the request
    fn trigger_exit_internal(&self) -> Result<(), SessionExitError> {
        self.state.transition_session_desire_exit();
<<<<<<< HEAD
        // TODO: This doesn't actually end the MQTT session because rumqttc doesn't allow
        // us to manually set the session expiry interval to 0 on a reconnect.
        // Need to work with Shanghai to drive this feature.
        // TODO: set session expiry interval to 0?
        self.disconnector
            .disconnect(&azure_mqtt::packet::DisconnectProperties::default())
=======
        match self.disconnector.lock().unwrap().take() {
            Some(disconnector) => Ok(disconnector.disconnect(
                &azure_mqtt::packet::DisconnectProperties {
                    session_expiry_interval: Some(
                        azure_mqtt::packet::SessionExpiryInterval::Duration(0),
                    ),
                    ..Default::default()
                },
            )?),
            // currently no disconnect handle, so we aren't connected
            None => Err(SessionExitError {
                attempted: false,
                kind: SessionExitErrorKind::BrokerUnavailable,
            }),
        }
>>>>>>> 424b21af
    }
}

/// Monitor for session state changes in the [`Session`].
///
/// This is largely for informational purposes.
#[derive(Clone)]
pub struct SessionMonitor {
    state: Arc<SessionState>,
}

impl SessionMonitor {
    /// Returns true if the [`Session`] is currently connected.
    /// Note that this may not be accurate if connection has been recently lost.
    #[must_use]
    pub fn is_connected(&self) -> bool {
        self.state.is_connected()
    }

    /// Wait until the [`Session`] is connected.
    /// Returns immediately if already connected.
    pub async fn connected(&self) {
        self.state.condition_connected().await;
    }

    /// Wait until the [`Session`] is disconnected.
    /// Returns immediately if already disconnected.
    pub async fn disconnected(&self) {
        self.state.condition_disconnected().await;
    }
}<|MERGE_RESOLUTION|>--- conflicted
+++ resolved
@@ -9,10 +9,6 @@
 use tokio::sync::Notify;
 use tokio_util::sync::CancellationToken;
 
-<<<<<<< HEAD
-use crate::auth::SatAuthContext;
-=======
->>>>>>> 424b21af
 use crate::session::managed_client::SessionManagedClient;
 use crate::session::receiver::{IncomingPublishDispatcher, PublishReceiverManager};
 use crate::session::reconnect_policy::{ExponentialBackoffWithJitter, ReconnectPolicy};
@@ -21,13 +17,10 @@
     SessionConfigError, SessionError, SessionErrorRepr, SessionExitError, SessionExitErrorKind,
 };
 use crate::{MqttConnectionSettings, azure_mqtt_adapter::AzureMqttConnectParameters};
-<<<<<<< HEAD
-=======
 use crate::{
     auth::SatAuthContext,
     error::{ConnectionError, ConnectionErrorKind},
 };
->>>>>>> 424b21af
 
 /// Options for configuring a new [`Session`]
 #[derive(Builder)]
@@ -84,13 +77,9 @@
     /// Current state
     state: Arc<SessionState>,
     /// disconnect handle
-<<<<<<< HEAD
-    disconnect_handle: Option<azure_mqtt::client::DisconnectHandle>,
-=======
     disconnect_handle: Arc<Mutex<Option<azure_mqtt::client::DisconnectHandle>>>,
     /// Notifier for a force exit signal
     notify_force_exit: Arc<Notify>,
->>>>>>> 424b21af
 }
 
 impl Session {
@@ -198,12 +187,8 @@
             incoming_pub_dispatcher,
             reconnect_policy,
             state: Arc::new(SessionState::default()),
-<<<<<<< HEAD
-            disconnect_handle: None,
-=======
             disconnect_handle: Arc::new(Mutex::new(None)),
             notify_force_exit: Arc::new(Notify::new()),
->>>>>>> 424b21af
         }
     }
 
@@ -263,46 +248,6 @@
 
         // Handle events
         loop {
-<<<<<<< HEAD
-            let (connection, connack, disconnect_handle) =
-                if let Some(authentication_info) = authentication_info {
-                    unimplemented!()
-                    // self.connect_handle.connect_with_auth(
-                    // log::debug!("Incoming AUTH: {auth:?}");
-                    //
-                    // if let Some(sat_auth_tx) = &sat_auth_tx {
-                    //     // Notify the background task that the auth data has changed
-                    //     // TODO: This is a bit of a hack, but it works for now. Ideally, the reauth
-                    //     // method on rumqttc would return a completion token and we could use that
-                    //     // in the background task to know when the reauth is complete.
-                    //     match sat_auth_tx.send(auth.code) {
-                    //         Ok(()) => {}
-                    //         Err(e) => {
-                    //             // This should never happen unless the background task has exited
-                    //             // in which case the session is already in a bad state and we should
-                    //             // have already exited.
-                    //             log::error!("Error sending auth code to SAT auth task: {e:?}");
-                    //         }
-                    //     }
-                    // }
-                } else {
-                    // TODO: handle failure once that's implemented on mqtt client
-                    self.connect_handle
-                        .take()
-                        .unwrap()
-                        .connect(
-                            self.connect_parameters.connection_transport_config.clone(),
-                            clean_start,
-                            self.connect_parameters.keep_alive,
-                            self.connect_parameters.will,
-                            self.connect_parameters.username,
-                            self.connect_parameters.password,
-                            self.connect_parameters.connect_properties,
-                            Some(self.connect_parameters.connection_timeout),
-                        )
-                        .await
-                };
-=======
             let (connection, connack, disconnect_handle) = if let Some(authentication_info) =
                 authentication_info
             {
@@ -434,7 +379,6 @@
                     }
                 }
             };
->>>>>>> 424b21af
             // Update connection state
             self.state.transition_connected();
             // Reset the counter on reconnect attempts
@@ -456,11 +400,7 @@
                         "Session-initiated exit triggered when user-initiated exit was already in-progress. There may be two disconnects, both attributed to Session"
                     );
                 }
-<<<<<<< HEAD
-                // self.trigger_session_exit().await;
-=======
                 self.trigger_session_exit().await;
->>>>>>> 424b21af
             }
             // Otherwise, connection was successful
             else {
@@ -469,14 +409,6 @@
                 clean_start = false;
             }
 
-<<<<<<< HEAD
-            self.disconnect_handle = Some(disconnect_handle);
-            tokio::select! {
-                (new_connect_handle, disconnect_event, session_ended) = Self::connection_runner(connection) => {
-                    self.state.transition_disconnected();
-                    self.connect_handle = Some(new_connect_handle);
-                    if session_ended {
-=======
             *self.disconnect_handle.lock().unwrap() = Some(disconnect_handle);
             tokio::select! {
                 // Ensure that the force exit signal is checked first.
@@ -515,7 +447,6 @@
                     } else {
                         log::info!("Reconnect attempts halted by reconnect policy");
                         result = Err(SessionErrorRepr::ReconnectHalted);
->>>>>>> 424b21af
                         break;
                     }
                 }
@@ -629,14 +560,10 @@
             }
             azure_mqtt::client::DisconnectedEvent::UserRequested => true,
             azure_mqtt::client::DisconnectedEvent::ServerRequested(disconnect) => {
-<<<<<<< HEAD
-                disconnect.properties.session_expiry_interval == 0
-=======
                 matches!(
                     disconnect.properties.session_expiry_interval,
                     Some(azure_mqtt::packet::SessionExpiryInterval::Duration(0))
                 )
->>>>>>> 424b21af
             }
         };
         (connect_handle, disconnected_event, session_ended)
@@ -786,11 +713,7 @@
 #[derive(Clone)]
 pub struct SessionExitHandle {
     /// The disconnector used to issue disconnect requests
-<<<<<<< HEAD
-    disconnector: azure_mqtt::client::DisconnectHandle,
-=======
     disconnector: Arc<Mutex<Option<azure_mqtt::client::DisconnectHandle>>>,
->>>>>>> 424b21af
     /// Session state information
     state: Arc<SessionState>,
     /// Notifier for force exit
@@ -908,15 +831,6 @@
     /// Trigger a session exit, specifying the end user as the issuer of the request
     fn trigger_exit_user(&self) -> Result<(), SessionExitError> {
         self.state.transition_user_desire_exit();
-<<<<<<< HEAD
-        // TODO: This doesn't actually end the MQTT session because rumqttc doesn't allow
-        // us to manually set the session expiry interval to 0 on a reconnect.
-        // Need to work with Shanghai to drive this feature.
-        // TODO: set disconnect properties properly
-        // TODO: set session expiry interval to 0
-        self.disconnector
-            .disconnect(&azure_mqtt::packet::DisconnectProperties::default())
-=======
         match self.disconnector.lock().unwrap().take() {
             Some(disconnector) => Ok(disconnector.disconnect(
                 &azure_mqtt::packet::DisconnectProperties {
@@ -932,20 +846,11 @@
                 kind: SessionExitErrorKind::BrokerUnavailable,
             }),
         }
->>>>>>> 424b21af
     }
 
     /// Trigger a session exit, specifying the internal session logic as the issuer of the request
     fn trigger_exit_internal(&self) -> Result<(), SessionExitError> {
         self.state.transition_session_desire_exit();
-<<<<<<< HEAD
-        // TODO: This doesn't actually end the MQTT session because rumqttc doesn't allow
-        // us to manually set the session expiry interval to 0 on a reconnect.
-        // Need to work with Shanghai to drive this feature.
-        // TODO: set session expiry interval to 0?
-        self.disconnector
-            .disconnect(&azure_mqtt::packet::DisconnectProperties::default())
-=======
         match self.disconnector.lock().unwrap().take() {
             Some(disconnector) => Ok(disconnector.disconnect(
                 &azure_mqtt::packet::DisconnectProperties {
@@ -961,7 +866,6 @@
                 kind: SessionExitErrorKind::BrokerUnavailable,
             }),
         }
->>>>>>> 424b21af
     }
 }
 
