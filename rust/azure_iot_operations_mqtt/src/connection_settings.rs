// Copyright (c) Microsoft Corporation.
// Licensed under the MIT License.

//! Generic MQTT connection settings implementations

use std::env;
use std::time::{Duration, UNIX_EPOCH};

use crate::session::session::get_sat_expiry;

// TODO: Split up this struct to avoid weird combinations and separate concern.
// Things like having both password and password_file don't make much sense,
// nor frankly does combining MQTT and TLS settings.

/// All the settings required to establish an MQTT connection.
#[derive(Builder, Clone)]
#[builder(pattern = "owned", setter(into), build_fn(validate = "Self::validate"))]
pub struct MqttConnectionSettings {
    /// Client identifier
    pub(crate) client_id: String,
    /// FQDN of the host to connect to
    pub(crate) hostname: String,
    /// TCP port to connect to the host on
    #[builder(default = "8883")]
    pub(crate) tcp_port: u16,
    /// Max time between communications
    #[builder(default = "Duration::from_secs(60)")]
    pub(crate) keep_alive: Duration,
    /// Max number of in-flight Quality of Service 1 and 2 messages
    //TODO: This is probably better represented as an option. Do this when refactoring.
    #[builder(default = "u16::MAX")] // See: MQTT 5.0 spec, 3.1.2.11.3
    pub(crate) receive_max: u16,
    /// Max size of a received packet
    #[builder(default = "None")]
    pub(crate) receive_packet_size_max: Option<u32>,
    /// Session Expiry Interval
    #[builder(default = "Duration::from_secs(3600)")]
    // TODO: Would this would be better represented as an integer (probably, due to max value having distinct meaning in MQTT)
    pub(crate) session_expiry: Duration,
    /// Connection timeout
    #[builder(default = "Duration::from_secs(30)")]
    pub(crate) connection_timeout: Duration,
    /// Clean start
    #[builder(default = "false")]
    //NOTE: Should be `true` outside of AIO context. Consider when refactoring settings.
    pub(crate) clean_start: bool,
    /// Username for MQTT
    #[builder(default = "None")]
    pub(crate) username: Option<String>,
    /// Password for MQTT
    #[builder(default = "None")]
    pub(crate) password: Option<String>,
    /// Path to a file containing the MQTT password
    #[builder(default = "None")]
    pub(crate) password_file: Option<String>,
    /// TLS negotiation enabled
    #[builder(default = "true")]
    pub(crate) use_tls: bool,
    /// Path to a PEM file used to validate server identity
    #[builder(default = "None")]
    pub(crate) ca_file: Option<String>,
    /// Path to PEM file used to establish X509 client authentication
    #[builder(default = "None")]
    pub(crate) cert_file: Option<String>,
    /// Path to a file containing a key used to establish X509 client authentication
    #[builder(default = "None")]
    pub(crate) key_file: Option<String>,
    /// Path to a file containing the password used to decrypt the Key
    #[builder(default = "None")]
    pub(crate) key_password_file: Option<String>,
    /// Path to a SAT file to be used for SAT auth
    #[builder(default = "None")]
    pub(crate) sat_file: Option<String>,
}

impl MqttConnectionSettingsBuilder {
    /// Initialize the [`MqttConnectionSettingsBuilder`] from environment variables.
    ///
    /// Example
    /// ```
    /// # use azure_iot_operations_mqtt::{MqttConnectionSettings, MqttConnectionSettingsBuilder, MqttConnectionSettingsBuilderError};
    /// # fn try_main() -> Result<MqttConnectionSettings, MqttConnectionSettingsBuilderError> {
    /// let connection_settings = MqttConnectionSettingsBuilder::from_environment().build()?;
    /// # Ok(connection_settings)
    /// # }
    /// # fn main() {
    /// #     // NOTE: This example is organized like this because we don't actually have env vars set, so it always panics
    /// #     try_main().ok();
    /// # }
    /// ```
    #[must_use]
    pub fn from_environment() -> Self {
        let client_id = env::var("AIO_MQTT_CLIENT_ID").ok();
        let hostname = env::var("AIO_BROKER_HOSTNAME").ok();
        let tcp_port = env::var("AIO_BROKER_TCP_PORT")
            .ok()
            .map(|v| v.parse::<u16>())
            .transpose()
            .unwrap_or(None);
        let keep_alive = env::var("AIO_MQTT_KEEP_ALIVE")
            .ok()
            .map(|v| v.parse::<u64>().map(Duration::from_secs))
            .transpose()
            .unwrap_or(None);
        let session_expiry = env::var("AIO_MQTT_SESSION_EXPIRY")
            .ok()
            .map(|v| v.parse::<u64>().map(Duration::from_secs))
            .transpose()
            .unwrap_or(None);
        let clean_start = env::var("AIO_MQTT_CLEAN_START")
            .ok()
            .map(|v| v.parse::<bool>())
            .transpose()
            .unwrap_or(None);
        let username = Some(env::var("AIO_MQTT_USERNAME").ok());
        let password_file = Some(env::var("AIO_MQTT_PASSWORD_FILE").ok());
        let use_tls = env::var("AIO_MQTT_USE_TLS")
            .ok()
            .map(|v| v.parse::<bool>())
            .transpose()
            .unwrap_or(None);
        let ca_file = Some(env::var("AIO_TLS_CA_FILE").ok());
        let cert_file = Some(env::var("AIO_TLS_CERT_FILE").ok());
        let key_file = Some(env::var("AIO_TLS_KEY_FILE").ok());
        let key_password_file = Some(env::var("AIO_TLS_KEY_PASSWORD_FILE").ok());
        let sat_file = Some(env::var("AIO_SAT_FILE").ok());

        // TODO: consider removing some of the Option wrappers in the Builder definition to avoid these spurious Some() wrappers.

        Self {
            client_id,
            hostname,
            tcp_port,
            keep_alive,
            receive_max: Some(u16::MAX),
            receive_packet_size_max: None,
            session_expiry,
            connection_timeout: Some(Duration::from_secs(30)),
            clean_start,
            username,
            password: None,
            password_file,
            use_tls,
            ca_file,
            cert_file,
            key_file,
            key_password_file,
            sat_file,
        }
    }

    /// Validate the MQTT Connection Settings.
    ///
    /// # Errors
    /// Returns a `String` describing the error if
    /// - `hostname` is empty
    /// - `client_id` is empty and `clean_start` is false
    /// - `password` and `password_file` are both Some
    /// - `sat_file` is Some and `password` or `password_file` are Some
    /// - `key_file` is Some and `cert_file` is None or empty
    fn validate(&self) -> Result<(), String> {
        if let Some(hostname) = &self.hostname {
            if hostname.is_empty() {
                return Err("Host name cannot be empty".to_string());
            }
        }
        if let Some(client_id) = &self.client_id {
            if client_id.is_empty() {
                if let Some(clean_start) = self.clean_start {
                    if !clean_start {
                        return Err(
                            "client_id is mandatory when clean_start is set to false".to_string()
                        );
                    }
                } else {
                    // default for clean_start is false
                    return Err(
                        "client_id is mandatory when clean_start is set to false".to_string()
                    );
                }
            }
        }
        if let (Some(password), Some(password_file)) = (&self.password, &self.password_file) {
            if password.is_some() && password_file.is_some() {
                return Err(
                    "password and password_file should not be used at the same time.".to_string(),
                );
            }
        }
<<<<<<< HEAD
        if let Some(Some(sat_auth_file)) = &self.sat_auth_file {
            if let Some(password) = &self.password {
                if password.is_some() {
                    return Err(
                        "sat_auth_file cannot be used with password or password_file.".to_string(),
                    );
                }
            }
            if let Some(password_file) = &self.password_file {
                if password_file.is_some() {
                    return Err(
                        "sat_auth_file cannot be used with password or password_file.".to_string(),
                    );
=======
        if let Some(sat_file) = &self.sat_file {
            if sat_file.is_some() {
                if let Some(password) = &self.password {
                    if password.is_some() {
                        return Err(
                            "sat_file cannot be used with password or password_file.".to_string()
                        );
                    }
                }
                if let Some(password_file) = &self.password_file {
                    if password_file.is_some() {
                        return Err(
                            "sat_file cannot be used with password or password_file.".to_string()
                        );
                    }
>>>>>>> 977312ff
                }
            }
            // // Check SAT token is not expired
            match std::fs::read_to_string(sat_auth_file) {
                Ok(token) => {
                    if (UNIX_EPOCH + Duration::from_secs(get_sat_expiry(&token)?))
                        .elapsed()
                        .is_ok()
                    {
                        return Err("SAT token is expired".to_string());
                    }
                }
                Err(e) => return Err(format!("Error reading SAT token from file: {e}")),
            };
        }
        if let Some(key_file) = &self.key_file {
            if key_file.is_some() {
                if let Some(cert_file) = &self.cert_file {
                    if cert_file.is_none() || cert_file.clone().unwrap().is_empty() {
                        return Err(
                            "key_file and cert_file need to be provided together.".to_string()
                        );
                    }
                } else {
                    return Err("key_file and cert_file need to be provided together.".to_string());
                }
            }
        }
        Ok(())
    }
}

#[cfg(test)]
mod tests {
    use super::MqttConnectionSettingsBuilder;

    #[test]
    fn test_connection_settings_empty_hostname() {
        let connection_settings_builder_result = MqttConnectionSettingsBuilder::default()
            .client_id("test_client_id".to_string())
            .hostname(String::new())
            .build();
        match connection_settings_builder_result {
            Ok(_) => panic!("Expected error"),
            Err(e) => assert_eq!(e.to_string(), "Host name cannot be empty"),
        }
    }

    #[test]
    fn test_connection_settings_empty_client_id() {
        let connection_settings_builder_result = MqttConnectionSettingsBuilder::default()
            .client_id(String::new())
            .hostname("test_host".to_string())
            .build();
        match connection_settings_builder_result {
            Ok(_) => panic!("Expected error"),
            Err(e) => assert_eq!(
                e.to_string(),
                "client_id is mandatory when clean_start is set to false"
            ),
        }

        let connection_settings_builder_result = MqttConnectionSettingsBuilder::default()
            .client_id(String::new())
            .hostname("test_host".to_string())
            .clean_start(false)
            .build();
        match connection_settings_builder_result {
            Ok(_) => panic!("Expected error"),
            Err(e) => assert_eq!(
                e.to_string(),
                "client_id is mandatory when clean_start is set to false"
            ),
        }

        let connection_settings_builder_result = MqttConnectionSettingsBuilder::default()
            .client_id(String::new())
            .hostname("test_host".to_string())
            .clean_start(true)
            .build();
        assert!(connection_settings_builder_result.is_ok());
    }

    #[test]
    fn test_connection_settings_password_combos() {
        let connection_settings_builder_result = MqttConnectionSettingsBuilder::default()
            .client_id("test_client_id".to_string())
            .hostname("test_host".to_string())
            .password("test_password".to_string())
            .password_file("test_password_file".to_string())
            .build();
        match connection_settings_builder_result {
            Ok(_) => panic!("Expected error"),
            Err(e) => assert_eq!(
                e.to_string(),
                "password and password_file should not be used at the same time."
            ),
        }

        let connection_settings_builder_result = MqttConnectionSettingsBuilder::default()
            .client_id("test_client_id".to_string())
            .hostname("test_hostname".to_string())
            .password("test_password".to_string())
            .sat_file("test_sat_file".to_string())
            .build();
        match connection_settings_builder_result {
            Ok(_) => panic!("Expected error"),
            Err(e) => assert_eq!(
                e.to_string(),
                "sat_file cannot be used with password or password_file."
            ),
        }
        let connection_settings_builder_result = MqttConnectionSettingsBuilder::default()
            .client_id("test_client_id".to_string())
            .hostname("test_host".to_string())
            .password_file("test_password_file".to_string())
            .sat_file("test_sat_auth_file".to_string())
            .build();
        match connection_settings_builder_result {
            Ok(_) => panic!("Expected error"),
            Err(e) => assert_eq!(
                e.to_string(),
                "sat_file cannot be used with password or password_file."
            ),
        }

        let connection_settings_builder_result = MqttConnectionSettingsBuilder::default()
            .client_id("test_client_id".to_string())
            .hostname("test_host".to_string())
            .password("test_password".to_string())
            .password_file("test_password_file".to_string())
            .sat_file("test_sat_auth_file".to_string())
            .build();
        match connection_settings_builder_result {
            Ok(_) => panic!("Expected error"),
            Err(e) => assert_eq!(
                e.to_string(),
                "password and password_file should not be used at the same time."
            ),
        }

        // just one of each
        let connection_settings_builder_result = MqttConnectionSettingsBuilder::default()
            .client_id("test_client_id".to_string())
            .hostname("test_host".to_string())
            .password("test_password".to_string())
            .build();
        assert!(connection_settings_builder_result.is_ok());

        let connection_settings_builder_result = MqttConnectionSettingsBuilder::default()
            .client_id("test_client_id".to_string())
            .hostname("test_host".to_string())
            .password_file("test_password_file".to_string())
            .build();
        assert!(connection_settings_builder_result.is_ok());

        let connection_settings_builder_result = MqttConnectionSettingsBuilder::default()
            .client_id("test_client_id".to_string())
            .hostname("test_host".to_string())
            .sat_file("test_sat_auth_file".to_string())
            .build();
        assert!(connection_settings_builder_result.is_ok());
    }

    #[test]
    fn test_connection_settings_cert_key_file() {
        let connection_settings_builder_result = MqttConnectionSettingsBuilder::default()
            .client_id("test_client_id".to_string())
            .hostname("test_host".to_string())
            .key_file("test_key_file".to_string())
            .build();
        match connection_settings_builder_result {
            Ok(_) => panic!("Expected error"),
            Err(e) => assert_eq!(
                e.to_string(),
                "key_file and cert_file need to be provided together."
            ),
        }

        let connection_settings_builder_result = MqttConnectionSettingsBuilder::default()
            .client_id("test_client_id".to_string())
            .hostname("test_host".to_string())
            .key_file("test_key_file".to_string())
            .cert_file(String::new())
            .build();
        match connection_settings_builder_result {
            Ok(_) => panic!("Expected error"),
            Err(e) => assert_eq!(
                e.to_string(),
                "key_file and cert_file need to be provided together."
            ),
        }

        let connection_settings_builder_result = MqttConnectionSettingsBuilder::default()
            .client_id("test_client_id".to_string())
            .hostname("test_host".to_string())
            .cert_file(String::new())
            .build();
        assert!(connection_settings_builder_result.is_ok());

        let connection_settings_builder_result = MqttConnectionSettingsBuilder::default()
            .client_id("test_client_id".to_string())
            .hostname("test_host".to_string())
            .cert_file("test_cert_file".to_string())
            .build();
        assert!(connection_settings_builder_result.is_ok());

        let connection_settings_builder_result = MqttConnectionSettingsBuilder::default()
            .client_id("test_client_id".to_string())
            .hostname("test_host".to_string())
            .cert_file("test_cert_file".to_string())
            .key_file("test_key_file".to_string())
            .build();
        assert!(connection_settings_builder_result.is_ok());
    }
}<|MERGE_RESOLUTION|>--- conflicted
+++ resolved
@@ -187,41 +187,23 @@
                 );
             }
         }
-<<<<<<< HEAD
-        if let Some(Some(sat_auth_file)) = &self.sat_auth_file {
+        if let Some(Some(sat_file)) = &self.sat_file {
             if let Some(password) = &self.password {
                 if password.is_some() {
                     return Err(
-                        "sat_auth_file cannot be used with password or password_file.".to_string(),
+                        "sat_file cannot be used with password or password_file.".to_string()
                     );
                 }
             }
             if let Some(password_file) = &self.password_file {
                 if password_file.is_some() {
                     return Err(
-                        "sat_auth_file cannot be used with password or password_file.".to_string(),
+                        "sat_file cannot be used with password or password_file.".to_string()
                     );
-=======
-        if let Some(sat_file) = &self.sat_file {
-            if sat_file.is_some() {
-                if let Some(password) = &self.password {
-                    if password.is_some() {
-                        return Err(
-                            "sat_file cannot be used with password or password_file.".to_string()
-                        );
-                    }
                 }
-                if let Some(password_file) = &self.password_file {
-                    if password_file.is_some() {
-                        return Err(
-                            "sat_file cannot be used with password or password_file.".to_string()
-                        );
-                    }
->>>>>>> 977312ff
-                }
-            }
-            // // Check SAT token is not expired
-            match std::fs::read_to_string(sat_auth_file) {
+            }
+            // Check SAT token is not expired
+            match std::fs::read_to_string(sat_file) {
                 Ok(token) => {
                     if (UNIX_EPOCH + Duration::from_secs(get_sat_expiry(&token)?))
                         .elapsed()
@@ -233,6 +215,7 @@
                 Err(e) => return Err(format!("Error reading SAT token from file: {e}")),
             };
         }
+
         if let Some(key_file) = &self.key_file {
             if key_file.is_some() {
                 if let Some(cert_file) = &self.cert_file {
