--- conflicted
+++ resolved
@@ -4,13 +4,8 @@
 //! MQTT client providing a managed connection with automatic reconnection across a single MQTT session.
 
 mod dispatcher;
-<<<<<<< HEAD
 pub mod managed_client;
-mod pub_tracker;
-=======
-mod managed_client;
 pub(crate) mod pub_tracker; //TODO: This should not be pub. It's needed for a stopgap AckToken implementation currently.
->>>>>>> eac1384c
 pub mod reconnect_policy;
 #[doc(hidden)]
 #[allow(clippy::module_inception)]
