--- conflicted
+++ resolved
@@ -536,10 +536,6 @@
         dispatcher: Arc<Mutex<IncomingPublishDispatcher>>,
     ) {
         while let Some((publish, manual_ack)) = receiver.recv().await {
-<<<<<<< HEAD
-            log::trace!("Incoming PUBLISH: {publish:?}"); // TODO: Remove, redundant with MQTT layer
-=======
->>>>>>> 9b52cf3f
             // Dispatch the message to receivers
             if dispatcher
                 .lock()
