// Copyright (c) Microsoft Corporation.
// Licensed under the MIT License.

//! MQTT client providing a managed connection with automatic reconnection across a single MQTT session.
//!
//! This module provides several key components for using an MQTT session:
//! * [`Session`] - Manages the lifetime of the MQTT session
//! * [`SessionManagedClient`] - Sends MQTT messages to the broker
//! * [`SessionPubReceiver`] - Receives MQTT messages from the broker
//! * [`SessionMonitor`] - Provides information about the MQTT session's state
//! * [`SessionExitHandle`] - Allows the user to exit the session gracefully
//!
//! # [`Session`] lifespan
//! Each instance of [`Session`] is single use - after configuring a [`Session`], and creating any
//! other necessary components from it, calling the [`run`](crate::session::Session::run) method
//! will consume the [`Session`] and block (asynchronously) until the MQTT session shared between
//! client and broker ends. Note that a MQTT session can span multiple connects and disconnects to
//! the broker.
//!
//! The MQTT session can be ended one of two ways:
//! 1. The [`ReconnectPolicy`](crate::session::reconnect_policy::ReconnectPolicy) configured on the
//!    [`Session`] halts reconnection attempts, causing the [`Session`] to end the MQTT session.
//! 2. The user uses the [`SessionExitHandle`] to end the MQTT session.
//!
//! # Sending and receiving data over MQTT
//! A [`Session`] can be used to create a [`SessionManagedClient`] for sending data (i.e. outgoing
//! MQTT PUBLISH, MQTT SUBSCRIBE, MQTT UNSUBSCRIBE), and can in turn be used to create a
//! [`SessionPubReceiver`] for receiving incoming data (i.e. incoming MQTT PUBLISH).
//!
//! [`SessionPubReceiver`]s can be either filtered or unfiltered - a filtered receiver will only
//! receive messages that match a specific topic filter, while an unfiltered receiver will receive
//! all messages that do not match another existing filter.
//!
//! Note that in order to receive incoming data, you must both subscribe to the topic filter of
//! interest using the [`SessionManagedClient`] and create a [`SessionPubReceiver`] (filtered or
//! unfiltered). If an incoming message is received that
//! does not match any [`SessionPubReceiver`]s, it will be acknowledged to the MQTT broker and
//! discarded. Thus, in order to guarantee that messages will not be lost, you should create the
//! [`SessionPubReceiver`] *before* subscribing to the topic filter.

use std::{
    fmt,
    sync::{Arc, Mutex, Weak},
    time::Duration,
};

use crate::azure_mqtt::{
    self,
    client::{
        ConnectEnhancedAuthResult, ConnectResult, Connection, DisconnectedEvent, ReauthResult,
    },
    packet::{AuthProperties, ConnAck, DisconnectProperties, SessionExpiryInterval},
};
use thiserror::Error;
use tokio::sync::Notify;

use crate::azure_mqtt_adapter as adapter;
use crate::control_packet::PacketIdentifier;
use crate::error::DetachedError;
use crate::control_packet::ConnectProperties;
pub use crate::session::managed_client::{SessionManagedClient, SessionPubReceiver};
use crate::session::{
<<<<<<< HEAD
    state::SessionState,
    auth_policy::{AuthPolicy, SatAuthFileMonitor},
=======
>>>>>>> 6bcd44ea
    dispatcher::IncomingPublishDispatcher,
    enhanced_auth_policy::{EnhancedAuthPolicy, K8sSatFileMonitor},
    reconnect_policy::{ConnectionLossReason, ExponentialBackoffWithJitter, ReconnectPolicy},
};
#[cfg(feature = "test-utils")]
use crate::test_utils::InjectedPacketChannels;
use crate::{azure_mqtt_adapter::AzureMqttConnectParameters};

<<<<<<< HEAD
mod auth_policy;
mod connect_parameters;
=======
>>>>>>> 6bcd44ea
pub(crate) mod dispatcher;
pub mod enhanced_auth_policy;
mod managed_client;
pub(crate) mod plenary_ack;
pub mod reconnect_policy;
mod state;

/// Error describing why a [`Session`] ended prematurely
#[derive(Debug, Error)]
#[error("{kind}")]
pub struct SessionError {
    kind: SessionErrorKind,
}

impl SessionError {
    /// Return the corresponding [`SessionErrorKind`] for this error
    #[must_use]
    pub fn kind(&self) -> SessionErrorKind {
        self.kind
    }
}

/// An enumeration of categories of [`SessionError`]
#[derive(Error, Debug, Eq, PartialEq, Clone, Copy)]
pub enum SessionErrorKind {
    /// MQTT session was lost due to a connection error.
    #[error("session state not present on broker after reconnect")]
    SessionLost,
    /// Reconnect attempts were halted by the reconnect policy, ending the MQTT session
    #[error("reconnection halted by reconnect policy")]
    ReconnectHalted,
    /// The [`Session`] was ended by a user-initiated force exit. The broker may still retain the MQTT session.
    #[error("session ended by force exit")]
    ForceExit,
}

impl From<SessionErrorKind> for SessionError {
    fn from(kind: SessionErrorKind) -> Self {
        Self { kind }
    }
}

/// Error configuring a [`Session`].
#[derive(Error, Debug)]
#[error(transparent)]
pub struct SessionConfigError(#[from] adapter::ConnectionSettingsAdapterError);

/// Error type for exiting a [`Session`] using the [`SessionExitHandle`].
#[derive(Error, Debug, Eq, PartialEq)]
#[error("{kind} (network attempt = {attempted})")]
pub struct SessionExitError {
    attempted: bool,
    kind: SessionExitErrorKind,
}

impl SessionExitError {
    /// Return the corresponding [`SessionExitErrorKind`] for this error
    #[must_use]
    pub fn kind(&self) -> SessionExitErrorKind {
        self.kind
    }

    /// Return whether a network attempt was made before the error occurred
    #[must_use]
    pub fn attempted(&self) -> bool {
        self.attempted
    }
}

impl From<DetachedError> for SessionExitError {
    fn from(_err: DetachedError) -> Self {
        SessionExitError {
            attempted: false,
            kind: SessionExitErrorKind::Detached,
        }
    }
}

/// An enumeration of categories of [`SessionExitError`]
#[derive(Debug, Clone, Copy, Eq, PartialEq)]
pub enum SessionExitErrorKind {
    /// The exit handle was detached from the session
    Detached,
    /// The broker could not be reached
    BrokerUnavailable,
}

impl fmt::Display for SessionExitErrorKind {
    fn fmt(&self, f: &mut fmt::Formatter<'_>) -> fmt::Result {
        match self {
            SessionExitErrorKind::Detached => {
                write!(f, "Detached from Session")
            }
            SessionExitErrorKind::BrokerUnavailable => write!(f, "Could not contact broker"),
        }
    }
}

/// Options for configuring a new [`Session`]
#[derive(Builder)]
#[builder(pattern = "owned")]
pub struct SessionOptions {
    /// MQTT Connection Settings for configuring the [`Session`]
    //connection_settings: MqttConnectionSettings,

    /// MQTT client ID
    client_id: String,
    /// CONNECT packet properties that will be used on each connection attempt
    connect_properties: ConnectProperties,

    /// Reconnect Policy to by used by the `Session`
    #[builder(default = "Box::new(ExponentialBackoffWithJitter::default())")]
    reconnect_policy: Box<dyn ReconnectPolicy>,
    /// Authentication Policy to be used by the `Session`
    #[builder(default = "None")]
    enhanced_auth_policy: Option<Box<dyn EnhancedAuthPolicy>>,
    /// Maximum packet identifier
    #[builder(default = "PacketIdentifier::MAX")]
    max_packet_identifier: PacketIdentifier,
    /// Maximum number of queued outgoing QoS 0 PUBLISH packets not yet accepted by the MQTT Session
    #[builder(default = "100")]
    publish_qos0_queue_size: usize,
    /// Maximum number of queued outgoing QoS 1 and 2 PUBLISH packets not yet accepted by the MQTT Session
    #[builder(default = "100")]
    publish_qos1_qos2_queue_size: usize,
    /// Indicates if the Session should use features specific for use with the AIO MQTT Broker
    #[builder(default = "Some(AIOBrokerFeaturesBuilder::default().build().unwrap())")]
    aio_broker_features: Option<AIOBrokerFeatures>,
    /// Injected packet channels for testing purposes
    #[cfg(feature = "test-utils")]
    #[builder(default)]
    injected_packet_channels: Option<InjectedPacketChannels>,
}

/// Options for configuring features on a [`Session`] that are specific to the AIO broker
#[derive(Builder)]
pub struct AIOBrokerFeatures {
    /// Indicates if the Session should use AIO persistence
    #[builder(default = "false")]
    persistence: bool,
}

/// Client that manages connections over a single MQTT session.
///
/// Use this centrally in an application to control the session and to create
/// instances of [`SessionManagedClient`] and [`SessionExitHandle`].
pub struct Session {
    /// Underlying MQTT client
    client: azure_mqtt::client::Client,
    /// Underlying MQTT Receiver
    receiver: Option<azure_mqtt::client::Receiver>,
    /// Underlying MQTT connect handle
    connect_handle: Option<azure_mqtt::client::ConnectHandle>,
    /// disconnect handle
    disconnect_handle: Arc<Mutex<Option<azure_mqtt::client::DisconnectHandle>>>,
    /// Underlying MQTT reauthorization handle
    reauth_handle: Option<azure_mqtt::client::ReauthHandle>,
    /// Parameters for establishing an MQTT connection using the `azure_mqtt` crate
    connect_parameters: AzureMqttConnectParameters,
    /// Client ID of the underlying MQTT client
    client_id: String,
    /// Receiver dispatcher for incoming publishes
    incoming_pub_dispatcher: Arc<Mutex<IncomingPublishDispatcher>>,
    /// Reconnect policy
    reconnect_policy: Box<dyn ReconnectPolicy>,
    /// Enhanced authentication policy
    enhanced_auth_policy: Option<Arc<dyn EnhancedAuthPolicy>>,
    /// Current state
    state: Arc<SessionState>,
    /// Notifier for a force exit signal
    notify_force_exit: Arc<Notify>,
}

impl Session {
    /// Create a new [`Session`] with the provided options structure.
    ///
    /// # Errors
    /// Returns a [`SessionConfigError`] if there are errors using the session options.
    #[allow(clippy::missing_panics_doc)] // TODO: Remove once a better way to handle auth policy failure
    pub fn new(options: SessionOptions) -> Result<Self, SessionConfigError> {
        let client_id = options.client_id.clone();

        // Add AIO metric and features to user properties when using AIO MQTT broker features
        // CONSIDER: user properties from being supported on SessionOptions or ConnectionSettings
        let user_properties = if let Some(features) = options.aio_broker_features {
            let mut user_properties =
                vec![("metriccategory".to_string(), "aiosdk-rust".to_string())];
            if features.persistence {
                user_properties.push(("aio-persistence".to_string(), true.to_string()));
            }
            user_properties
        } else {
            vec![]
        };

<<<<<<< HEAD
        let auth_policy = None;

        // // Create AuthPolicy if SAT file is provided
        // // CONSIDER: This would ideally come directly from the SessionOptions instead of MQTT connection settings
        // let auth_policy = options
        //     .connection_settings
        //     .sat_file
        //     .as_ref()
        //     .map(|sat_file| {
        //         // TODO: This error should propagate, however currently `SessionConfigError` is tightly coupled to the
        //         // `azure_mqtt_adapter`, so it cannot.
        //         Arc::new(SatAuthFileMonitor::new(std::path::PathBuf::from(sat_file)).unwrap())
        //             as Arc<dyn AuthPolicy>
        //     });
=======
        // Create EnhancedAuthPolicy if provided in options or SAT file is provided via ConnectionSettings
        // NOTE: prioritize the one in SessionOptions over the one in the connection settings
        let enhanced_auth_policy = options.enhanced_auth_policy.map_or_else(
            || {
                options
                    .connection_settings
                    .sat_file
                    .as_ref()
                    .map(|sat_file| {
                        // TODO: This error should propagate, however currently `SessionConfigError` is tightly coupled to the
                        // `azure_mqtt_adapter`, so it cannot.
                        Arc::new(
                            K8sSatFileMonitor::new(
                                std::path::PathBuf::from(sat_file),
                                Duration::from_secs(10),
                            )
                            .unwrap(),
                        ) as Arc<dyn EnhancedAuthPolicy>
                    })
            },
            |ap| Some(Arc::from(ap)),
        );
>>>>>>> 6bcd44ea

        let (client_options, connect_parameters) = options
            .connection_settings
            .to_azure_mqtt_connect_parameters(
                user_properties,
                options.max_packet_identifier,
                options.publish_qos0_queue_size,
                options.publish_qos1_qos2_queue_size,
                #[cfg(feature = "test-utils")]
                options.injected_packet_channels,
            )?;

        let (client, connect_handle, receiver) = azure_mqtt::client::new_client(client_options);
        let incoming_pub_dispatcher = Arc::new(Mutex::new(IncomingPublishDispatcher::default()));

        Ok(Self {
            client,
            // CONSIDER: Ideally, receiver would not be Option, but it's done this way to keep the borrow checker happy.
            // The more correct solution is to add internal substructs to Session that allow mutability to be scoped better.
            receiver: Some(receiver),
            connect_handle: Some(connect_handle),
            disconnect_handle: Arc::new(Mutex::new(None)),
            reauth_handle: None,
            connect_parameters,
            client_id,
            incoming_pub_dispatcher,
            reconnect_policy: options.reconnect_policy,
            enhanced_auth_policy,
            state: Arc::new(SessionState::default()),
            notify_force_exit: Arc::new(Notify::new()),
        })
    }

    /// Return a new instance of [`SessionExitHandle`] that can be used to end this [`Session`]
    pub fn create_exit_handle(&self) -> SessionExitHandle {
        SessionExitHandle {
            disconnect_handle: Arc::downgrade(&self.disconnect_handle),
            force_exit: self.notify_force_exit.clone(),
        }
    }

    /// Return a new instance of [`SessionMonitor`] that can be used to monitor the session's state
    pub fn create_session_monitor(&self) -> SessionMonitor {
        SessionMonitor {
            state: self.state.clone(),
        }
    }

    /// Return a new instance of [`SessionManagedClient`] that can be used to send and receive messages
    pub fn create_managed_client(&self) -> SessionManagedClient {
        SessionManagedClient {
            client_id: self.client_id.clone(),
            client: self.client.clone(),
            dispatcher: self.incoming_pub_dispatcher.clone(),
        }
    }

    /// Begin running the [`Session`].
    ///
    /// Consumes the [`Session`] and blocks until either a session exit or a fatal connection
    /// error is encountered.
    ///
    /// # Errors
    /// Returns a [`SessionError`] if the session encounters a fatal error and ends.
    ///
    /// # Panics
    /// Panics if internal state is invalid (this should not be possible)
    pub async fn run(mut self) -> Result<(), SessionError> {
        // NOTE: This task does not need to be cleaned up. It exits gracefully on its own,
        // without the need for explicit cancellation after Session is dropped at the end
        // of this method.
        let receive_jh = tokio::task::spawn(Session::receive(
            self.receiver
                .take()
                .expect("Receiver should always be present at start of run"),
            self.incoming_pub_dispatcher.clone(),
        ));

        // NOTE: We have to clone this to access it after we send the rest of `self` into
        // the connection runner task.
        // Consider factoring out connection-related components into their own substruct
        // to avoid this pattern, and some others (e.g. semantically odd Option fields, etc.)
        let notify_force_exit = self.notify_force_exit.clone();

        tokio::select! {
            res = self.connection_runner() => {
                res
            }
            _ = receive_jh => {
                unreachable!("Receive task is not able to exit")
            }
            () = notify_force_exit.notified() => {
                log::info!("Exiting Session non-gracefully due to application-issued force exit command");
                log::info!("Note that the MQTT server may still retain the MQTT session");
                Err(SessionErrorKind::ForceExit.into())
            }
        }
    }

    /// Keeps the connection alive until exit by session loss or reconnect policy halt.
    async fn connection_runner(&mut self) -> Result<(), SessionError> {
        let mut clean_start = self.connect_parameters.initial_clean_start;
        let mut prev_connected = false;
        let mut prev_reconnection_attempts = 0;
        loop {
            log::debug!("Attempting to connect MQTT session (clean_start={clean_start})");
            let (connection, connack) = match self.connect(clean_start).await {
                Ok((connection, connack)) => (connection, connack),
                Err(e) => {
                    log::warn!("Failed to connect MQTT session: {e:?}");
                    prev_reconnection_attempts += 1;

                    if let Some(delay) = self
                        .reconnect_policy
                        .connect_failure_reconnect_delay(prev_reconnection_attempts, &e)
                    {
                        log::debug!("Retrying connect in {delay:?}...");
                        tokio::time::sleep(delay).await;
                        continue;
                    }
                    log::info!("Reconnect policy has halted reconnection attempts");
                    log::info!("Exiting Session due to reconnection halt");
                    return Err(SessionErrorKind::ReconnectHalted.into());
                }
            };

            // Check to see if the MQTT session has been lost
            if !connack.session_present && prev_connected {
                // TODO: try and disconnect here?
                log::info!("MQTT session not present on connection");
                log::info!("Exiting Session due to MQTT session loss");
                return Err(SessionErrorKind::SessionLost.into());
            }

            self.state.transition_connected();

            // Indicate we have established a connection at least once, and will now attempt
            // to maintain this MQTT session.
            clean_start = false;
            prev_connected = true;
            prev_reconnection_attempts = 0;

            let reauth_jh = if let Some(enhanced_auth_policy) = &self.enhanced_auth_policy {
                Some(tokio::task::spawn(Session::reauth_monitor(
                    enhanced_auth_policy.clone(),
                    self.reauth_handle.take().expect(
                        "ReauthHandle should always be present after connect with EnhancedAuthPolicy",
                    ),
                )))
            } else {
                None
            };

            let (connect_handle, disconnected_event) = connection.run_until_disconnect().await;
            self.connect_handle = Some(connect_handle);
            *self.disconnect_handle.lock().unwrap() = None;
            self.reauth_handle = None;
            self.state.transition_disconnected();
            if let Some(reauth_jh) = reauth_jh {
                reauth_jh.abort();
            }
            let connection_loss = match disconnected_event {
                // User-initiated disconnect with exit handle
                DisconnectedEvent::ApplicationDisconnect => {
                    log::info!("Exiting Session gracefully due to application-issued exit command");
                    return Ok(());
                }
                DisconnectedEvent::ServerDisconnect(disconnect) => {
                    ConnectionLossReason::DisconnectByServer(disconnect)
                }
                DisconnectedEvent::PingTimeout => ConnectionLossReason::PingTimeout,
                DisconnectedEvent::IoError(io_err) => ConnectionLossReason::IoError(io_err),
                DisconnectedEvent::ProtocolError(proto_err) => {
                    ConnectionLossReason::ProtocolError(proto_err)
                }
            };
            if let Some(delay) = self
                .reconnect_policy
                .connection_loss_reconnect_delay(&connection_loss)
            {
                log::debug!("Reconnecting in {delay:?}...");
                tokio::time::sleep(delay).await;
            } else {
                log::info!("Reconnect policy has halted reconnection attempts");
                log::info!("Exiting Session due to reconnection halt");
                return Err(SessionErrorKind::ReconnectHalted.into());
            }
        }
    }

    /// Helper for connecting
    async fn connect(
        &mut self,
        clean_start: bool,
    ) -> Result<(Connection, ConnAck), azure_mqtt::error::ConnectError> {
        let ch = self
            .connect_handle
            .take()
            .expect("ConnectHandle should always be present for connect attempt");

        if let Some(authentication_info) = self
            .enhanced_auth_policy
            .as_ref()
            .map(|ap| ap.authentication_info())
        {
            log::debug!("Using enhanced authentication for MQTT connect");
            match ch.connect_enhanced_auth(
                    // TODO: maybe add something about certs expiring can fail this and why it's ok to panic? Or change this to not panic if it fails and instead end the session
                self.connect_parameters.connection_transport_config().expect("connection transport config has already been validated and inputs can't change"),
                clean_start,
                self.connect_parameters.keep_alive,
                self.connect_parameters.will.clone(),
                self.connect_parameters.username.clone(),
                self.connect_parameters.password.clone(),
                self.connect_parameters.connect_properties.clone(),
                authentication_info,
                Some(self.connect_parameters.connection_timeout),
            )
            .await {
                ConnectEnhancedAuthResult::Continue(..) => {
                    // TODO: Implement this anyway
                    unimplemented!("This should not occur in AIO MQTT scenarios")
                }
                ConnectEnhancedAuthResult::Success(
                    connection,
                    connack,
                    disconnect_handle,
                    reauth_handle
                ) => {
                    self.disconnect_handle
                        .lock()
                        .unwrap()
                        .replace(disconnect_handle);
                    self.reauth_handle.replace(reauth_handle);
                    Ok((connection, connack))
                },
                ConnectEnhancedAuthResult::Failure(connect_handle, connect_error) => {
                    self.connect_handle.replace(connect_handle);
                    Err(connect_error)
                }
            }
        } else {
            log::debug!("Using standard authentication for MQTT connect");
            match ch.connect(
                // TODO: maybe add something about certs expiring can fail this and why it's ok to panic? Or change this to not panic if it fails and instead end the session
                self.connect_parameters.connection_transport_config().expect("connection transport config has already been validated and inputs can't change"),
                clean_start,
                self.connect_parameters.keep_alive,
                self.connect_parameters.will.clone(),
                self.connect_parameters.username.clone(),
                self.connect_parameters.password.clone(),
                self.connect_parameters.connect_properties.clone(),
                Some(self.connect_parameters.connection_timeout),
            )
            .await {
                ConnectResult::Success(
                    connection,
                    connack,
                    disconnect_handle,
                ) => {
                    self.disconnect_handle
                        .lock()
                        .unwrap()
                        .replace(disconnect_handle);
                    Ok((connection, connack))
                },
                ConnectResult::Failure(connect_handle, connect_error) => {
                    self.connect_handle = Some(connect_handle);
                    Err(connect_error)
                }
            }
        }
    }

    /// Receive incoming PUBLISH packets and dispatch them to receivers.
    async fn receive(
        mut receiver: azure_mqtt::client::Receiver,
        dispatcher: Arc<Mutex<IncomingPublishDispatcher>>,
    ) {
        while let Some((publish, manual_ack)) = receiver.recv().await {
            // Dispatch the message to receivers
            if dispatcher
                .lock()
                .unwrap()
                .dispatch_publish(&publish, manual_ack)
                == 0
            {
                // If there are no valid dispatch targets, the publish was auto-acked.
                match publish.qos {
                    azure_mqtt::packet::DeliveryQoS::AtMostOnce => {
                        log::warn!(
                            "No matching receivers for PUBLISH received at QoS 0. Discarding."
                        );
                    }
                    azure_mqtt::packet::DeliveryQoS::AtLeastOnce(delivery_info)
                    | azure_mqtt::packet::DeliveryQoS::ExactlyOnce(delivery_info) => {
                        log::warn!(
                            "No matching receivers for PUBLISH with PKID {}. Auto-acked PUBLISH.",
                            delivery_info.packet_identifier
                        );
                    }
                }
            }
        }
    }

    /// Perform MQTT enhanced auth reauthentication as dictated by the `EnhancedAuthPolicy`.
    /// This function runs indefinitely and must be cancelled upon MQTT client disconnect.
    async fn reauth_monitor(
        enhanced_auth_policy: Arc<dyn EnhancedAuthPolicy>,
        reauth_handle: azure_mqtt::client::ReauthHandle,
    ) {
        loop {
            log::debug!("Waiting for reauthentication notification from EnhancedAuthPolicy...");
            let auth_data = enhanced_auth_policy.reauth_notified().await;
            log::debug!("EnhancedAuthPolicy indicates reauthentication is required. Attempting...");

            let mut result = if let Ok(ct) = reauth_handle
                .reauth(auth_data, AuthProperties::default())
                .await
            {
                if let Ok(r) = ct.await {
                    r
                } else {
                    log::warn!("Reauth operation cancelled. Exiting reauthentication monitor.");
                    // NOTE: This only could really happen if an MQTT disconnect happened while
                    // waiting for the reauth response. Completely harmless.
                    return;
                }
            } else {
                log::warn!("Reauth handle detached. Exiting reauthentication monitor.");
                // NOTE: This only could really happen if an MQTT disconnect AND a reauth notification
                // occur at the same time, which is extremely unlikely, and also completely harmless.
                return;
            };

            loop {
                match result {
                    ReauthResult::Continue(auth, reauth_token) => {
                        log::debug!("Reauth requires additional steps");
                        let auth_data = enhanced_auth_policy.auth_challenge(&auth);

                        result = if let Ok(ct) = reauth_token
                            .continue_reauth(auth_data, AuthProperties::default())
                            .await
                        {
                            if let Ok(r) = ct.await {
                                r
                            } else {
                                log::warn!(
                                    "Reauth operation cancelled. Exiting reauthentication monitor."
                                );
                                // NOTE: This only could really happen if an MQTT disconnect happened while
                                // waiting for the reauth response. Completely harmless.
                                return;
                            }
                        } else {
                            log::warn!("Reauth handle detached. Exiting reauthentication monitor.");
                            // NOTE: This only could really happen if an MQTT disconnect AND a reauth notification
                            // occur at the same time, which is extremely unlikely, and also completely harmless.
                            return;
                        };
                    }
                    ReauthResult::Success(_) => {
                        log::debug!("Reauthentication successful.");
                        break;
                    }
                    ReauthResult::Failure => {
                        log::warn!("Reauthentication failed");
                        log::warn!(
                            "Server expected to close the connection due to reauthentication failure."
                        );
                        break;
                    }
                }
            }
        }
    }
}
/// Handle used to end an MQTT session.
#[derive(Clone)]
pub struct SessionExitHandle {
    /// The disconnector used to issue disconnect requests
    disconnect_handle: Weak<Mutex<Option<azure_mqtt::client::DisconnectHandle>>>,
    /// Notifier for force exit
    force_exit: Arc<Notify>,
}

impl SessionExitHandle {
    /// Attempt to gracefully end the MQTT session running in the [`Session`] that created this handle.
    /// This will cause the [`Session::run()`] method to return.
    ///
    /// Note that a graceful exit requires the [`Session`] to be connected to the broker.
    ///
    /// # Errors
    /// * [`SessionExitError`] of kind [`SessionExitErrorKind::Detached`] if the Session no longer exists.
    /// * [`SessionExitError`] of kind [`SessionExitErrorKind::BrokerUnavailable`] if the Session is not connected to the broker.
    ///
    /// # Panics
    /// Panics if internal state is invalid (this should not be possible).
    pub fn try_exit(&self) -> Result<(), SessionExitError> {
        log::debug!("Attempting to exit session gracefully");

        self.disconnect_handle
            .upgrade()
            // Unable to upgrade weak reference -> Session has been detached
            .ok_or(SessionExitError {
                attempted: false,
                kind: SessionExitErrorKind::Detached,
            })?
            .lock()
            .unwrap()
            .take()
            // No disconnect handle -> Already disconnected
            .ok_or(SessionExitError {
                attempted: false,
                kind: SessionExitErrorKind::BrokerUnavailable,
            })?
            .disconnect(&DisconnectProperties {
                session_expiry_interval: Some(SessionExpiryInterval::Duration(0)),
                ..Default::default()
            })
            // NOTE: This error is likely impossible because we already were able to take the
            // disconnect handle from the weak reference, meaning the Session (and the client
            // inside it has not dropped
            .or(Err(SessionExitError {
                attempted: false,
                kind: SessionExitErrorKind::Detached,
            }))
    }

    /// Forcefully end the MQTT session running in the [`Session`] that created this handle.
    /// This will cause the [`Session::run()`] method to return.
    ///
    /// The [`Session`] will be granted a period of 1 second to attempt a graceful exit before
    /// forcing the exit. If the exit is forced, the broker will not be aware the MQTT session
    /// has ended.
    ///
    /// Returns true if the exit was graceful, and false if the exit was forced.
    #[allow(clippy::must_use_candidate)]
    pub fn force_exit(&self) -> bool {
        if self.try_exit().is_ok() {
            true
        } else {
            log::debug!("Session not connected, forcing exit immediately");
            self.force_exit.notify_one();
            false
        }
    }
}

/// Monitor for session state changes in the [`Session`].
///
/// This is largely for informational purposes.
#[derive(Clone)]
pub struct SessionMonitor {
    state: Arc<SessionState>,
}

impl SessionMonitor {
    /// Returns true if the [`Session`] is currently connected.
    /// Note that this may not be accurate if connection has been recently lost.
    #[must_use]
    pub fn is_connected(&self) -> bool {
        self.state.is_connected()
    }

    /// Wait until the [`Session`] is connected.
    /// Returns immediately if already connected.
    pub async fn connected(&self) {
        self.state.condition_connected().await;
    }

    /// Wait until the [`Session`] is disconnected.
    /// Returns immediately if already disconnected.
    pub async fn disconnected(&self) {
        self.state.condition_disconnected().await;
    }
}<|MERGE_RESOLUTION|>--- conflicted
+++ resolved
@@ -60,11 +60,7 @@
 use crate::control_packet::ConnectProperties;
 pub use crate::session::managed_client::{SessionManagedClient, SessionPubReceiver};
 use crate::session::{
-<<<<<<< HEAD
     state::SessionState,
-    auth_policy::{AuthPolicy, SatAuthFileMonitor},
-=======
->>>>>>> 6bcd44ea
     dispatcher::IncomingPublishDispatcher,
     enhanced_auth_policy::{EnhancedAuthPolicy, K8sSatFileMonitor},
     reconnect_policy::{ConnectionLossReason, ExponentialBackoffWithJitter, ReconnectPolicy},
@@ -73,11 +69,7 @@
 use crate::test_utils::InjectedPacketChannels;
 use crate::{azure_mqtt_adapter::AzureMqttConnectParameters};
 
-<<<<<<< HEAD
-mod auth_policy;
 mod connect_parameters;
-=======
->>>>>>> 6bcd44ea
 pub(crate) mod dispatcher;
 pub mod enhanced_auth_policy;
 mod managed_client;
@@ -273,45 +265,30 @@
             vec![]
         };
 
-<<<<<<< HEAD
-        let auth_policy = None;
-
-        // // Create AuthPolicy if SAT file is provided
-        // // CONSIDER: This would ideally come directly from the SessionOptions instead of MQTT connection settings
-        // let auth_policy = options
-        //     .connection_settings
-        //     .sat_file
-        //     .as_ref()
-        //     .map(|sat_file| {
-        //         // TODO: This error should propagate, however currently `SessionConfigError` is tightly coupled to the
-        //         // `azure_mqtt_adapter`, so it cannot.
-        //         Arc::new(SatAuthFileMonitor::new(std::path::PathBuf::from(sat_file)).unwrap())
-        //             as Arc<dyn AuthPolicy>
-        //     });
-=======
-        // Create EnhancedAuthPolicy if provided in options or SAT file is provided via ConnectionSettings
-        // NOTE: prioritize the one in SessionOptions over the one in the connection settings
-        let enhanced_auth_policy = options.enhanced_auth_policy.map_or_else(
-            || {
-                options
-                    .connection_settings
-                    .sat_file
-                    .as_ref()
-                    .map(|sat_file| {
-                        // TODO: This error should propagate, however currently `SessionConfigError` is tightly coupled to the
-                        // `azure_mqtt_adapter`, so it cannot.
-                        Arc::new(
-                            K8sSatFileMonitor::new(
-                                std::path::PathBuf::from(sat_file),
-                                Duration::from_secs(10),
-                            )
-                            .unwrap(),
-                        ) as Arc<dyn EnhancedAuthPolicy>
-                    })
-            },
-            |ap| Some(Arc::from(ap)),
-        );
->>>>>>> 6bcd44ea
+        let enhanced_auth_policy = None;
+
+        // // Create EnhancedAuthPolicy if provided in options or SAT file is provided via ConnectionSettings
+        // // NOTE: prioritize the one in SessionOptions over the one in the connection settings
+        // let enhanced_auth_policy = options.enhanced_auth_policy.map_or_else(
+        //     || {
+        //         options
+        //             .connection_settings
+        //             .sat_file
+        //             .as_ref()
+        //             .map(|sat_file| {
+        //                 // TODO: This error should propagate, however currently `SessionConfigError` is tightly coupled to the
+        //                 // `azure_mqtt_adapter`, so it cannot.
+        //                 Arc::new(
+        //                     K8sSatFileMonitor::new(
+        //                         std::path::PathBuf::from(sat_file),
+        //                         Duration::from_secs(10),
+        //                     )
+        //                     .unwrap(),
+        //                 ) as Arc<dyn EnhancedAuthPolicy>
+        //             })
+        //     },
+        //     |ap| Some(Arc::from(ap)),
+        // );
 
         let (client_options, connect_parameters) = options
             .connection_settings
