--- conflicted
+++ resolved
@@ -189,11 +189,7 @@
     pub connection_timeout: Duration,
     // Optional SAT file path for authentication, saved here to be read later
     sat_file: Option<String>,
-<<<<<<< HEAD
-    /// properties used to create the ConnectionTransportConfig on demand
-=======
     /// properties used to create the `ConnectionTransportConfig` on demand
->>>>>>> 93d2e8ba
     ca_file: Option<String>,
     cert_file: Option<String>,
     key_file: Option<String>,
@@ -201,14 +197,11 @@
     use_tls: bool,
     hostname: String,
     tcp_port: u16,
-<<<<<<< HEAD
     /// properties for testing
     #[cfg(feature = "test-utils")]
     pub incoming_packets_tx: IncomingPacketsTx,
     #[cfg(feature = "test-utils")]
     pub outgoing_packets_rx: OutgoingPacketsRx,
-=======
->>>>>>> 93d2e8ba
 }
 
 impl AzureMqttConnectParameters {
@@ -236,14 +229,11 @@
         }
     }
 
-<<<<<<< HEAD
     #[cfg(not(feature = "test-utils"))]
-=======
     /// Create a new `ConnectionTransportConfig` from stored parameters
     ///
     /// # Errors
     /// Returns [`ConnectionSettingsAdapterError`] if there is an error creating the config
->>>>>>> 93d2e8ba
     pub fn connection_transport_config(
         &self,
     ) -> Result<ConnectionTransportConfig, ConnectionSettingsAdapterError> {
@@ -257,7 +247,6 @@
             self.tcp_port,
         )
     }
-<<<<<<< HEAD
 
     #[cfg(feature = "test-utils")]
     pub fn connection_transport_config(
@@ -352,8 +341,6 @@
         let mut curr_rx = self.outgoing_packets_rx.lock().unwrap();
         *curr_rx = new_rx;
     }
-=======
->>>>>>> 93d2e8ba
 }
 
 impl MqttConnectionSettings {
@@ -436,7 +423,6 @@
                 will: None,
                 username: self.username,
                 password,
-<<<<<<< HEAD
                 ca_file: self.ca_file,
                 cert_file: self.cert_file,
                 key_file: self.key_file,
@@ -453,18 +439,6 @@
                 outgoing_packets_rx: OutgoingPacketsRx {
                     outgoing_packets_rx: Arc::new(Mutex::new(outgoing_packets_rx)),
                 },
-=======
-                connect_properties,
-                connection_timeout: self.connection_timeout,
-                sat_file: self.sat_file,
-                ca_file: self.ca_file,
-                cert_file: self.cert_file,
-                key_file: self.key_file,
-                key_password_file: self.key_password_file,
-                use_tls: self.use_tls,
-                hostname: self.hostname,
-                tcp_port: self.tcp_port,
->>>>>>> 93d2e8ba
             },
         ))
     }
