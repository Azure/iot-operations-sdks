// Copyright (c) Microsoft Corporation.
// Licensed under the MIT License.

#![warn(missing_docs)]

//! MQTT version 5.0 client library providing flexibility for decoupled asynchronous applications
//!
//! Use the components of the [`session`] module to communicate over MQTT with
//! an automatically managed connection across a single MQTT session.

pub use crate::connection_settings::{
    MqttConnectionSettings, MqttConnectionSettingsBuilder, MqttConnectionSettingsBuilderError,
};

mod auth;
mod connection_settings;
pub mod control_packet;
pub mod error;
pub mod session;
pub mod topic;

<<<<<<< HEAD
mod az_mqtt_adapter;
=======
// TODO: put behind `use-rumqttc` feature flag
mod azure_mqtt_adapter; // TODO: Maybe not needed in new client integration
mod rumqttc_adapter;

#[cfg(feature = "test-utils")]
pub mod interface_mocks;
>>>>>>> e88d032c

#[macro_use]
extern crate derive_builder;
#[macro_use]
extern crate derive_getters;

//----------------------------------------------------------------------

/// Include the README doc on a struct when running doctests to validate that the code in the
/// README can compile to verify that it has not rotted.
/// Note that any code that requires network or environment setup will not be able to run,
/// and thus should be annotated by "no_run" in the README.
#[doc = include_str!("../README.md")]
#[cfg(doctest)]
struct ReadmeDoctests;<|MERGE_RESOLUTION|>--- conflicted
+++ resolved
@@ -19,16 +19,7 @@
 pub mod session;
 pub mod topic;
 
-<<<<<<< HEAD
-mod az_mqtt_adapter;
-=======
-// TODO: put behind `use-rumqttc` feature flag
-mod azure_mqtt_adapter; // TODO: Maybe not needed in new client integration
-mod rumqttc_adapter;
-
-#[cfg(feature = "test-utils")]
-pub mod interface_mocks;
->>>>>>> e88d032c
+mod az_mqtt_adapter;  // TODO: Maybe not needed in new client integration
 
 #[macro_use]
 extern crate derive_builder;
