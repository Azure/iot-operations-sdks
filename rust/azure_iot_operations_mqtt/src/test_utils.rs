// Copyright (c) Microsoft Corporation.
// Licensed under the MIT License.

//! Utilities for testing MQTT operations by injecting and capturing packets.
//! Note that these test utilites are provided AS IS without any guarantee of stability

use std::sync::{Arc, Mutex};
use std::time::Duration;

use azure_mqtt::mqtt_proto;
use bytes::Bytes;
use futures::FutureExt;
use tokio::sync::mpsc::{UnboundedReceiver, UnboundedSender};

/// Struct containing channels for injecting incoming packets and capturing outgoing packets
/// for testing purposes.
#[derive(Clone)]
pub struct InjectedPacketChannels {
    /// Channel transmitter for injecting incoming packets to the session
    pub incoming_packets_tx: IncomingPacketsTx,
    /// Channel receiver for capturing outgoing packets from the session
    pub outgoing_packets_rx: OutgoingPacketsRx,
}

/// Wrapper around incoming packets channel transmitter for test purposes to allow
/// tests to not need to coordinate new channels on each connect attempt
#[derive(Clone)]
pub struct IncomingPacketsTx {
    incoming_packets_tx: Arc<Mutex<UnboundedSender<azure_mqtt::mqtt_proto::Packet<Bytes>>>>,
}

impl Default for IncomingPacketsTx {
    fn default() -> Self {
        // session side is dropped immediately, so this will act like a normal disconnect until connected
        let (incoming_packets_tx, _) = tokio::sync::mpsc::unbounded_channel();
        IncomingPacketsTx {
            incoming_packets_tx: Arc::new(Mutex::new(incoming_packets_tx)),
        }
    }
}

impl IncomingPacketsTx {
    /// Send a test packet as an incoming packet
    /// If the connection is currently disconnected, this will log an error and the message won't be sent
    #[allow(clippy::missing_panics_doc)]
    pub fn send(&self, packet: azure_mqtt::mqtt_proto::Packet<Bytes>) {
        // NOTE: this will fail to send if the connection is currently disconnected and the rx has been dropped
        // Not handling this for now, because that would cause this fn to have to be async or return an error
        // METL tests currently don't try to send incoming packets while disconnected
        let res = self.incoming_packets_tx.lock().unwrap().send(packet);
        if res.is_err() {
            log::error!("Currently disconnected, so failed to send incoming test packet");
        }
    }

    /// Used to swap out the underlying channel on new connects
    pub(crate) fn set_new_tx(
        &self,
        new_tx: UnboundedSender<azure_mqtt::mqtt_proto::Packet<Bytes>>,
    ) {
        let mut curr_tx = self.incoming_packets_tx.lock().unwrap();
        *curr_tx = new_tx;
    }
}

/// Wrapper around outgoing packets channel receiver for test purposes to allow
/// tests to not need to coordinate new channels on each connect attempt
#[derive(Clone)]
pub struct OutgoingPacketsRx {
    outgoing_packets_rx: Arc<Mutex<UnboundedReceiver<azure_mqtt::mqtt_proto::Packet<Bytes>>>>,
}

impl Default for OutgoingPacketsRx {
    fn default() -> Self {
        // session side is dropped immediately, so this will act like a normal disconnect until connected
        let (_, outgoing_packets_rx) = tokio::sync::mpsc::unbounded_channel();
        OutgoingPacketsRx {
            outgoing_packets_rx: Arc::new(Mutex::new(outgoing_packets_rx)),
        }
    }
}

impl OutgoingPacketsRx {
    /// Receive next outgoing packet for testing
    /// If the connection is currently disconnected, this will wait until reconnected and the next packet is available
    #[allow(clippy::missing_panics_doc)]
    pub async fn recv(&self) -> Option<azure_mqtt::mqtt_proto::Packet<Bytes>> {
        // recv() will return an Err() if we're currently disconnected or there's nothing in the channel.
        // Wait for next packet or reconnection with a delay to allow the mutex to be released, so that
        // connection changes can take the mutex while we wait for the next packet (either a
        // new packet being sent or the next packet after reconnection)
        loop {
            if let Ok(packet) = self.outgoing_packets_rx.lock().unwrap().try_recv() {
                return Some(packet);
            }
            tokio::time::sleep(Duration::from_millis(100)).await;
        }
    }

    /// Used to swap out the underlying channel on new connects
    /// NOTE: We could keep a clone of the tx and return it instead of swapping the underlying rx.
    /// This would remove the possibility of the tx ever being closed. However, we still need the
    /// rx to be under an Arc<Mutex> to allow cloning the [`OutgoingPacketsRx`] struct, so this seems simpler for now.
    pub(crate) fn set_new_rx(
        &self,
        new_rx: UnboundedReceiver<azure_mqtt::mqtt_proto::Packet<Bytes>>,
    ) {
        let mut curr_rx = self.outgoing_packets_rx.lock().unwrap();
        *curr_rx = new_rx;
    }
}

/// Mock MQTT server for testing purposes
pub struct MockServer {
    to_client_tx: IncomingPacketsTx,
    from_client_rx: OutgoingPacketsRx,
}

impl MockServer {
    /// Create a new `MockServer`
    #[must_use]
    pub fn new(to_client_tx: IncomingPacketsTx, from_client_rx: OutgoingPacketsRx) -> MockServer {
        MockServer {
            to_client_tx,
            from_client_rx,
        }
    }

    /// Panic if the next packet received is not a CONNECT packet.
    /// Send a CONNACK packet with Success reason code in response, with the provided
<<<<<<< HEAD
    /// session_present flag.
    pub async fn expect_connect_and_accept(&self, session_present: bool) -> mqtt_proto::Connect<Bytes>{
=======
    /// `session_present` flag.
    pub async fn expect_connect_and_accept(&self, session_present: bool) {
>>>>>>> d4139a67
        self.expect_connect_and_respond_custom(mqtt_proto::ConnAck {
            reason_code: mqtt_proto::ConnectReasonCode::Success { session_present },
            other_properties: mqtt_proto::ConnAckOtherProperties::default(),
        })
        .await;
    }

    /// Panic if the next packet received is not a CONNECT packet.
    /// Send the provided CONNACK packet in response.
<<<<<<< HEAD
    pub async fn expect_connect_and_respond_custom(&self, connack: mqtt_proto::ConnAck<Bytes>) -> mqtt_proto::Connect<Bytes> {
=======
    #[allow(clippy::missing_panics_doc)]
    pub async fn expect_connect_and_respond_custom(&self, connack: mqtt_proto::ConnAck<Bytes>) {
>>>>>>> d4139a67
        match self.from_client_rx.recv().await {
            Some(mqtt_proto::Packet::Connect(connect)) => {
                self.to_client_tx.send(mqtt_proto::Packet::ConnAck(connack));
                connect
            }
            Some(other) => {
                panic!("Expected CONNECT packet, but received different packet: {other:?}",);
            }
            None => {
                panic!("Expected CONNECT packet, but connection was closed");
            }
        }
    }

    /// Panic if the next packet received is not a SUBSCRIBE packet.
    /// Send a SUBACK packet granting the requested QoS in response.
    #[allow(clippy::missing_panics_doc)]
    pub async fn expect_subscribe_and_accept(&self) {
        match self.from_client_rx.recv().await {
            Some(mqtt_proto::Packet::Subscribe(subscribe)) => {
                //let granted_qos = match subscribe.
                let rc_vec = subscribe
                    .subscribe_to
                    .iter()
                    .map(|st| match st.options.maximum_qos {
                        mqtt_proto::QoS::AtMostOnce => mqtt_proto::SubscribeReasonCode::GrantedQoS0,
                        mqtt_proto::QoS::AtLeastOnce => {
                            mqtt_proto::SubscribeReasonCode::GrantedQoS1
                        }
                        mqtt_proto::QoS::ExactlyOnce => {
                            mqtt_proto::SubscribeReasonCode::GrantedQoS2
                        }
                    })
                    .collect();

                self.to_client_tx
                    .send(mqtt_proto::Packet::SubAck(mqtt_proto::SubAck {
                        packet_identifier: subscribe.packet_identifier,
                        reason_codes: rc_vec,
                        other_properties: mqtt_proto::SubAckOtherProperties::default(),
                    }));
            }
            Some(other) => {
                panic!("Expected SUBSCRIBE packet, but received different packet: {other:?}",);
            }
            None => {
                panic!("Expected SUBSCRIBE packet, but connection was closed");
            }
        }
    }

    /// Panic if the next packet received is not a PUBACK packet.
    /// Return the received PUBACK packet for further inspection.
    #[allow(clippy::missing_panics_doc)]
    pub async fn expect_puback_and_return(&self) -> mqtt_proto::PubAck<Bytes> {
        match self.from_client_rx.recv().await {
            Some(mqtt_proto::Packet::PubAck(puback)) => puback,
            Some(other) => {
                panic!("Expected PUBACK packet, but received different packet: {other:?}",);
            }
            None => {
                panic!("Expected PUBACK packet, but connection was closed");
            }
        }
    }

    /// Panic if any packet is ready to be received
    #[allow(clippy::missing_panics_doc)]
    #[allow(clippy::manual_assert)]
    pub fn expect_no_packet(&self) {
        if self.from_client_rx.recv().now_or_never().is_some() {
            panic!("Expected no packet, but received a packet");
        }
    }

    /// Send a PUBLISH packet to the client
    pub fn send_publish(&self, publish: mqtt_proto::Publish<Bytes>) {
        self.to_client_tx.send(mqtt_proto::Packet::Publish(publish));
    }
}<|MERGE_RESOLUTION|>--- conflicted
+++ resolved
@@ -128,28 +128,24 @@
 
     /// Panic if the next packet received is not a CONNECT packet.
     /// Send a CONNACK packet with Success reason code in response, with the provided
-<<<<<<< HEAD
     /// session_present flag.
-    pub async fn expect_connect_and_accept(&self, session_present: bool) -> mqtt_proto::Connect<Bytes>{
-=======
-    /// `session_present` flag.
-    pub async fn expect_connect_and_accept(&self, session_present: bool) {
->>>>>>> d4139a67
+    pub async fn expect_connect_and_accept(
+        &self,
+        session_present: bool,
+    ) -> mqtt_proto::Connect<Bytes> {
         self.expect_connect_and_respond_custom(mqtt_proto::ConnAck {
             reason_code: mqtt_proto::ConnectReasonCode::Success { session_present },
             other_properties: mqtt_proto::ConnAckOtherProperties::default(),
         })
-        .await;
+        .await
     }
 
     /// Panic if the next packet received is not a CONNECT packet.
     /// Send the provided CONNACK packet in response.
-<<<<<<< HEAD
-    pub async fn expect_connect_and_respond_custom(&self, connack: mqtt_proto::ConnAck<Bytes>) -> mqtt_proto::Connect<Bytes> {
-=======
-    #[allow(clippy::missing_panics_doc)]
-    pub async fn expect_connect_and_respond_custom(&self, connack: mqtt_proto::ConnAck<Bytes>) {
->>>>>>> d4139a67
+    pub async fn expect_connect_and_respond_custom(
+        &self,
+        connack: mqtt_proto::ConnAck<Bytes>,
+    ) -> mqtt_proto::Connect<Bytes> {
         match self.from_client_rx.recv().await {
             Some(mqtt_proto::Packet::Connect(connect)) => {
                 self.to_client_tx.send(mqtt_proto::Packet::ConnAck(connack));
