--- conflicted
+++ resolved
@@ -101,16 +101,11 @@
         IncrementCommandExecutor::new(application_context.clone(), client.clone(), &options);
 
     // Create sender
-<<<<<<< HEAD
-    let counter_sender =
-        TelemetrySender::new(client, &TelemetryOptionsBuilder::default().build().unwrap());
-=======
-    let counter_sender = TelemetryCollectionSender::new(
+    let counter_sender = TelemetrySender::new(
         application_context,
         client,
         &TelemetryOptionsBuilder::default().build().unwrap(),
     );
->>>>>>> d524f4e3
 
     // Respond to each increment request by incrementing the counter value and responding with the new value
     loop {
