// Copyright (c) Microsoft Corporation.
// Licensed under the MIT License.

use std::sync::{Arc, Mutex};
use std::time::Duration;

use azure_iot_operations_mqtt::session::{
    Session, SessionExitHandle, SessionManagedClient, SessionOptionsBuilder,
};
use azure_iot_operations_mqtt::MqttConnectionSettingsBuilder;
use envoy::common_types::common_options::{CommandOptionsBuilder, TelemetryOptionsBuilder};
use envoy::dtmi_com_example_Counter__1::service::{
    IncrementCommandExecutor, IncrementResponseBuilder, IncrementResponsePayload,
    ReadCounterCommandExecutor, ReadCounterResponseBuilder, ReadCounterResponsePayload,
    TelemetryCollectionBuilder, TelemetryCollectionMessageBuilder, TelemetryCollectionSender,
};

#[tokio::main(flavor = "current_thread")]
async fn main() {
    env_logger::Builder::new()
        .filter_level(log::LevelFilter::max())
        .format_timestamp(None)
        .filter_module("rumqttc", log::LevelFilter::Warn)
        .init();

    // Create a session
    let connection_settings = MqttConnectionSettingsBuilder::from_environment()
        .build()
        .unwrap();
    let session_options = SessionOptionsBuilder::default()
        .connection_settings(connection_settings)
        .build()
        .unwrap();
    let mut session = Session::new(session_options).unwrap();

    // The counter value for the server
    let counter = Arc::new(Mutex::new(0));

    // Spawn tasks for the server features
    tokio::spawn(read_counter_executor(
        session.create_managed_client(),
        counter.clone(),
    ));
    tokio::spawn(increment_counter_and_publish(
        session.create_managed_client(),
        counter,
    ));
    tokio::spawn(exit_timer(
        session.create_exit_handle(),
        Duration::from_secs(120),
    ));

    // Run the session
    session.run().await.unwrap();
}

/// Run an executor that responds to requests to read the counter value.
async fn read_counter_executor(client: SessionManagedClient, counter: Arc<Mutex<i32>>) {
    // Create executor
    let options = CommandOptionsBuilder::default().build().unwrap();
    let mut read_counter_executor = ReadCounterCommandExecutor::new(client, &options);

    // Respond to each read request with the current counter value
    loop {
        let request = read_counter_executor.recv().await.unwrap().unwrap();
        let response_payload = ReadCounterResponsePayload {
            counter_response: *counter.lock().unwrap(),
        };
        let response = ReadCounterResponseBuilder::default()
            .payload(response_payload)
            .unwrap()
            .build()
            .unwrap();
        request.complete(response).unwrap();
    }
}

/// Run an executor that responds to requests to increment the counter value and a sender that sends
/// telemetry messages with the new counter value.
async fn increment_counter_and_publish(client: SessionManagedClient, counter: Arc<Mutex<i32>>) {
    // Create executor
    let options = CommandOptionsBuilder::default().build().unwrap();
    let mut increment_executor = IncrementCommandExecutor::new(client.clone(), &options);

    // Create sender
    let counter_sender = TelemetryCollectionSender::new(
        client,
        &TelemetryOptionsBuilder::default().build().unwrap(),
    );

    // Respond to each increment request by incrementing the counter value and responding with the new value
    loop {
<<<<<<< HEAD
        let request = increment_executor.recv().await.unwrap().unwrap();
        // Increment
        let mut counter_guard = counter.lock().unwrap();
        *counter_guard += 1;
=======
        let request = increment_executor.recv().await.unwrap();

        let updated_counter = {
            // Increment
            let mut counter_guard = counter.lock().unwrap();
            *counter_guard += request.payload.increment_value;
            *counter_guard
        };

>>>>>>> dafb4b92
        // Respond
        let response_payload = IncrementResponsePayload {
            counter_response: updated_counter,
        };

        // Respond to the increment request
        let response = IncrementResponseBuilder::default()
            .payload(response_payload)
            .unwrap()
            .build()
            .unwrap();
        request.complete(response).unwrap();

        // Create telemetry message using the new counter value
        let telemetry_message = TelemetryCollectionMessageBuilder::default()
            .payload(
                TelemetryCollectionBuilder::default()
                    .counter_value(Some(updated_counter))
                    .build()
                    .unwrap(),
            )
            .unwrap()
            .build()
            .unwrap();

        // Send associated telemetry
        counter_sender.send(telemetry_message).await.unwrap();
    }
}

/// Exit the session after a delay.
async fn exit_timer(exit_handle: SessionExitHandle, exit_after: Duration) {
    tokio::time::sleep(exit_after).await;
    exit_handle.try_exit().await.unwrap();
}<|MERGE_RESOLUTION|>--- conflicted
+++ resolved
@@ -90,13 +90,7 @@
 
     // Respond to each increment request by incrementing the counter value and responding with the new value
     loop {
-<<<<<<< HEAD
         let request = increment_executor.recv().await.unwrap().unwrap();
-        // Increment
-        let mut counter_guard = counter.lock().unwrap();
-        *counter_guard += 1;
-=======
-        let request = increment_executor.recv().await.unwrap();
 
         let updated_counter = {
             // Increment
@@ -105,7 +99,6 @@
             *counter_guard
         };
 
->>>>>>> dafb4b92
         // Respond
         let response_payload = IncrementResponsePayload {
             counter_response: updated_counter,
