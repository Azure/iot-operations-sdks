--- conflicted
+++ resolved
@@ -73,12 +73,8 @@
     exit_handle: SessionExitHandle,
 ) {
     // Create receiver
-<<<<<<< HEAD
     let mut counter_value_receiver = TelemetryReceiver::new(
-=======
-    let mut counter_value_receiver = TelemetryCollectionReceiver::new(
         application_context,
->>>>>>> d524f4e3
         client,
         &TelemetryOptionsBuilder::default()
             .auto_ack(false)
