--- conflicted
+++ resolved
@@ -1,40 +1 @@
-<<<<<<< HEAD
-Placeholder
-=======
-# Azure IoT Operations Rust SDK
-
-This directory contains the source code, examples and tests for the Azure IoT Operations Rust SDK.
-
-## Getting started
-
-The following Azure IoT Operations crates are available:
-| Crate | Description |
-| - | -|
-| [**azure_iot_operations_mqtt**](../azure_iot_operations_mqtt/) | MQTT utilities |
-| [**azure_iot_operations_protocol**](../azure_iot_operations_protocol/) | Protocol envoys for RPC and Telemetry patterns|
-| **azure_iot_operations_services** | COMING SOON
-
-## Installing crates
-
-> [!NOTE]
-> These crates are currently in preview and are subject to change until version 1.0.
-> Pinning a specific release will protect you from any breaking changes, which are subject to occur until we release 1.0.
-
-1. Ensure your git credentials are set in your environment, as you will need them to access this repository and take a dependency on the crates within it.
-
-    **You can probably skip this step, since most people already have this set up.**
-
-    ```
-    $ git config --global user.name "Your Name Here"
-    $ git config --global user.email myemail@example.com
-    ```
-
-2. Take a dependency on the crate(s) you need by updating the `Cargo.toml` file for your application.
-    ```toml
-    [dependencies]
-    azure_iot_operations_mqtt = { git = "https://github.com/Azure/iot-operations-sdks.git", tag = "<release tag here>"}
-    azure_iot_operations_protocol = { git = "https://github.com/Azure/iot-operations-sdks.git", tag = "<release tag here>" }
-    ```
-    > We recommend the use of a `tag` parameter to pin a [specific release](https://github.com/Azure/iot-operations-sdks/releases), but you may also use `rev` for a particular commit or pull.
-    > To get the latest/nightly build, just pass the `git` argument by itself, with no other parameters.
->>>>>>> ab6345d2
+Placeholder