--- conflicted
+++ resolved
@@ -62,7 +62,6 @@
     let mut counter = 0;
 
     // Increment the counter for each incoming request
-<<<<<<< HEAD
     while let Some(request) = incr_executor.recv().await {
         match request {
             Ok(request) => {
@@ -82,21 +81,6 @@
                 return;
             }
         }
-=======
-    loop {
-        // TODO: Show how to use other parameters
-        let request = incr_executor.recv().await.unwrap();
-        counter += 1;
-        let response = IncrResponsePayload {
-            counter_response: counter,
-        };
-        let response = CommandResponseBuilder::default()
-            .payload(response)
-            .unwrap()
-            .build()
-            .unwrap();
-        request.complete(response).unwrap();
->>>>>>> dafb4b92
     }
 }
 
