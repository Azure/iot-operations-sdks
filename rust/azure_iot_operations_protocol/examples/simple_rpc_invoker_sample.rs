// Copyright (c) Microsoft Corporation.
// Licensed under the MIT License.
use std::time::Duration;
use std::{num::ParseIntError, str::Utf8Error};

use env_logger::Builder;
use thiserror::Error;

use azure_iot_operations_mqtt::session::{
    Session, SessionExitHandle, SessionManagedClient, SessionOptionsBuilder,
};
use azure_iot_operations_mqtt::MqttConnectionSettingsBuilder;
use azure_iot_operations_protocol::common::payload_serialize::{FormatIndicator, PayloadError, PayloadSerialize, SerializedPayload};
use azure_iot_operations_protocol::rpc::command_invoker::{
    CommandInvoker, CommandInvokerOptionsBuilder, CommandRequestBuilder,
};

const CLIENT_ID: &str = "aio_example_invoker_client";
const HOSTNAME: &str = "localhost";
const PORT: u16 = 1883;
const REQUEST_TOPIC_PATTERN: &str = "topic/for/request";
const RESPONSE_TOPIC_PATTERN: &str = "topic/for/response";

#[tokio::main(flavor = "current_thread")]
async fn main() {
    Builder::new()
        .filter_level(log::LevelFilter::Warn)
        .format_timestamp(None)
        .filter_module("rumqttc", log::LevelFilter::Warn)
        .init();

    // Create a session
    let connection_settings = MqttConnectionSettingsBuilder::default()
        .client_id(CLIENT_ID)
        .hostname(HOSTNAME)
        .tcp_port(PORT)
        .keep_alive(Duration::from_secs(5))
        .use_tls(false)
        .build()
        .unwrap();
    let session_options = SessionOptionsBuilder::default()
        .connection_settings(connection_settings)
        .build()
        .unwrap();
    let mut session = Session::new(session_options).unwrap();

    // Use the managed client to run command invocations in another task
    tokio::task::spawn(invoke_loop(
        session.create_managed_client(),
        session.create_exit_handle(),
    ));

    // Run the session
    session.run().await.unwrap();
}

/// Send 10 increment command requests and wait for their responses, then disconnect
async fn invoke_loop(client: SessionManagedClient, exit_handle: SessionExitHandle) {
    // Create a command invoker for the increment command
    let incr_invoker_options = CommandInvokerOptionsBuilder::default()
        .request_topic_pattern(REQUEST_TOPIC_PATTERN)
        .response_topic_pattern(RESPONSE_TOPIC_PATTERN.to_string())
        .command_name("increment")
        .build()
        .unwrap();
    let incr_invoker: CommandInvoker<IncrRequestPayload, IncrResponsePayload, _> =
        CommandInvoker::new(client, incr_invoker_options).unwrap();

    // Send 10 increment requests
    for i in 1..10 {
        let payload = CommandRequestBuilder::default()
            .payload(IncrRequestPayload::default())
            .unwrap()
            .timeout(Duration::from_secs(2))
            .build()
            .unwrap();
        let response = incr_invoker.invoke(payload).await;
        log::info!("Response {}: {:?}", i, response);
    }

    incr_invoker.shutdown().await.unwrap();

    // End the session
    exit_handle.try_exit().await.unwrap();
}

#[derive(Clone, Debug, Default)]
pub struct IncrRequestPayload {}

#[derive(Clone, Debug, Default)]
pub struct IncrResponsePayload {
    pub counter_response: i32,
}

#[derive(Debug, Error)]
pub enum IncrSerializerError {
    #[error("invalid payload: {0:?}")]
    InvalidPayload(Vec<u8>),
    #[error(transparent)]
    ParseIntError(#[from] ParseIntError),
    #[error(transparent)]
    Utf8Error(#[from] Utf8Error),
    #[error("Unsupported Content Type: {0:?}. Must be 'application/json'")]
    UnsupportedContentType(Option<String>),
    #[error("Unsupported Format Indicator: {0:?}. Must be 'FormatIndicator::Utf8EncodedCharacterData'")]
    UnsupportedFormatIndicator(FormatIndicator),
}

impl PayloadSerialize for IncrRequestPayload {
    type Error = IncrSerializerError;

<<<<<<< HEAD
    fn serialize(&self) -> Result<SerializedPayload, IncrSerializerError> {
        Ok(SerializedPayload {
            payload: Vec::new(),
            content_type: "application/json",
            format_indicator: FormatIndicator::Utf8EncodedCharacterData,
        })
=======
    fn serialize(self) -> Result<Vec<u8>, IncrSerializerError> {
        Ok(String::new().into())
>>>>>>> 5ff86efa
    }

    fn deserialize(_payload: &[u8], _content_type: &Option<String>, _format_indicator: &FormatIndicator) -> Result<IncrRequestPayload, PayloadError<IncrSerializerError>> {
        // This is a request payload, invoker does not need to deserialize it
        unimplemented!()
    }
}

impl PayloadSerialize for IncrResponsePayload {
    type Error = IncrSerializerError;
<<<<<<< HEAD
    fn serialize(&self) -> Result<SerializedPayload, IncrSerializerError> {
=======
    fn content_type() -> &'static str {
        "application/json"
    }

    fn format_indicator() -> FormatIndicator {
        FormatIndicator::Utf8EncodedCharacterData
    }
    fn serialize(self) -> Result<Vec<u8>, IncrSerializerError> {
>>>>>>> 5ff86efa
        // This is a response payload, invoker does not need to serialize it
        unimplemented!()
    }

    fn deserialize(payload: &[u8], content_type: &Option<String>, _format_indicator: &FormatIndicator) -> Result<IncrResponsePayload, PayloadError<IncrSerializerError>> {
        if *content_type != Some("application/json".to_string()) {
            return Err(PayloadError::UnsupportedContentType(format!("Invalid content type: '{content_type:?}'. Must be 'application/json'")));
        }
        let payload = match std::str::from_utf8(payload) {
            Ok(p) => p,
            Err(e) => return Err(PayloadError::DeserializationError(IncrSerializerError::Utf8Error(e))),
        };

        let start_str = "{\"CounterResponse\":";

        if payload.starts_with(start_str) && payload.ends_with('}') {
            let counter_str = &payload[start_str.len()..payload.len() - 1];
            match counter_str.parse::<i32>() {
                Ok(counter_response) => Ok(IncrResponsePayload { counter_response }),
                Err(e) => Err(PayloadError::DeserializationError(IncrSerializerError::ParseIntError(e))),
            }
        } else {
            Err(PayloadError::DeserializationError(IncrSerializerError::InvalidPayload(payload.into())))
        }
    }
}<|MERGE_RESOLUTION|>--- conflicted
+++ resolved
@@ -109,17 +109,12 @@
 impl PayloadSerialize for IncrRequestPayload {
     type Error = IncrSerializerError;
 
-<<<<<<< HEAD
-    fn serialize(&self) -> Result<SerializedPayload, IncrSerializerError> {
+    fn serialize(self) -> Result<SerializedPayload, IncrSerializerError> {
         Ok(SerializedPayload {
             payload: Vec::new(),
             content_type: "application/json",
             format_indicator: FormatIndicator::Utf8EncodedCharacterData,
         })
-=======
-    fn serialize(self) -> Result<Vec<u8>, IncrSerializerError> {
-        Ok(String::new().into())
->>>>>>> 5ff86efa
     }
 
     fn deserialize(_payload: &[u8], _content_type: &Option<String>, _format_indicator: &FormatIndicator) -> Result<IncrRequestPayload, PayloadError<IncrSerializerError>> {
@@ -130,18 +125,7 @@
 
 impl PayloadSerialize for IncrResponsePayload {
     type Error = IncrSerializerError;
-<<<<<<< HEAD
-    fn serialize(&self) -> Result<SerializedPayload, IncrSerializerError> {
-=======
-    fn content_type() -> &'static str {
-        "application/json"
-    }
-
-    fn format_indicator() -> FormatIndicator {
-        FormatIndicator::Utf8EncodedCharacterData
-    }
-    fn serialize(self) -> Result<Vec<u8>, IncrSerializerError> {
->>>>>>> 5ff86efa
+    fn serialize(self) -> Result<SerializedPayload, IncrSerializerError> {
         // This is a response payload, invoker does not need to serialize it
         unimplemented!()
     }
