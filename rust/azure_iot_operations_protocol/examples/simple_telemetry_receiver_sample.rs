--- conflicted
+++ resolved
@@ -62,15 +62,11 @@
     // Create a telemetry receiver for the temperature telemetry
     let receiver_options = TelemetryReceiverOptionsBuilder::default()
         .topic_pattern(TOPIC)
-<<<<<<< HEAD
         .topic_token_map(HashMap::from([(
             "modelId".to_string(),
             MODEL_ID.to_string(),
         )]))
-=======
-        .model_id(MODEL_ID)
         .auto_ack(false)
->>>>>>> 977312ff
         .build()
         .unwrap();
     let mut telemetry_receiver: TelemetryReceiver<SampleTelemetry, _> =
