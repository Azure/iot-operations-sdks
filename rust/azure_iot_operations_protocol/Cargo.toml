--- conflicted
+++ resolved
@@ -12,11 +12,7 @@
 publish = false
 
 [dependencies]
-<<<<<<< HEAD
-azure_iot_operations_mqtt = { version = "0.2", path = "../azure_iot_operations_mqtt" }
-=======
 azure_iot_operations_mqtt = { version = "0.3", path = "../azure_iot_operations_mqtt" }
->>>>>>> a6423283
 bytes.workspace = true
 derive_builder.workspace = true
 log.workspace = true
