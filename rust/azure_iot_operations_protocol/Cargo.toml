# Copyright (c) Microsoft Corporation.
# Licensed under the MIT License.

[package]
name = "azure_iot_operations_protocol"
<<<<<<< HEAD
version = "0.9.0"
edition = "2021"
=======
version = "0.8.0"
edition = "2024"
>>>>>>> 8103a73b
license = "MIT"
description = "Utilities for using the Azure IoT Operations Protocol over MQTT"
repository = "https://github.com/Azure/iot-operations-sdks"
readme = "README.md"
publish = true

[dependencies]
azure_iot_operations_mqtt = { version = "0.9", path = "../azure_iot_operations_mqtt", registry = "aio-sdks" }
bytes.workspace = true
derive_builder.workspace = true
iso8601-duration = "0.2.0"
log.workspace = true
tokio.workspace = true
tokio-util.workspace = true
uuid = { version = "1.8.0", features = ["v4","fast-rng"] }
chrono = "0.4"
regex = "1.11.0"
thiserror.workspace = true
fluent-uri = "0.3.2"

[dev-dependencies]
async-std = "1.12"
async-trait = "0.1.81"
ctor = "0.2"
datatest-stable = "0.2"
env_logger.workspace = true
futures = "0.3.31"
mockall = "0.13.1"
rumqttc = { version = "0.24.0-fork.3", registry = 'aio-sdks', default-features = false, features = ["use-native-tls"]}
serde = { version = "1.0", features = ["derive"] }
serde_json = "1.0"
serde_yaml = "0.9"
test-case.workspace = true
tokio-test.workspace = true
toml = "0.8"

[lints]
workspace = true

[[test]]
name = "protocol_tests"
harness = false<|MERGE_RESOLUTION|>--- conflicted
+++ resolved
@@ -3,13 +3,8 @@
 
 [package]
 name = "azure_iot_operations_protocol"
-<<<<<<< HEAD
 version = "0.9.0"
-edition = "2021"
-=======
-version = "0.8.0"
 edition = "2024"
->>>>>>> 8103a73b
 license = "MIT"
 description = "Utilities for using the Azure IoT Operations Protocol over MQTT"
 repository = "https://github.com/Azure/iot-operations-sdks"
