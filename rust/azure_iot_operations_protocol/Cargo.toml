# Copyright (c) Microsoft Corporation.
# Licensed under the MIT License.

[package]
name = "azure_iot_operations_protocol"
version = "0.12.0"
edition = "2024"
license = "MIT"
description = "Utilities for using the Azure IoT Operations Protocol over MQTT"
repository = "https://github.com/Azure/iot-operations-sdks"
readme = "README.md"
publish = true

[dependencies]
azure_iot_operations_mqtt = { version = "0.11.0", path = "../azure_iot_operations_mqtt", registry = "aio-sdks" }
bytes.workspace = true
derive_builder.workspace = true
iso8601-duration = "0.2.0"
log.workspace = true
tokio.workspace = true
tokio-util.workspace = true
uuid = { version = "1.8.0", features = ["v4","fast-rng"] }
chrono.workspace = true
regex = "1.11.0"
thiserror.workspace = true
fluent-uri = "0.3.2"

[dev-dependencies]
async-std = "1.12"
async-trait = "0.1.81"
azure_iot_operations_mqtt = { version = "0.11.0", path = "../azure_iot_operations_mqtt", registry = "aio-sdks", features = ["test-utils"] }
<<<<<<< HEAD
azure_mqtt = { git = "https://github.com/Azure/mqtt-client.git", rev = "97eda65c7ad2da28e6e34980aee7c17e80b3fa17", features = ["__integration"] }
=======
azure_mqtt = { git = "https://github.com/Azure/mqtt-client.git", rev = "9bce0622e588150bb6c86dc538fe1ddeef3b1672", features = ["__integration"] }
>>>>>>> d4139a67
ctor = "0.2"
datatest-stable = "0.2"
env_logger.workspace = true
futures = "0.3.31"
mockall = "0.13.1"
serde = { version = "1.0", features = ["derive"] }
serde_json = "1.0"
serde_yaml = "0.9"
test-case.workspace = true
tokio-test.workspace = true
toml = "0.8"

[lints]
workspace = true

[[test]]
name = "protocol_tests"
harness = false<|MERGE_RESOLUTION|>--- conflicted
+++ resolved
@@ -29,11 +29,7 @@
 async-std = "1.12"
 async-trait = "0.1.81"
 azure_iot_operations_mqtt = { version = "0.11.0", path = "../azure_iot_operations_mqtt", registry = "aio-sdks", features = ["test-utils"] }
-<<<<<<< HEAD
-azure_mqtt = { git = "https://github.com/Azure/mqtt-client.git", rev = "97eda65c7ad2da28e6e34980aee7c17e80b3fa17", features = ["__integration"] }
-=======
 azure_mqtt = { git = "https://github.com/Azure/mqtt-client.git", rev = "9bce0622e588150bb6c86dc538fe1ddeef3b1672", features = ["__integration"] }
->>>>>>> d4139a67
 ctor = "0.2"
 datatest-stable = "0.2"
 env_logger.workspace = true
