--- conflicted
+++ resolved
@@ -12,21 +12,12 @@
 publish = false
 
 [dependencies]
-<<<<<<< HEAD
-azure_iot_operations_mqtt = { version = "0.2", path = "../azure_iot_operations_mqtt" }
+azure_iot_operations_mqtt = { version = "0.3", path = "../azure_iot_operations_mqtt" }
 bytes.workspace = true
 derive_builder.workspace = true
 log.workspace = true
 tokio.workspace = true
 tokio-util.workspace = true
-=======
-azure_iot_operations_mqtt = { version = "0.3", path = "../azure_iot_operations_mqtt" }
-bytes = "1.5.0"
-derive_builder = "0.20"
-log = "0.4.21"                                                          # For performance, I believe this should have some filters on it
-tokio = { version = "1.36", features = ["full"] }                       # TODO: Remove full
-tokio-util = "0.7.11"
->>>>>>> 67f561ef
 uuid = { version = "1.8.0", features = ["v4"] }
 
 [dev-dependencies]
