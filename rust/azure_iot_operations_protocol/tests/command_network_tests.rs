--- conflicted
+++ resolved
@@ -10,14 +10,7 @@
 };
 use azure_iot_operations_mqtt::MqttConnectionSettingsBuilder;
 use azure_iot_operations_protocol::{
-<<<<<<< HEAD
-    common::{
-        hybrid_logical_clock::HybridLogicalClock,
-        payload_serialize::{FormatIndicator, PayloadError, PayloadSerialize, SerializedPayload},
-    },
-=======
-    common::payload_serialize::{FormatIndicator, PayloadSerialize},
->>>>>>> 5ff86efa
+    common::payload_serialize::{FormatIndicator, PayloadError, PayloadSerialize, SerializedPayload},
     rpc::{
         command_executor::{
             CommandExecutor, CommandExecutorOptionsBuilder, CommandResponseBuilder,
@@ -107,24 +100,13 @@
 pub struct EmptyPayload {}
 impl PayloadSerialize for EmptyPayload {
     type Error = String;
-<<<<<<< HEAD
-
-    fn serialize(&self) -> Result<SerializedPayload, String> {
+
+    fn serialize(self) -> Result<SerializedPayload, String> {
         Ok(SerializedPayload {
             payload: Vec::new(),
             content_type: "application/octet-stream",
             format_indicator: FormatIndicator::UnspecifiedBytes,
         })
-=======
-    fn content_type() -> &'static str {
-        "application/octet-stream"
-    }
-    fn format_indicator() -> FormatIndicator {
-        FormatIndicator::UnspecifiedBytes
-    }
-    fn serialize(self) -> Result<Vec<u8>, String> {
-        Ok("".into())
->>>>>>> 5ff86efa
     }
     fn deserialize(_payload: &[u8], _content_type: &Option<String>, _format_indicator: &FormatIndicator) -> Result<EmptyPayload, PayloadError<String>> {
         Ok(EmptyPayload::default())
@@ -235,20 +217,9 @@
 }
 impl PayloadSerialize for DataRequestPayload {
     type Error = String;
-<<<<<<< HEAD
-    fn serialize(&self) -> Result<SerializedPayload, String> {
+    fn serialize(self) -> Result<SerializedPayload, String> {
         Ok(SerializedPayload {
             payload: format!(
-=======
-    fn content_type() -> &'static str {
-        "application/json"
-    }
-    fn format_indicator() -> FormatIndicator {
-        FormatIndicator::Utf8EncodedCharacterData
-    }
-    fn serialize(self) -> Result<Vec<u8>, String> {
-        Ok(format!(
->>>>>>> 5ff86efa
             "{{\"requestedTemperature\":{},\"requestedColor\":{}}}",
             self.requested_temperature, self.requested_color
         )
@@ -294,20 +265,9 @@
 }
 impl PayloadSerialize for DataResponsePayload {
     type Error = String;
-<<<<<<< HEAD
-    fn serialize(&self) -> Result<SerializedPayload, String> {
+    fn serialize(self) -> Result<SerializedPayload, String> {
         Ok(SerializedPayload {
             payload: format!(
-=======
-    fn content_type() -> &'static str {
-        "application/something"
-    }
-    fn format_indicator() -> FormatIndicator {
-        FormatIndicator::UnspecifiedBytes
-    }
-    fn serialize(self) -> Result<Vec<u8>, String> {
-        Ok(format!(
->>>>>>> 5ff86efa
             "{{\"oldTemperature\":{},\"oldColor\":{},\"minutesToChange\":{}}}",
             self.old_temperature, self.old_color, self.minutes_to_change
         )
