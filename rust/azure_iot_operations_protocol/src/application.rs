--- conflicted
+++ resolved
@@ -49,13 +49,8 @@
     ///
     /// [`AIOProtocolError`] of kind [`StateInvalid`](crate::common::aio_protocol_error::AIOProtocolErrorKind::StateInvalid) if
     /// the latest [`HybridLogicalClock`] (of [`ApplicationHybridLogicalClock`] or `other`)'s timestamp is too far in
-<<<<<<< HEAD
-    /// the future (determined by [`max_clock_drift`](ApplicationHybridLogicalClock::max_clock_drift)) compared to [`SystemTime::now()`]
+    /// the future (determined by [`max_clock_drift`](ApplicationHybridLogicalClock::max_clock_drift)) compared to `SystemTime::now()`
     pub(crate) fn update(&self, other_hlc: &HybridLogicalClock) -> Result<(), HLCError> {
-=======
-    /// the future (determined by [`max_clock_drift`](ApplicationHybridLogicalClock::max_clock_drift)) compared to `SystemTime::now()`
-    pub(crate) fn update(&self, other_hlc: &HybridLogicalClock) -> Result<(), AIOProtocolError> {
->>>>>>> 2bee48c9
         self.hlc
             .lock()
             .unwrap()
@@ -70,13 +65,8 @@
     ///
     /// [`AIOProtocolError`] of kind [`StateInvalid`](crate::common::aio_protocol_error::AIOProtocolErrorKind::StateInvalid) if
     /// the [`ApplicationHybridLogicalClock`]'s timestamp is too far in the future (determined
-<<<<<<< HEAD
-    /// by [`max_clock_drift`](ApplicationHybridLogicalClock::max_clock_drift)) compared to [`SystemTime::now()`]
+    /// by [`max_clock_drift`](ApplicationHybridLogicalClock::max_clock_drift)) compared to `SystemTime::now()`
     pub(crate) fn update_now(&self) -> Result<String, HLCError> {
-=======
-    /// by [`max_clock_drift`](ApplicationHybridLogicalClock::max_clock_drift)) compared to `SystemTime::now()`
-    pub(crate) fn update_now(&self) -> Result<String, AIOProtocolError> {
->>>>>>> 2bee48c9
         let mut hlc = self.hlc.lock().unwrap();
         hlc.update_now(self.max_clock_drift)?;
         Ok(hlc.to_string())
