// Copyright (c) Microsoft Corporation.
// Licensed under the MIT License.

use std::{
    fmt::{self, Display, Formatter},
    str::FromStr,
};

/// A reserved prefix for all user properties known to `azure_iot_operations_protocol`; custom properties from user code may not start with this prefix.
pub const RESERVED_PREFIX: &str = "__";

/// Enum representing the system properties.
#[derive(Debug, Copy, Clone, PartialEq)]
pub enum UserProperty {
    /// A [`HybridLogicalClock`](super::hybrid_logical_clock::HybridLogicalClock) timestamp associated with the request or response.
    Timestamp,
    /// A [`HybridLogicalClock`](super::hybrid_logical_clock::HybridLogicalClock) fencing token used to protect the object of the request from conflicting updates.
    FencingToken,
    /// User Property indicating an HTTP status code.
    Status,
    /// User Property indicating a human-readable status message; used when Status != 200 (OK).
    StatusMessage,
    /// User property indicating if a non-200 see <cref="Status"/> is an application-level error.
    IsApplicationError,
<<<<<<< HEAD
    /// User Property indicating the MQTT Client ID of the source of the message.
=======
    /// User Property indicating the MQTT Client ID of a [`CommandInvoker`](crate::rpc::command_invoker::CommandInvoker).
    CommandInvokerId,
    /// User Property indicating the source ID of a request, response, or message.
>>>>>>> c0d3c1ab
    SourceId,
    /// The name of an MQTT property in a request header that is missing or has an invalid value.
    InvalidPropertyName,
    /// The value of an MQTT property in a request header that is invalid.
    InvalidPropertyValue,
    /// User property that indicates the protocol version of an RPC/telemetry request.
    ProtocolVersion,
    /// User property indicating which major versions the command executor supports. The value of
    /// this property is a space-separated list of integers like "1 2 3".
    SupportedMajorVersions,
    /// User property indicating what protocol version the request had.
    /// This property is only used when a command executor rejects a command invocation because the
    /// requested protocol version either wasn't supported or was malformed.
    RequestProtocolVersion,
}

impl Display for UserProperty {
    /// Get the string representation of the user property.
    fn fmt(&self, f: &mut Formatter<'_>) -> fmt::Result {
        match self {
            UserProperty::Timestamp => write!(f, "__ts"),
            UserProperty::FencingToken => write!(f, "__ft"),
            UserProperty::Status => write!(f, "__stat"),
            UserProperty::StatusMessage => write!(f, "__stMsg"),
            UserProperty::IsApplicationError => write!(f, "__apErr"),
<<<<<<< HEAD
=======
            UserProperty::CommandInvokerId => write!(f, "__invId"),
>>>>>>> c0d3c1ab
            UserProperty::SourceId => write!(f, "__srcId"),
            UserProperty::InvalidPropertyName => write!(f, "__propName"),
            UserProperty::InvalidPropertyValue => write!(f, "__propVal"),
            UserProperty::ProtocolVersion => write!(f, "__protVer"),
            UserProperty::SupportedMajorVersions => write!(f, "__supProtMajVer"),
            UserProperty::RequestProtocolVersion => write!(f, "__requestProtVer"),
        }
    }
}

impl FromStr for UserProperty {
    type Err = ();

    fn from_str(s: &str) -> Result<Self, Self::Err> {
        match s {
            "__ts" => Ok(UserProperty::Timestamp),
            "__ft" => Ok(UserProperty::FencingToken),
            "__stat" => Ok(UserProperty::Status),
            "__stMsg" => Ok(UserProperty::StatusMessage),
            "__apErr" => Ok(UserProperty::IsApplicationError),
<<<<<<< HEAD
=======
            "__invId" => Ok(UserProperty::CommandInvokerId),
>>>>>>> c0d3c1ab
            "__srcId" => Ok(UserProperty::SourceId),
            "__propName" => Ok(UserProperty::InvalidPropertyName),
            "__propVal" => Ok(UserProperty::InvalidPropertyValue),
            "__protVer" => Ok(UserProperty::ProtocolVersion),
            "__supProtMajVer" => Ok(UserProperty::SupportedMajorVersions),
            "__requestProtVer" => Ok(UserProperty::RequestProtocolVersion),
            _ => Err(()),
        }
    }
}

/// Validates a vector of custom user properties that shouldn't use the reserved prefix
///
/// # Errors
/// Returns a `String` describing the error if
///     - any of `property_list`'s keys start with the [`RESERVED_PREFIX`]
///     - any of `property_list`'s keys or values are invalid utf-8
pub fn validate_user_properties(property_list: &[(String, String)]) -> Result<(), String> {
    for (key, value) in property_list {
        if key.starts_with(RESERVED_PREFIX) {
            return Err(format!(
                "Invalid user data property '{key}' starts with reserved prefix '{RESERVED_PREFIX}'"
            ));
        }
        if super::is_invalid_utf8(key) || super::is_invalid_utf8(value) {
            return Err(format!(
                "Invalid user data key '{key}' or value '{value}' isn't valid utf-8"
            ));
        }
    }
    Ok(())
}

#[cfg(test)]
mod tests {
    use std::str::FromStr;

    use test_case::test_case;

    use super::validate_user_properties;
    use crate::common::user_properties::UserProperty;

    #[test_case(UserProperty::Timestamp; "timestamp")]
    #[test_case(UserProperty::FencingToken; "fencing_token")]
    #[test_case(UserProperty::Status; "status")]
    #[test_case(UserProperty::StatusMessage; "status_message")]
    #[test_case(UserProperty::IsApplicationError; "is_application_error")]
<<<<<<< HEAD
=======
    #[test_case(UserProperty::CommandInvokerId; "command_invoker_id")]
>>>>>>> c0d3c1ab
    #[test_case(UserProperty::SourceId; "source_id")]
    #[test_case(UserProperty::InvalidPropertyName; "invalid_property_name")]
    #[test_case(UserProperty::InvalidPropertyValue; "invalid_property_value")]
    #[test_case(UserProperty::ProtocolVersion; "protocol_version")]
    #[test_case(UserProperty::SupportedMajorVersions; "supported_major_versions")]
    #[test_case(UserProperty::RequestProtocolVersion; "request_protocol_version")]
    fn test_to_from_string(prop: UserProperty) {
        assert_eq!(prop, UserProperty::from_str(&prop.to_string()).unwrap());
    }

    /// Tests failure: Custom user data key starts with '__' and an error is returned
    #[test_case(&[("__abcdef".to_string(),"abcdef".to_string())]; "custom_user_data_reserved_prefix")]
    /// Tests failure: Custom user data key is malformed utf-8 and an error is returned
    #[test_case(&[("abc\ndef".to_string(),"abcdef".to_string())]; "custom_user_data_malformed_key")]
    /// Tests failure: Custom user data value is malformed utf-8 and an error is returned
    #[test_case(&[("abcdef".to_string(),"abc\ndef".to_string())]; "custom_user_data_malformed_value")]
    fn test_validate_user_properties_invalid_value(custom_user_data: &[(String, String)]) {
        assert!(validate_user_properties(custom_user_data).is_err());
    }

    #[test]
    fn test_validate_user_properties_valid_value() {
        assert!(validate_user_properties(&[("abcdef".to_string(), "abcdef".to_string())]).is_ok());
    }
}<|MERGE_RESOLUTION|>--- conflicted
+++ resolved
@@ -22,13 +22,9 @@
     StatusMessage,
     /// User property indicating if a non-200 see <cref="Status"/> is an application-level error.
     IsApplicationError,
-<<<<<<< HEAD
-    /// User Property indicating the MQTT Client ID of the source of the message.
-=======
     /// User Property indicating the MQTT Client ID of a [`CommandInvoker`](crate::rpc::command_invoker::CommandInvoker).
     CommandInvokerId,
     /// User Property indicating the source ID of a request, response, or message.
->>>>>>> c0d3c1ab
     SourceId,
     /// The name of an MQTT property in a request header that is missing or has an invalid value.
     InvalidPropertyName,
@@ -54,10 +50,6 @@
             UserProperty::Status => write!(f, "__stat"),
             UserProperty::StatusMessage => write!(f, "__stMsg"),
             UserProperty::IsApplicationError => write!(f, "__apErr"),
-<<<<<<< HEAD
-=======
-            UserProperty::CommandInvokerId => write!(f, "__invId"),
->>>>>>> c0d3c1ab
             UserProperty::SourceId => write!(f, "__srcId"),
             UserProperty::InvalidPropertyName => write!(f, "__propName"),
             UserProperty::InvalidPropertyValue => write!(f, "__propVal"),
@@ -78,10 +70,6 @@
             "__stat" => Ok(UserProperty::Status),
             "__stMsg" => Ok(UserProperty::StatusMessage),
             "__apErr" => Ok(UserProperty::IsApplicationError),
-<<<<<<< HEAD
-=======
-            "__invId" => Ok(UserProperty::CommandInvokerId),
->>>>>>> c0d3c1ab
             "__srcId" => Ok(UserProperty::SourceId),
             "__propName" => Ok(UserProperty::InvalidPropertyName),
             "__propVal" => Ok(UserProperty::InvalidPropertyValue),
@@ -129,10 +117,6 @@
     #[test_case(UserProperty::Status; "status")]
     #[test_case(UserProperty::StatusMessage; "status_message")]
     #[test_case(UserProperty::IsApplicationError; "is_application_error")]
-<<<<<<< HEAD
-=======
-    #[test_case(UserProperty::CommandInvokerId; "command_invoker_id")]
->>>>>>> c0d3c1ab
     #[test_case(UserProperty::SourceId; "source_id")]
     #[test_case(UserProperty::InvalidPropertyName; "invalid_property_name")]
     #[test_case(UserProperty::InvalidPropertyValue; "invalid_property_value")]
