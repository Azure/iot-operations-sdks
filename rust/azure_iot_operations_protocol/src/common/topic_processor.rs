--- conflicted
+++ resolved
@@ -8,27 +8,15 @@
 /// Wildcard token
 pub const WILDCARD: &str = "+";
 
-<<<<<<< HEAD
-
-=======
->>>>>>> 41419fae
 // NOTE: This error design is less than ideal as detailed messages are only provided for the
 // InvalidPattern kind. This is because the other error kinds have logic that validates many
 // things at once, thus not allowing an easy way to report granular detail without reworking
 // substantial structure and organization of this module.
-<<<<<<< HEAD
-=======
 //
->>>>>>> 41419fae
 // It has been suggested that namespaces and share names should be validated
 // separately before being provided to the constructor as well, as they are distinct from the
 // pattern, and having a TopicPatternError for something that is not a topic pattern is
 // semantically strange, which may help in improving error implementation here.
-<<<<<<< HEAD
-
-#[derive(thiserror::Error, Debug)]
-pub(crate) struct TopicPatternError {
-=======
 //
 // This would also probably allow for better semantic separation of pattern failures from
 // token replacement failures, which would improve the experience of using this module.
@@ -36,17 +24,13 @@
 /// Represents an error that occurred when creating a [`TopicPattern`]
 #[derive(thiserror::Error, Debug)]
 pub struct TopicPatternError {
->>>>>>> 41419fae
     msg: Option<String>,
     kind: TopicPatternErrorKind,
 }
 
 impl TopicPatternError {
-<<<<<<< HEAD
-=======
     /// Get the kind of error that occurred when creating a [`TopicPattern`]
     #[must_use]
->>>>>>> 41419fae
     pub fn kind(&self) -> &TopicPatternErrorKind {
         &self.kind
     }
@@ -61,16 +45,6 @@
     }
 }
 
-<<<<<<< HEAD
-#[derive(thiserror::Error, Debug)]
-pub (crate) enum TopicPatternErrorKind {
-    #[error("Topic pattern is invalid")]
-    InvalidPattern(String),
-    #[error("Share name '{0}' is invalid")]
-    InvalidShareName(String),
-    #[error("Topic namespace '{0}' is invalid")]
-    InvalidNamespace(String),
-=======
 /// Represents the kind of error that occurred when creating a [`TopicPattern`]
 #[derive(thiserror::Error, Debug)]
 pub enum TopicPatternErrorKind {
@@ -84,15 +58,10 @@
     #[error("Topic namespace '{0}' is invalid")]
     InvalidNamespace(String),
     /// Could not replace a token in the topic pattern
->>>>>>> 41419fae
     #[error("Token '{0}' replacement value '{1}' is invalid")]
     InvalidTokenReplacement(String, String),
 }
 
-<<<<<<< HEAD
-
-=======
->>>>>>> 41419fae
 /// Check if a string contains invalid characters specified in [topic-structure.md](https://github.com/Azure/iot-operations-sdks/blob/main/doc/reference/topic-structure.md)
 ///
 /// Returns true if the string contains any of the following:
@@ -164,10 +133,6 @@
     /// If any regex group is not present when it is expected to be, which is impossible given
     /// that there is only one group in the regex pattern.
     pub fn new<'a>(
-<<<<<<< HEAD
-        //property_name: &'a str,
-=======
->>>>>>> 41419fae
         pattern: &'a str,
         share_name: Option<String>,
         topic_namespace: Option<&str>,
@@ -182,11 +147,7 @@
 
         if pattern.starts_with('$') {
             return Err(TopicPatternError {
-<<<<<<< HEAD
-                msg: Some("'$' is a reserved character".to_string()),
-=======
                 msg: Some("Pattern must not start with '$'".to_string()),
->>>>>>> 41419fae
                 kind: TopicPatternErrorKind::InvalidPattern(pattern.to_string()),
             });
         }
@@ -199,11 +160,7 @@
                 return Err(TopicPatternError {
                     msg: None,
                     kind: TopicPatternErrorKind::InvalidShareName(share_name.to_string()),
-<<<<<<< HEAD
-                })
-=======
                 });
->>>>>>> 41419fae
             }
         }
 
@@ -226,11 +183,7 @@
                 return Err(TopicPatternError {
                     msg: None,
                     kind: TopicPatternErrorKind::InvalidNamespace(topic_namespace.to_string()),
-<<<<<<< HEAD
-                })
-=======
                 });
->>>>>>> 41419fae
             }
             acc_pattern.push_str(topic_namespace);
             acc_pattern.push('/');
@@ -257,22 +210,14 @@
                 return Err(TopicPatternError {
                     msg: Some("Contains empty token".to_string()),
                     kind: TopicPatternErrorKind::InvalidPattern(pattern.to_string()),
-<<<<<<< HEAD
-                })
-=======
                 });
->>>>>>> 41419fae
             }
 
             if last_end_index != 0 && last_end_index == token_capture.start() {
                 return Err(TopicPatternError {
                     msg: Some("Contains adjacent tokens".to_string()),
                     kind: TopicPatternErrorKind::InvalidPattern(pattern.to_string()),
-<<<<<<< HEAD
-                })
-=======
                 });
->>>>>>> 41419fae
             }
 
             last_end_index = token_capture.end();
@@ -284,11 +229,7 @@
                 return Err(TopicPatternError {
                     msg: Some("Contains invalid characters".to_string()),
                     kind: TopicPatternErrorKind::InvalidPattern(pattern.to_string()),
-<<<<<<< HEAD
-                })
-=======
                 });
->>>>>>> 41419fae
             }
 
             acc_pattern.push_str(acc);
@@ -296,17 +237,11 @@
             // Check if the token is valid
             if invalid_regex.is_match(token_without_braces) || token_without_braces.contains('/') {
                 return Err(TopicPatternError {
-<<<<<<< HEAD
-                    msg: Some(format!("Contains invalid characters in token {token_without_braces}")),
-                    kind: TopicPatternErrorKind::InvalidPattern(pattern.to_string()),
-                })
-=======
                     msg: Some(format!(
                         "Contains invalid characters in token {token_without_braces}"
                     )),
                     kind: TopicPatternErrorKind::InvalidPattern(pattern.to_string()),
                 });
->>>>>>> 41419fae
             }
 
             // Check if the replacement is valid
@@ -314,14 +249,10 @@
                 if !is_valid_replacement(val) {
                     return Err(TopicPatternError {
                         msg: None,
-<<<<<<< HEAD
-                        kind: TopicPatternErrorKind::InvalidTokenReplacement(token_without_braces.to_string(), val.to_string()),
-=======
                         kind: TopicPatternErrorKind::InvalidTokenReplacement(
                             token_without_braces.to_string(),
                             val.to_string(),
                         ),
->>>>>>> 41419fae
                     });
                 }
                 acc_pattern.push_str(val);
@@ -338,11 +269,7 @@
             return Err(TopicPatternError {
                 msg: Some("Contains invalid characters".to_string()),
                 kind: TopicPatternErrorKind::InvalidPattern(pattern.to_string()),
-<<<<<<< HEAD
-            })
-=======
             });
->>>>>>> 41419fae
         }
 
         acc_pattern.push_str(acc);
@@ -511,46 +438,11 @@
     #[test_case("test/{testToken1}/{wildToken}/test", "test/testRepl1/{wildToken}/test"; "wildcard token in middle")]
     #[test_case("test/{testToken1}/{testToken2}/{testToken3}", "test/testRepl1/testRepl2/testRepl3"; "multiple varied tokens")]
     fn test_topic_pattern_new_pattern_valid(pattern: &str, result: &str) {
-<<<<<<< HEAD
-        let pattern =
-            TopicPattern::new(pattern, None, None, &create_topic_tokens()).unwrap();
-=======
         let pattern = TopicPattern::new(pattern, None, None, &create_topic_tokens()).unwrap();
->>>>>>> 41419fae
 
         assert_eq!(pattern.dynamic_pattern, result);
     }
 
-<<<<<<< HEAD
-
-    // #[test_case(""; "empty")]
-    // #[test_case(" "; "whitespace")]
-    // #[test_case("$invalidPattern/{testToken1}"; "starts with dollar")]
-    // #[test_case("/invalidPattern/{testToken1}"; "starts with slash")]
-    // #[test_case("{testToken1}/invalidPattern/"; "ends with slash")]
-    // #[test_case("invalid//Pattern/{testToken1}"; "contains double slash")]
-    // #[test_case(" /invalidPattern/{testToken1}"; "starts with whitespace")]
-    // #[test_case("{testToken1}/invalidPattern/ "; "ends with whitespace")]
-    // #[test_case("invalidPattern/ /invalidPattern/{testToken1}"; "level contains only whitespace")]
-    // #[test_case("invalidPattern/invalid Pattern/invalidPattern/{testToken1}"; "level contains whitespace")]
-    // #[test_case("invalidPattern/invalid+Pattern/invalidPattern/{testToken1}"; "level contains plus")]
-    // #[test_case("invalidPattern/invalid#Pattern/invalidPattern/{testToken1}"; "level contains hash")]
-    // #[test_case("invalidPattern/invalid}Pattern/invalidPattern/{testToken1}"; "level contains close brace")]
-    // #[test_case("invalidPattern/invalid\u{0000}Pattern/invalidPattern/{testToken1}"; "level contains non-ASCII")]
-    // #[test_case("invalidPattern/{testToken1}/invalid\u{0000}Pattern/invalidPattern/{testToken2}"; "level contains non-ASCII varied token")]
-    // #[test_case("{testToken1}{testToken1}"; "adjacent tokens")]
-    // #[test_case("{testToken1} {testToken1}"; "adjacent spaced tokens")]
-    // #[test_case("{testToken1}{}"; "one adjacent empty")]
-    // #[test_case("{}{}"; "two adjacent empty")]
-    // #[test_case("test/{testToken1}}"; "curly brace end")]
-    // fn test_topic_pattern_new_pattern_invalid(pattern: &str) {
-    //     let err =
-    //         TopicPattern::new(pattern, None, None, &create_topic_tokens()).unwrap_err();
-    //     assert_eq!(err.kind, AIOProtocolErrorKind::ConfigurationInvalid);
-    //     assert_eq!(err.property_name, Some("pattern".to_string()));
-    //     assert_eq!(err.property_value, Some(Value::String(pattern.to_string())));
-    // }
-=======
     #[test_case(""; "empty")]
     #[test_case(" "; "whitespace")]
     #[test_case("$invalidPattern/{testToken1}"; "starts with dollar")]
@@ -575,95 +467,12 @@
         let err = TopicPattern::new(pattern, None, None, &create_topic_tokens()).unwrap_err();
         matches!(err.kind(), TopicPatternErrorKind::InvalidPattern(p) if p == pattern);
     }
->>>>>>> 41419fae
 
     #[test_case("validNamespace"; "single level")]
     #[test_case("validNamespace/validNamespace"; "multiple levels")]
     fn test_topic_pattern_new_pattern_valid_topic_namespace(topic_namespace: &str) {
         let pattern = "test/{testToken1}";
 
-<<<<<<< HEAD
-        TopicPattern::new(
-            pattern,
-            None,
-            Some(topic_namespace),
-            &create_topic_tokens(),
-        )
-        .unwrap();
-    }
-
-    // #[test_case(""; "empty")]
-    // #[test_case(" "; "whitespace")]
-    // #[test_case("invalid Namespace"; "contains space")]
-    // #[test_case("invalid+Namespace"; "contains plus")]
-    // #[test_case("invalid#Namespace"; "contains hash")]
-    // #[test_case("invalid{Namespace"; "contains open brace")]
-    // #[test_case("invalid}Namespace"; "contains close brace")]
-    // #[test_case("invalid\u{0000}Namespace"; "contains non-ASCII")]
-    // #[test_case("/invalidNamespace"; "namespace starts with slash")]
-    // #[test_case("invalidNamespace/"; "namespace ends with slash")]
-    // fn test_topic_pattern_new_pattern_invalid_topic_namespace(topic_namespace: &str) {
-    //     let pattern = "test/{testToken1}";
-
-    //     let err = TopicPattern::new(
-    //         pattern,
-    //         None,
-    //         Some(topic_namespace),
-    //         &create_topic_tokens(),
-    //     )
-    //     .unwrap_err();
-    //     assert_eq!(err.kind, AIOProtocolErrorKind::ConfigurationInvalid);
-    //     assert_eq!(err.property_name, Some("topic_namespace".to_string()));
-    //     assert_eq!(
-    //         err.property_value,
-    //         Some(Value::String(topic_namespace.to_string()))
-    //     );
-    // }
-
-    // #[test_case("test/{{testToken1}", "test/{{testToken1}"; "open brace")]
-    // #[test_case("test/{test+Token}", "test/{test+Token}"; "plus")]
-    // #[test_case("test/{test#Token}", "test/{test#Token}"; "hash")]
-    // #[test_case("test/{test/Token}", "test/{test/Token}"; "slash")]
-    // #[test_case("test/{test\u{0000}Token}", "test/{test\u{0000}Token}"; "non-ASCII")]
-    // fn test_topic_pattern_new_pattern_invalid_token(pattern: &str, property_value: &str) {
-    //     let err = TopicPattern::new(pattern, None, None, &HashMap::new()).unwrap_err();
-    //     assert_eq!(err.kind, AIOProtocolErrorKind::ConfigurationInvalid);
-    //     assert_eq!(err.property_name, Some("pattern".to_string()));
-    //     assert_eq!(
-    //         err.property_value,
-    //         Some(Value::String(property_value.to_string()))
-    //     );
-    // }
-
-    // #[test_case("invalid replacement"; "replacement contains space")]
-    // #[test_case("invalid+replacement"; "replacement contains plus")]
-    // #[test_case("invalid#replacement"; "replacement contains hash")]
-    // #[test_case("invalid{replacement"; "replacement contains open brace")]
-    // #[test_case("invalid}replacement"; "replacement contains close brace")]
-    // #[test_case("invalid//replacement"; "replacement contains double slash")]
-    // #[test_case("invalid\u{0000}replacement"; "replacement contains non ASCII character")]
-    // #[test_case("/invalidReplacement"; "replacement starts with slash")]
-    // #[test_case("invalidReplacement/"; "replacement ends with slash")]
-    // #[test_case(""; "replacement is empty")]
-    // #[test_case(" "; "replacement contains only space")]
-    // fn test_topic_pattern_new_pattern_invalid_replacement(replacement: &str) {
-    //     let pattern = "test/{testToken}/test";
-
-    //     let err = TopicPattern::new(
-    //         pattern,
-    //         None,
-    //         None,
-    //         &HashMap::from([("testToken".to_string(), replacement.to_string())]),
-    //     )
-    //     .unwrap_err();
-    //     assert_eq!(err.kind, AIOProtocolErrorKind::ConfigurationInvalid);
-    //     assert_eq!(err.property_name, Some("testToken".to_string()));
-    //     assert_eq!(
-    //         err.property_value,
-    //         Some(Value::String(replacement.to_string()))
-    //     );
-    // }
-=======
         TopicPattern::new(pattern, None, Some(topic_namespace), &create_topic_tokens()).unwrap();
     }
 
@@ -718,7 +527,6 @@
         .unwrap_err();
         matches!(err.kind(), TopicPatternErrorKind::InvalidTokenReplacement(t, r) if t == "testToken" && r == replacement);
     }
->>>>>>> 41419fae
 
     #[test_case("test", "test"; "no token")]
     #[test_case("{wildToken}", "+"; "single token")]
@@ -734,30 +542,6 @@
         assert_eq!(pattern.as_subscribe_topic(), result);
     }
 
-<<<<<<< HEAD
-    // #[test_case("invalid ShareName"; "contains space")]
-    // #[test_case("invalid+ShareName"; "contains plus")]
-    // #[test_case("invalid#ShareName"; "contains hash")]
-    // #[test_case("invalid{ShareName"; "contains open brace")]
-    // #[test_case("invalid}ShareName"; "contains close brace")]
-    // #[test_case("invalid/ShareName"; "contains slash")]
-    // #[test_case("invalid\u{0000}ShareName"; "contains non-ASCII")]
-    // fn test_topic_pattern_new_pattern_invalid_share_name(share_name: &str) {
-    //     let err = TopicPattern::new(
-    //         "test",
-    //         Some(share_name.to_string()),
-    //         None,
-    //         &HashMap::new(),
-    //     )
-    //     .unwrap_err();
-    //     assert_eq!(err.kind, AIOProtocolErrorKind::ConfigurationInvalid);
-    //     assert_eq!(err.property_name, Some("share_name".to_string()));
-    //     assert_eq!(
-    //         err.property_value,
-    //         Some(Value::String(share_name.to_string()))
-    //     );
-    // }
-=======
     #[test_case("invalid ShareName"; "contains space")]
     #[test_case("invalid+ShareName"; "contains plus")]
     #[test_case("invalid#ShareName"; "contains hash")]
@@ -770,7 +554,6 @@
             .unwrap_err();
         matches!(err.kind(), TopicPatternErrorKind::InvalidShareName(s) if s == share_name);
     }
->>>>>>> 41419fae
 
     #[test]
     fn test_topic_pattern_methods_with_share_name() {
@@ -810,36 +593,6 @@
         assert_eq!(pattern.as_publish_topic(tokens).unwrap(), result);
     }
 
-<<<<<<< HEAD
-    // #[test_case("{testToken}", &HashMap::new(), "testToken", ""; "no replacement")]
-    // #[test_case("{testToken}", &HashMap::from([("testToken".to_string(), "invalid Replacement".to_string())]), "testToken", "invalid Replacement"; "replacement contains space")]
-    // #[test_case("{testToken}", &HashMap::from([("testToken".to_string(), "invalid+Replacement".to_string())]), "testToken", "invalid+Replacement"; "replacement contains plus")]
-    // #[test_case("{testToken}", &HashMap::from([("testToken".to_string(), "invalid#Replacement".to_string())]), "testToken", "invalid#Replacement"; "replacement contains hash")]
-    // #[test_case("{testToken}", &HashMap::from([("testToken".to_string(), "invalid{Replacement".to_string())]), "testToken", "invalid{Replacement"; "replacement contains open brace")]
-    // #[test_case("{testToken}", &HashMap::from([("testToken".to_string(), "invalid}Replacement".to_string())]), "testToken", "invalid}Replacement"; "replacement contains close brace")]
-    // #[test_case("{testToken}", &HashMap::from([("testToken".to_string(), "invalid//Replacement".to_string())]), "testToken", "invalid//Replacement"; "replacement contains double slash")]
-    // #[test_case("{testToken}", &HashMap::from([("testToken".to_string(), "invalid\u{0000}Replacement".to_string())]), "testToken", "invalid\u{0000}Replacement"; "replacement contains non ASCII character")]
-    // #[test_case("{testToken}", &HashMap::from([("testToken".to_string(), "/invalidReplacement".to_string())]), "testToken", "/invalidReplacement"; "replacement starts with slash")]
-    // #[test_case("{testToken}", &HashMap::from([("testToken".to_string(), "invalidReplacement/".to_string())]), "testToken", "invalidReplacement/"; "replacement ends with slash")]
-    // #[test_case("{testToken}", &HashMap::from([("testToken".to_string(), String::new())]), "testToken", ""; "replacement is empty")]
-    // #[test_case("{testToken}", &HashMap::from([("testToken".to_string(), " ".to_string())]), "testToken", " "; "replacement contains only space")]
-    // fn test_topic_pattern_as_publish_topic_invalid(
-    //     pattern: &str,
-    //     tokens: &HashMap<String, String>,
-    //     property_name: &str,
-    //     property_value: &str,
-    // ) {
-    //     let pattern = TopicPattern::new(pattern, None, None, &HashMap::new()).unwrap();
-
-    //     let err = pattern.as_publish_topic(tokens).unwrap_err();
-    //     assert_eq!(err.kind, AIOProtocolErrorKind::ArgumentInvalid);
-    //     assert_eq!(err.property_name, Some(property_name.to_string()));
-    //     assert_eq!(
-    //         err.property_value,
-    //         Some(Value::String(property_value.to_string()))
-    //     );
-    // }
-=======
     #[test_case("{testToken}", &HashMap::new(), "testToken", ""; "no replacement")]
     #[test_case("{testToken}", &HashMap::from([("testToken".to_string(), "invalid Replacement".to_string())]), "testToken", "invalid Replacement"; "replacement contains space")]
     #[test_case("{testToken}", &HashMap::from([("testToken".to_string(), "invalid+Replacement".to_string())]), "testToken", "invalid+Replacement"; "replacement contains plus")]
@@ -863,7 +616,6 @@
         let err = pattern.as_publish_topic(tokens).unwrap_err();
         matches!(err.kind(), TopicPatternErrorKind::InvalidTokenReplacement(t, r) if t == expected_token && r == expected_replacement);
     }
->>>>>>> 41419fae
 
     #[test_case("test", "test", &HashMap::new(); "no token")]
     #[test_case("{testToken}", "testRepl", &HashMap::from([("testToken".to_string(), "testRepl".to_string())]); "single token")]
