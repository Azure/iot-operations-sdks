// Copyright (c) Microsoft Corporation.
// Licensed under the MIT License.

use std::error::Error;
use std::fmt;
use std::time::Duration;

use crate::common::topic_processor::{TopicPatternError, TopicPatternErrorKind};

/// Represents the kind of error that occurs in an Azure IoT Operations Protocol
#[derive(Debug, PartialEq)]
pub enum AIOProtocolErrorKind {
    /// A required MQTT header property is missing on a received message
    HeaderMissing,
    /// An MQTT header property has an invalid value on a received message
    HeaderInvalid,
    /// MQTT payload cannot be serialized or deserialized
    PayloadInvalid,
    /// An operation was aborted due to timeout
    Timeout,
    /// An operation was cancelled
    Cancellation,
    /// A struct or enum field, configuration file, or environment variable has an invalid value
    ConfigurationInvalid,
    /// A function was called with an invalid argument value
    ArgumentInvalid,
    /// The current program state is invalid vis-a-vis the function that was called
    StateInvalid,
    /// The client or service observed a condition that was thought to be impossible
    InternalLogicError,
    /// The client or service received an unexpected error from a dependent component
    UnknownError,
    /// The command processor identified an error in the request
    InvocationException,
    /// The command processor encountered an error while executing the command
    ExecutionException,
    /// The MQTT communication encountered an error and failed. The exception message should be inspected for additional information
    ClientError,
    /// The command executor that received the request doesn't support the provided protocol version.
    UnsupportedRequestVersion,
    /// The command invoker received a response that specifies a protocol version that the invoker does not support.
    UnsupportedResponseVersion,
}

/// Represents the possible types of the value of a property
#[derive(Debug, PartialEq)]
pub enum Value {
    /// A 32-bit integer value
    Integer(i32),
    /// A 64-bit floating point value
    Float(f64),
    /// A String value
    String(String),
    /// A bool value
    Boolean(bool),
}

/// Represents an error that occurred in the Azure IoT Operations Protocol
#[derive(Debug)]
pub struct AIOProtocolError {
    /// The error message
    pub message: Option<String>,
    /// The specific kind of error that occurred
    pub kind: AIOProtocolErrorKind,
    /// True if the error occurred in user-supplied code rather than the SDK or its dependent components
    pub in_application: bool,
    /// True if the error was identified immediately after the API was called, prior to any attempted network communication
    pub is_shallow: bool,
    /// True if the error was detected by a remote component
    pub is_remote: bool,
    /// Error from a dependent component that caused this error
    pub nested_error: Option<Box<dyn Error + Send + Sync>>,
    /// An HTTP status code received from a remote service that caused the error being reported
    pub http_status_code: Option<u16>,
    /// The name of a MQTT header that is missing or has an invalid value
    pub header_name: Option<String>,
    /// The value of a MQTT header that is invalid
    pub header_value: Option<String>,
    /// The name of a timeout condition that elapsed
    pub timeout_name: Option<String>,
    /// The duration of a timeout condition that elapsed
    pub timeout_value: Option<Duration>,
    /// The name of a function argument or a field in a struct or enum, configuration file, or environment variable that is missing or has an invalid value
    pub property_name: Option<String>,
    /// The value of a function argument or a field in a struct or enum, configuration file, or environment variable that is invalid
    pub property_value: Option<Value>,
    /// The name of a command relevant to the error being reported
    pub command_name: Option<String>,
    /// The protocol version of the command request or response that was not supported.
    pub protocol_version: Option<String>,
    /// The acceptable major protocol versions for the command executor if it rejected the
    /// command request, or for the command invoker if it rejected the command response.
    pub supported_protocol_major_versions: Option<Vec<u16>>,
}

impl fmt::Display for AIOProtocolError {
    fn fmt(&self, f: &mut fmt::Formatter<'_>) -> fmt::Result {
        if let Some(message) = &self.message {
            write!(f, "{message}")
        } else {
            match self.kind {
                AIOProtocolErrorKind::HeaderMissing => write!(
                    f,
                    "The MQTT header '{}' is missing",
                    self.header_name.as_deref().unwrap_or("Not Specified")
                ),
                AIOProtocolErrorKind::HeaderInvalid => write!(
                    f,
                    "The MQTT header '{}' has an invalid value: '{}'",
                    self.header_name.as_deref().unwrap_or("Not Specified"),
                    self.header_value.as_deref().unwrap_or("Not Specified")
                ),
                AIOProtocolErrorKind::PayloadInvalid => write!(
                    f,
                    "Serialization or deserialization of the MQTT payload failed"
                ),
                AIOProtocolErrorKind::Timeout => write!(
                    f,
                    "The timeout '{}' elapsed after {} ms",
                    self.timeout_name.as_deref().unwrap_or("Not Specified"),
                    self.timeout_value.map_or_else(
                        || "Not Specified".to_string(),
                        |d| d.as_millis().to_string()
                    )
                ),
                AIOProtocolErrorKind::Cancellation => write!(f, "The operation was cancelled"),
                AIOProtocolErrorKind::ConfigurationInvalid => {
                    if let Some(property_value) = &self.property_value {
                        write!(
                            f,
                            "The property '{}' has an invalid value: {:?}",
                            self.property_name.as_deref().unwrap_or("Not Specified"),
                            property_value
                        )
                    } else {
                        write!(
                            f,
                            "The property '{}' has an invalid value: 'Not Specified'",
                            self.property_name.as_deref().unwrap_or("Not Specified")
                        )
                    }
                }
                AIOProtocolErrorKind::ArgumentInvalid => {
                    if let Some(property_value) = &self.property_value {
                        write!(
                            f,
                            "The argument '{}' has an invalid value: {:?}",
                            self.property_name.as_deref().unwrap_or("Not Specified"),
                            property_value
                        )
                    } else {
                        write!(
                            f,
                            "The argument '{}' has an invalid value: 'Not Specified'",
                            self.property_name.as_deref().unwrap_or("Not Specified")
                        )
                    }
                }
                AIOProtocolErrorKind::StateInvalid => write!(
                    f,
                    "Invalid state in property '{}'",
                    self.property_name.as_deref().unwrap_or("Not Specified")
                ),
                AIOProtocolErrorKind::InternalLogicError => write!(
                    f,
                    "Internal logic error in property '{}'",
                    self.property_name.as_deref().unwrap_or("Not Specified")
                ),
                AIOProtocolErrorKind::UnknownError => write!(f, "An unknown error occurred"),
                AIOProtocolErrorKind::InvocationException => write!(
                    f,
                    "The command processor identified an error in the request"
                ),
                AIOProtocolErrorKind::ExecutionException => write!(
                    f,
                    "The command processor encountered an error while executing the command"
                ),
                AIOProtocolErrorKind::ClientError => {
                    write!(f, "An MQTT communication error occurred")
                }
                AIOProtocolErrorKind::UnsupportedRequestVersion => {
                    write!(f, "The command executor that received the request only supports major protocol versions '{:?}', but '{}' was sent on the request.",
                    self.supported_protocol_major_versions.as_deref().unwrap_or(&[]),
                    self.protocol_version.as_deref().unwrap_or("Not Specified"))
                }
                AIOProtocolErrorKind::UnsupportedResponseVersion => {
                    write!(f, "Received a response with an unsupported protocol version '{}', but only major protocol versions '{:?}' are supported.",
                    self.protocol_version.as_deref().unwrap_or("Not Specified"),
                    self.supported_protocol_major_versions.as_deref().unwrap_or(&[]))
                }
            }
        }
    }
}

impl Error for AIOProtocolError {
    fn source(&self) -> Option<&(dyn Error + 'static)> {
        self.nested_error
            .as_ref()
            .map(|e| e.as_ref() as &(dyn Error + 'static))
    }
}

impl AIOProtocolError {
<<<<<<< HEAD
    pub fn from_topic_pattern_error(error: TopicPatternError, pattern_var_name: &str) -> AIOProtocolError {
=======
    pub(crate) fn config_invalid_from_topic_pattern_error(
        error: TopicPatternError,
        pattern_var_name: &str,
    ) -> AIOProtocolError {
>>>>>>> 41419fae
        // NOTE: There is some inefficiency here with string allocations.
        // This will be sorted out when AIOProtocolError is replaced in the near future.
        let err_msg = format!("{error}");
        match error.kind() {
            TopicPatternErrorKind::InvalidPattern(pattern) => {
                let pattern = pattern.to_string();
                AIOProtocolError::new_configuration_invalid_error(
                    Some(Box::new(error)),
                    pattern_var_name,
                    Value::String(pattern),
                    Some(err_msg),
                    None,
                )
<<<<<<< HEAD
            },
=======
            }
>>>>>>> 41419fae
            TopicPatternErrorKind::InvalidShareName(share_name) => {
                let share_name = share_name.to_string();
                AIOProtocolError::new_configuration_invalid_error(
                    Some(Box::new(error)),
                    "share_name",
                    Value::String(share_name),
                    Some(err_msg),
                    None,
                )
<<<<<<< HEAD
            },
=======
            }
>>>>>>> 41419fae
            TopicPatternErrorKind::InvalidNamespace(namespace) => {
                let namespace = namespace.to_string();
                AIOProtocolError::new_configuration_invalid_error(
                    Some(Box::new(error)),
                    "topic_namespace",
                    Value::String(namespace),
                    Some(err_msg),
                    None,
                )
<<<<<<< HEAD
            },
=======
            }
>>>>>>> 41419fae
            TopicPatternErrorKind::InvalidTokenReplacement(token, replacement) => {
                let token = token.clone();
                let replacement = replacement.to_string();
                AIOProtocolError::new_configuration_invalid_error(
                    Some(Box::new(error)),
                    &token,
                    Value::String(replacement.to_string()),
                    Some(err_msg),
                    None,
                )
<<<<<<< HEAD
            },
        }

    }

=======
            }
        }
    }

    pub(crate) fn argument_invalid_from_topic_pattern_error(
        error: &TopicPatternError,
    ) -> AIOProtocolError {
        // NOTE: It's not very ideal that we're matching a single enum variant with the rest panicking,
        // but this will be revised when AIOProtocolError is replaced in the near future.
        // TODO: Should this support nesting the error?
        let err_msg = format!("{error}");
        match error.kind() {
            TopicPatternErrorKind::InvalidTokenReplacement(token, replacement) => {
                let token = token.clone();
                let replacement = replacement.to_string();
                AIOProtocolError::new_argument_invalid_error(
                    &token,
                    Value::String(replacement.to_string()),
                    Some(err_msg),
                    None,
                )
            }
            _ => {
                unreachable!("Unexpected TopicPatternError: {error}");
            }
        }
    }
>>>>>>> 41419fae

    /// Creates a new [`AIOProtocolError`] for a missing MQTT header
    #[must_use]
    pub fn new_header_missing_error(
        header_name: &str,
        is_remote: bool,
        http_status_code: Option<u16>,
        message: Option<String>,
        command_name: Option<String>,
    ) -> AIOProtocolError {
        let mut e = AIOProtocolError {
            message,
            kind: AIOProtocolErrorKind::HeaderMissing,
            in_application: false,
            is_shallow: false,
            is_remote,
            nested_error: None,
            http_status_code,
            header_name: Some(header_name.to_string()),
            header_value: None,
            timeout_name: None,
            timeout_value: None,
            property_name: None,
            property_value: None,
            command_name,
            protocol_version: None,
            supported_protocol_major_versions: None,
        };
        e.ensure_error_message();
        e
    }

    /// Creates a new [`AIOProtocolError`] for an invalid MQTT header value
    #[must_use]
    pub fn new_header_invalid_error(
        header_name: &str,
        header_value: &str,
        is_remote: bool,
        http_status_code: Option<u16>,
        message: Option<String>,
        command_name: Option<String>,
    ) -> AIOProtocolError {
        let mut e = AIOProtocolError {
            message,
            kind: AIOProtocolErrorKind::HeaderInvalid,
            in_application: false,
            is_shallow: false,
            is_remote,
            nested_error: None,
            http_status_code,
            header_name: Some(header_name.to_string()),
            header_value: Some(header_value.to_string()),
            timeout_name: None,
            timeout_value: None,
            property_name: None,
            property_value: None,
            command_name,
            protocol_version: None,
            supported_protocol_major_versions: None,
        };
        e.ensure_error_message();
        e
    }

    /// Creates a new [`AIOProtocolError`] for an invalid MQTT payload
    #[must_use]
    pub fn new_payload_invalid_error(
        is_shallow: bool,
        is_remote: bool,
        nested_error: Option<Box<dyn Error + Send + Sync>>,
        http_status_code: Option<u16>,
        message: Option<String>,
        command_name: Option<String>,
    ) -> AIOProtocolError {
        let mut e = AIOProtocolError {
            message,
            kind: AIOProtocolErrorKind::PayloadInvalid,
            in_application: false,
            is_shallow,
            is_remote,
            nested_error,
            http_status_code,
            header_name: None,
            header_value: None,
            timeout_name: None,
            timeout_value: None,
            property_name: None,
            property_value: None,
            command_name,
            protocol_version: None,
            supported_protocol_major_versions: None,
        };
        e.ensure_error_message();
        e
    }

    /// Creates a new [`AIOProtocolError`] for a timeout
    #[must_use]
    pub fn new_timeout_error(
        is_remote: bool,
        nested_error: Option<Box<dyn Error + Send + Sync>>,
        http_status_code: Option<u16>,
        timeout_name: &str,
        timeout_value: Duration,
        message: Option<String>,
        command_name: Option<String>,
    ) -> AIOProtocolError {
        let mut e = AIOProtocolError {
            message,
            kind: AIOProtocolErrorKind::Timeout,
            in_application: false,
            is_shallow: false,
            is_remote,
            nested_error,
            http_status_code,
            header_name: None,
            header_value: None,
            timeout_name: Some(timeout_name.to_string()),
            timeout_value: Some(timeout_value),
            property_name: None,
            property_value: None,
            command_name,
            protocol_version: None,
            supported_protocol_major_versions: None,
        };
        e.ensure_error_message();
        e
    }

    /// Creates a new [`AIOProtocolError`] for a cancellation error
    #[must_use]
    pub fn new_cancellation_error(
        is_remote: bool,
        nested_error: Option<Box<dyn Error + Send + Sync>>,
        http_status_code: Option<u16>,
        message: Option<String>,
        command_name: Option<String>,
    ) -> AIOProtocolError {
        let mut e = AIOProtocolError {
            message,
            kind: AIOProtocolErrorKind::Cancellation,
            in_application: false,
            is_shallow: false,
            is_remote,
            nested_error,
            http_status_code,
            header_name: None,
            header_value: None,
            timeout_name: None,
            timeout_value: None,
            property_name: None,
            property_value: None,
            command_name,
            protocol_version: None,
            supported_protocol_major_versions: None,
        };
        e.ensure_error_message();
        e
    }

    /// Creates a new [`AIOProtocolError`] for an invalid configuration error
    #[must_use]
    pub fn new_configuration_invalid_error(
        nested_error: Option<Box<dyn Error + Send + Sync>>,
        property_name: &str,
        property_value: Value,
        message: Option<String>,
        command_name: Option<String>,
    ) -> AIOProtocolError {
        let mut e = AIOProtocolError {
            message,
            kind: AIOProtocolErrorKind::ConfigurationInvalid,
            in_application: false,
            is_shallow: true,
            is_remote: false,
            nested_error,
            http_status_code: None,
            header_name: None,
            header_value: None,
            timeout_name: None,
            timeout_value: None,
            property_name: Some(property_name.to_string()),
            property_value: Some(property_value),
            command_name,
            protocol_version: None,
            supported_protocol_major_versions: None,
        };
        e.ensure_error_message();
        e
    }

    /// Creates a new [`AIOProtocolError`] for an invalid argument error
    #[must_use]
    pub fn new_argument_invalid_error(
        property_name: &str,
        property_value: Value,
        message: Option<String>,
        command_name: Option<String>,
    ) -> AIOProtocolError {
        let mut e = AIOProtocolError {
            message,
            kind: AIOProtocolErrorKind::ArgumentInvalid,
            in_application: false,
            is_shallow: true,
            is_remote: false,
            nested_error: None,
            http_status_code: None,
            header_name: None,
            header_value: None,
            timeout_name: None,
            timeout_value: None,
            property_name: Some(property_name.to_string()),
            property_value: Some(property_value),
            command_name,
            protocol_version: None,
            supported_protocol_major_versions: None,
        };
        e.ensure_error_message();
        e
    }

    /// Creates a new [`AIOProtocolError`] for an invalid state error
    #[must_use]
    pub fn new_state_invalid_error(
        property_name: &str,
        property_value: Option<Value>,
        message: Option<String>,
        command_name: Option<String>,
    ) -> AIOProtocolError {
        let mut e = AIOProtocolError {
            message,
            kind: AIOProtocolErrorKind::StateInvalid,
            in_application: false,
            is_shallow: true,
            is_remote: false,
            nested_error: None,
            http_status_code: None,
            header_name: None,
            header_value: None,
            timeout_name: None,
            timeout_value: None,
            property_name: Some(property_name.to_string()),
            property_value,
            command_name,
            protocol_version: None,
            supported_protocol_major_versions: None,
        };
        e.ensure_error_message();
        e
    }

    /// Creates a new [`AIOProtocolError`] for an internal logic error
    #[must_use]
    #[allow(clippy::too_many_arguments)]
    pub fn new_internal_logic_error(
        is_shallow: bool,
        is_remote: bool,
        nested_error: Option<Box<dyn Error + Send + Sync>>,
        http_status_code: Option<u16>,
        property_name: &str,
        property_value: Option<Value>,
        message: Option<String>,
        command_name: Option<String>,
    ) -> AIOProtocolError {
        let mut e = AIOProtocolError {
            message,
            kind: AIOProtocolErrorKind::InternalLogicError,
            in_application: false,
            is_shallow,
            is_remote,
            nested_error,
            http_status_code,
            header_name: None,
            header_value: None,
            timeout_name: None,
            timeout_value: None,
            property_name: Some(property_name.to_string()),
            property_value,
            command_name,
            protocol_version: None,
            supported_protocol_major_versions: None,
        };
        e.ensure_error_message();
        e
    }

    /// Creates a new [`AIOProtocolError`] for an unknown error
    #[must_use]
    pub fn new_unknown_error(
        is_remote: bool,
        is_shallow: bool,
        nested_error: Option<Box<dyn Error + Send + Sync>>,
        http_status_code: Option<u16>,
        message: Option<String>,
        command_name: Option<String>,
    ) -> AIOProtocolError {
        let mut e = AIOProtocolError {
            message,
            kind: AIOProtocolErrorKind::UnknownError,
            in_application: false,
            is_shallow,
            is_remote,
            nested_error,
            http_status_code,
            header_name: None,
            header_value: None,
            timeout_name: None,
            timeout_value: None,
            property_name: None,
            property_value: None,
            command_name,
            protocol_version: None,
            supported_protocol_major_versions: None,
        };
        e.ensure_error_message();
        e
    }

    /// Creates a new [`AIOProtocolError`] for an invocation exception
    #[must_use]
    pub fn new_invocation_exception_error(
        http_status_code: u16,
        property_name: Option<&str>,
        property_value: Option<Value>,
        message: Option<String>,
        command_name: Option<String>,
    ) -> AIOProtocolError {
        let mut e = AIOProtocolError {
            message,
            kind: AIOProtocolErrorKind::InvocationException,
            in_application: true,
            is_shallow: false,
            is_remote: true,
            nested_error: None,
            http_status_code: Some(http_status_code),
            header_name: None,
            header_value: None,
            timeout_name: None,
            timeout_value: None,
            property_name: property_name.map(std::string::ToString::to_string),
            property_value,
            command_name,
            protocol_version: None,
            supported_protocol_major_versions: None,
        };
        e.ensure_error_message();
        e
    }

    /// Creates a new [`AIOProtocolError`] for an execution exception error
    #[must_use]
    pub fn new_execution_exception_error(
        http_status_code: u16,
        property_name: Option<&str>,
        property_value: Option<Value>,
        message: Option<String>,
        command_name: Option<String>,
    ) -> AIOProtocolError {
        let mut e = AIOProtocolError {
            message,
            kind: AIOProtocolErrorKind::ExecutionException,
            in_application: true,
            is_shallow: false,
            is_remote: true,
            nested_error: None,
            http_status_code: Some(http_status_code),
            header_name: None,
            header_value: None,
            timeout_name: None,
            timeout_value: None,
            property_name: property_name.map(std::string::ToString::to_string),
            property_value,
            command_name,
            protocol_version: None,
            supported_protocol_major_versions: None,
        };
        e.ensure_error_message();
        e
    }

    /// Creates a new [`AIOProtocolError`] for an MQTT communication error
    #[must_use]
    pub fn new_mqtt_error(
        message: Option<String>,
        nested_error: Box<dyn Error + Send + Sync>,
        command_name: Option<String>,
    ) -> AIOProtocolError {
        let mut e = AIOProtocolError {
            message,
            kind: AIOProtocolErrorKind::ClientError,
            in_application: false,
            is_shallow: false,
            is_remote: false,
            nested_error: Some(nested_error),
            http_status_code: None,
            header_name: None,
            header_value: None,
            timeout_name: None,
            timeout_value: None,
            property_name: None,
            property_value: None,
            command_name,
            protocol_version: None,
            supported_protocol_major_versions: None,
        };
        e.ensure_error_message();
        e
    }

    /// Creates a new [`AIOProtocolError`] for an unsupported request version error
    #[must_use]
    pub fn new_unsupported_request_version_error(
        message: Option<String>,
        http_status_code: u16,
        request_protocol_version: String,
        supported_request_protocol_major_versions: Vec<u16>,
        command_name: Option<String>,
    ) -> AIOProtocolError {
        let mut e = AIOProtocolError {
            message,
            kind: AIOProtocolErrorKind::UnsupportedRequestVersion,
            in_application: false,
            is_shallow: false,
            is_remote: true,
            nested_error: None,
            http_status_code: Some(http_status_code),
            header_name: None,
            header_value: None,
            timeout_name: None,
            timeout_value: None,
            property_name: None,
            property_value: None,
            command_name,
            protocol_version: Some(request_protocol_version),
            supported_protocol_major_versions: Some(supported_request_protocol_major_versions),
        };
        e.ensure_error_message();
        e
    }

    /// Creates a new [`AIOProtocolError`] for an unsupported response version error
    #[must_use]
    pub fn new_unsupported_response_version_error(
        message: Option<String>,
        response_protocol_version: String,
        supported_response_protocol_major_versions: Vec<u16>,
        command_name: Option<String>,
    ) -> AIOProtocolError {
        let mut e = AIOProtocolError {
            message,
            kind: AIOProtocolErrorKind::UnsupportedResponseVersion,
            in_application: false,
            is_shallow: false,
            is_remote: false,
            nested_error: None,
            http_status_code: None,
            header_name: None,
            header_value: None,
            timeout_name: None,
            timeout_value: None,
            property_name: None,
            property_value: None,
            command_name,
            protocol_version: Some(response_protocol_version),
            supported_protocol_major_versions: Some(supported_response_protocol_major_versions),
        };
        e.ensure_error_message();
        e
    }

    /// Sets the error's message to a default value if a custom message is not already set
    pub fn ensure_error_message(&mut self) {
        if self.message.is_none() {
            self.message = Some(self.to_string());
        }
    }
}


// impl From<TopicPatternError> for AIOProtocolError {
//     fn from(error: TopicPatternError) -> Self {
//         AIOProtocolError::new_configuration_invalid_error(
//             None,
//             "topic_pattern",
//             Value::String(error.to_string()),
//             None,
//             None,
//         )
//     }
// }<|MERGE_RESOLUTION|>--- conflicted
+++ resolved
@@ -202,14 +202,10 @@
 }
 
 impl AIOProtocolError {
-<<<<<<< HEAD
-    pub fn from_topic_pattern_error(error: TopicPatternError, pattern_var_name: &str) -> AIOProtocolError {
-=======
     pub(crate) fn config_invalid_from_topic_pattern_error(
         error: TopicPatternError,
         pattern_var_name: &str,
     ) -> AIOProtocolError {
->>>>>>> 41419fae
         // NOTE: There is some inefficiency here with string allocations.
         // This will be sorted out when AIOProtocolError is replaced in the near future.
         let err_msg = format!("{error}");
@@ -223,11 +219,7 @@
                     Some(err_msg),
                     None,
                 )
-<<<<<<< HEAD
-            },
-=======
             }
->>>>>>> 41419fae
             TopicPatternErrorKind::InvalidShareName(share_name) => {
                 let share_name = share_name.to_string();
                 AIOProtocolError::new_configuration_invalid_error(
@@ -237,11 +229,7 @@
                     Some(err_msg),
                     None,
                 )
-<<<<<<< HEAD
-            },
-=======
             }
->>>>>>> 41419fae
             TopicPatternErrorKind::InvalidNamespace(namespace) => {
                 let namespace = namespace.to_string();
                 AIOProtocolError::new_configuration_invalid_error(
@@ -251,11 +239,7 @@
                     Some(err_msg),
                     None,
                 )
-<<<<<<< HEAD
-            },
-=======
             }
->>>>>>> 41419fae
             TopicPatternErrorKind::InvalidTokenReplacement(token, replacement) => {
                 let token = token.clone();
                 let replacement = replacement.to_string();
@@ -266,13 +250,6 @@
                     Some(err_msg),
                     None,
                 )
-<<<<<<< HEAD
-            },
-        }
-
-    }
-
-=======
             }
         }
     }
@@ -300,7 +277,6 @@
             }
         }
     }
->>>>>>> 41419fae
 
     /// Creates a new [`AIOProtocolError`] for a missing MQTT header
     #[must_use]
