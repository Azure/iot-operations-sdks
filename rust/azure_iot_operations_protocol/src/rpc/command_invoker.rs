--- conflicted
+++ resolved
@@ -331,9 +331,6 @@
             None,
             invoker_options.topic_namespace.as_deref(),
             &invoker_options.topic_token_map,
-<<<<<<< HEAD
-        ).map_err(|e| AIOProtocolError::from_topic_pattern_error(e, "invoker_options.request_topic_pattern"))?;
-=======
         )
         .map_err(|e| {
             AIOProtocolError::config_invalid_from_topic_pattern_error(
@@ -341,21 +338,16 @@
                 "invoker_options.request_topic_pattern",
             )
         })?;
->>>>>>> 41419fae
 
         let response_topic_pattern = TopicPattern::new(
             &response_topic_pattern,
             None,
             invoker_options.topic_namespace.as_deref(),
             &invoker_options.topic_token_map,
-<<<<<<< HEAD
-        ).map_err(|e| AIOProtocolError::from_topic_pattern_error(e, "response_topic_pattern"))?;
-=======
         )
         .map_err(|e| {
             AIOProtocolError::config_invalid_from_topic_pattern_error(e, "response_topic_pattern")
         })?;
->>>>>>> 41419fae
 
         // Create mutex to track invoker state
         let invoker_state_mutex = Arc::new(Mutex::new(CommandInvokerState::New));
