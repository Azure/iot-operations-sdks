--- conflicted
+++ resolved
@@ -22,13 +22,8 @@
         aio_protocol_error::{AIOProtocolError, AIOProtocolErrorKind, Value},
         hybrid_logical_clock::HybridLogicalClock,
         is_invalid_utf8,
-<<<<<<< HEAD
-        payload_serialize::{FormatIndicator, PayloadSerialize},
+        payload_serialize::PayloadSerialize,
         topic_processor::{contains_invalid_char, TopicPattern},
-=======
-        payload_serialize::PayloadSerialize,
-        topic_processor::{self, contains_invalid_char, TopicPattern},
->>>>>>> be588f73
         user_properties::{self, validate_user_properties, UserProperty},
     },
     parse_supported_protocol_major_versions, ProtocolVersion, AIO_PROTOCOL_VERSION,
