--- conflicted
+++ resolved
@@ -232,13 +232,8 @@
     ///     [`response_topic_prefix`](CommandInvokerOptions::response_topic_prefix),
     ///     [`response_topic_suffix`](CommandInvokerOptions::response_topic_suffix),
     ///     are Some and invalid or contain a token with no valid replacement
-<<<<<<< HEAD
     /// - [`topic_token_map`](CommandInvokerOptions::topic_token_map) isn't empty and contains invalid key(s)/token(s)
-    /// - [`topic_token_namespace`](CommandInvokerOptions::topic_token_namespace) is Some and invalid
-=======
-    /// - [`custom_topic_token_map`](CommandInvokerOptions::custom_topic_token_map) isn't empty and contains invalid key(s)/token(s)
     /// - Content types of the request or response are not valid utf-8
->>>>>>> 977312ff
     pub fn new(
         client: C,
         invoker_options: CommandInvokerOptions,
@@ -510,7 +505,6 @@
         // Get response topic. Validates executor_id
         let response_topic = self
             .response_topic_pattern
-<<<<<<< HEAD
             .as_publish_topic(&request.topic_tokens)?;
         // Get and validate content_type
         let content_type = TReq::content_type();
@@ -526,9 +520,6 @@
                 Some(self.command_name.clone()),
             ));
         }
-=======
-            .as_publish_topic(request.executor_id.as_deref())?;
->>>>>>> 977312ff
 
         // Create correlation id
         let correlation_id = Uuid::new_v4();
@@ -1609,7 +1600,6 @@
         }
     }
 
-<<<<<<< HEAD
     #[tokio::test]
     async fn test_invoke_serializer_invalid_content_type() {
         // Get mutexes for checking static PayloadSerialize calls
@@ -1664,83 +1654,6 @@
         }
     }
 
-=======
->>>>>>> 977312ff
-    // Test cases for subscribe
-    // Tests success:
-    //    Subscribe is called on first invoke request and suback is received
-    //    Subscribe is not called on subsequent invoke requests
-    //    Subscribe fails on first invoke request, so subscribe is called again on second invoke request
-    // Tests failure:
-    //    subscribe call fails (invalid filter or failure on sending outbound sub async) and an `ClientError` error is returned (first error scenario should not be possible with topic parsing checks)
-    //    suback returns bad reason code and an `ClientError` error is returned
-
-    // Test cases for invoke create publish, publish, get puback
-    // Tests success:
-    //    Publish is called on invoke request and puback is received
-    //    custom user data property doesn't start with __ and is added to the publish properties
-    //    invalid executor id when it's not in either topic pattern
-    //    payload is successfully serialized
-    //    invoker client id is correctly added to user properties on message
-    //    fencing_token is provided and added to user properties
-    //    fencing_token isn't provided and isn't added to user properties
-    // Tests failure:
-    //     x timeout is > u32::max (invalid value) and an `ArgumentInvalid` error is returned
-    //     x custom user data property starts with __
-    //     x custom user data property key or value is malformed utf-8
-    //     x invalid executor id
-    //     x payload fails serialization
-    //     x serializer sets invalid content_type
-    //     puback returns bad reason code and an `ClientError` error is returned
-    //     publish call fails (invalid topic or failure on sending outbound pub async) and an `ClientError` error is returned (first error scenario should not be possible with topic parsing checks)
-
-    // Test cases for invoke receive
-    // Receive response loop
-    // Tests success:
-    //     publish received on the correct topic, gets sent to pending command requests
-    //     publish received on a different topic, message ignored
-    //     publish received on the correct topic, no pending commands. Message ignored
-    //     receive cancellation token is called and the loop exits
-    //     mqtt_receiver sends a lagged error
-    //     mqtt_receiver sends a closed error
-    // Tests failure:
-    //     should never fail
-    //
-    // validation
-    // Tests success:
-    //     content type matches TReq content type
-    //     content type isn't present
-    //     format indicator not present, 0, or (1 and TResp format indicator is 1)
-    //     valid timestamp present and is returned on the CommandResponse
-    //     no timestamp is present
-    //     status is a number and is one of StatusCode's enum values
-    //     in_application is interpreted as false if it is anything other than "true" and there are no errors parsing this
-    //     custom user properties are correctly passed to the application. Any starting with the reserved prefix '__' that aren't ours are logged and ignored
-    //     status code is no content and the payload is empty
-    //     test matrix for different statuses and fields present for an error response - see possible return values from invoke for full list
-    //     response payload deserializes successfully
-    // Tests failure:
-    //     content type doesn't match TResp content type. 'HeaderInvalid' error returned
-    //     format indicator is 1 and TResp format indicator is 0. 'HeaderInvalid' error returned
-    //     timestamp cannot be parsed (more or less than 3 sections, invalid section values for each of the three sections)
-    //     status can't be parsed as a number
-    //     status isn't one of StatusCode's enum values
-    //     status is missing
-    //     status code is no content, but the payload isn't empty
-    //     failure deserializing response payload
-    //
-    // Wait for/match response
-    // Tests success:
-    //    response with correct correlation_id received. Parsing begins
-    //    response with incorrect correlation_id received. Message ignored
-    //    response with missing properties received. Message ignored
-    //    response with missing correlation data received. Message ignored
-    //    response_rx returns lagged error. Error logged and continue waiting for the response
-    // Tests failure:
-    //    response_rx returns closed error. Returns cancellation error
-
-    // CommandRequest tests
-
     #[test]
     fn test_request_serialization_error() {
         let mut mock_request_payload = MockPayload::new();
@@ -1775,4 +1688,78 @@
 
         assert!(request_builder_result.is_err());
     }
-}+}
+
+// CommandRequest tests
+// Test cases for subscribe
+// Tests success:
+//    Subscribe is called on first invoke request and suback is received
+//    Subscribe is not called on subsequent invoke requests
+//    Subscribe fails on first invoke request, so subscribe is called again on second invoke request
+// Tests failure:
+//    subscribe call fails (invalid filter or failure on sending outbound sub async) and an `ClientError` error is returned (first error scenario should not be possible with topic parsing checks)
+//    suback returns bad reason code and an `ClientError` error is returned
+
+// Test cases for invoke create publish, publish, get puback
+// Tests success:
+//    Publish is called on invoke request and puback is received
+//    custom user data property doesn't start with __ and is added to the publish properties
+//    invalid executor id when it's not in either topic pattern
+//    payload is successfully serialized
+//    invoker client id is correctly added to user properties on message
+//    fencing_token is provided and added to user properties
+//    fencing_token isn't provided and isn't added to user properties
+// Tests failure:
+//     x timeout is > u32::max (invalid value) and an `ArgumentInvalid` error is returned
+//     x custom user data property starts with __
+//     x custom user data property key or value is malformed utf-8
+//     x invalid executor id
+//     x payload fails serialization
+//     x serializer sets invalid content_type
+//     puback returns bad reason code and an `ClientError` error is returned
+//     publish call fails (invalid topic or failure on sending outbound pub async) and an `ClientError` error is returned (first error scenario should not be possible with topic parsing checks)
+
+// Test cases for invoke receive
+// Receive response loop
+// Tests success:
+//     publish received on the correct topic, gets sent to pending command requests
+//     publish received on a different topic, message ignored
+//     publish received on the correct topic, no pending commands. Message ignored
+//     receive cancellation token is called and the loop exits
+//     mqtt_receiver sends a lagged error
+//     mqtt_receiver sends a closed error
+// Tests failure:
+//     should never fail
+//
+// validation
+// Tests success:
+//     content type matches TReq content type
+//     content type isn't present
+//     format indicator not present, 0, or (1 and TResp format indicator is 1)
+//     valid timestamp present and is returned on the CommandResponse
+//     no timestamp is present
+//     status is a number and is one of StatusCode's enum values
+//     in_application is interpreted as false if it is anything other than "true" and there are no errors parsing this
+//     custom user properties are correctly passed to the application. Any starting with the reserved prefix '__' that aren't ours are logged and ignored
+//     status code is no content and the payload is empty
+//     test matrix for different statuses and fields present for an error response - see possible return values from invoke for full list
+//     response payload deserializes successfully
+// Tests failure:
+//     content type doesn't match TResp content type. 'HeaderInvalid' error returned
+//     format indicator is 1 and TResp format indicator is 0. 'HeaderInvalid' error returned
+//     timestamp cannot be parsed (more or less than 3 sections, invalid section values for each of the three sections)
+//     status can't be parsed as a number
+//     status isn't one of StatusCode's enum values
+//     status is missing
+//     status code is no content, but the payload isn't empty
+//     failure deserializing response payload
+//
+// Wait for/match response
+// Tests success:
+//    response with correct correlation_id received. Parsing begins
+//    response with incorrect correlation_id received. Message ignored
+//    response with missing properties received. Message ignored
+//    response with missing correlation data received. Message ignored
+//    response_rx returns lagged error. Error logged and continue waiting for the response
+// Tests failure:
+//    response_rx returns closed error. Returns cancellation error