--- conflicted
+++ resolved
@@ -579,29 +579,6 @@
                     request_protocol_version: None,
                 };
 
-<<<<<<< HEAD
-                            // unused beyond validation, but may be used in the future to determine how to handle other fields. Can be moved higher in the future if needed.
-                            let mut request_protocol_version = DEFAULT_AIO_PROTOCOL_VERSION; // assume default version if none is provided
-                            if let Some((_, protocol_version)) = properties.user_properties.iter().find(|(key, _)| UserProperty::from_str(key) == Ok(UserProperty::ProtocolVersion)) {
-                                if let Some(request_version) = ProtocolVersion::parse_protocol_version(protocol_version) {
-                                    request_protocol_version = request_version;
-                                } else {
-                                    response_arguments.status_code = StatusCode::VersionNotSupported;
-                                    response_arguments.status_message = Some(format!("Unparsable protocol version value provided: {protocol_version}."));
-                                    response_arguments.supported_protocol_major_versions = Some(SUPPORTED_PROTOCOL_VERSIONS.to_vec());
-                                    response_arguments.request_protocol_version = Some(protocol_version.to_string());
-                                    break 'process_request;
-                                }
-                            }
-                            // Check that the version (or the default version if one isn't provided) is supported
-                            if !request_protocol_version.is_supported(SUPPORTED_PROTOCOL_VERSIONS) {
-                                response_arguments.status_code = StatusCode::VersionNotSupported;
-                                response_arguments.status_message = Some(format!("The command executor that received the request only supports major protocol versions '{SUPPORTED_PROTOCOL_VERSIONS:?}', but '{request_protocol_version}' was sent on the request."));
-                                response_arguments.supported_protocol_major_versions = Some(SUPPORTED_PROTOCOL_VERSIONS.to_vec());
-                                response_arguments.request_protocol_version = Some(request_protocol_version.to_string());
-                                break 'process_request;
-                            }
-=======
                 // Get message expiry interval
                 let command_expiration_time = if let Some(ct) = properties.message_expiry_interval {
                     message_received_time.checked_add(Duration::from_secs(ct.into()))
@@ -609,7 +586,6 @@
                     message_received_time
                         .checked_add(Duration::from_secs(DEFAULT_MESSAGE_EXPIRY_INTERVAL))
                 };
->>>>>>> 6c1ef22e
 
                 // Check if there was an error calculating the command expiration time
                 // if not, set the command expiration time
@@ -665,18 +641,6 @@
                             Some("Message Expiry".to_string());
                         break 'process_request;
                     }
-
-                    // Get content type
-                    if let Some(content_type) = properties.content_type {
-                        if TReq::content_type() != content_type {
-                            response_arguments.status_code = StatusCode::UnsupportedMediaType;
-                            response_arguments.status_message = Some(format!("Content type {content_type} is not supported by this implementation; only {} is accepted", TReq::content_type()));
-                            response_arguments.invalid_property_name =
-                                Some("Content Type".to_string());
-                            response_arguments.invalid_property_value = Some(content_type);
-                            break 'process_request;
-                        }
-                    };
 
                     // unused beyond validation, but may be used in the future to determine how to handle other fields. Can be moved higher in the future if needed.
                     let mut request_protocol_version = DEFAULT_RPC_PROTOCOL_VERSION; // assume default version if none is provided
@@ -712,64 +676,6 @@
                         break 'process_request;
                     }
 
-<<<<<<< HEAD
-                            // Deserialize payload
-                            let format_indicator = properties.payload_format_indicator.into();
-                            let payload = match TReq::deserialize(&m.payload, &properties.content_type, &format_indicator) {
-                                Ok(payload) => payload,
-                                Err(e) => {
-                                    match e {
-                                        PayloadError::DeserializationError(deserialization_e) => {
-                                            response_arguments.status_code = StatusCode::BadRequest;
-                                            response_arguments.status_message = Some(format!("Error deserializing payload: {deserialization_e:?}"));
-                                            break 'process_request;
-                                        }
-                                        PayloadError::UnsupportedContentType(message) => {
-                                            response_arguments.status_code = StatusCode::UnsupportedMediaType;
-                                            response_arguments.status_message = Some(message);
-                                            response_arguments.invalid_property_name = Some("Content Type".to_string());
-                                            response_arguments.invalid_property_value = Some(properties.content_type.unwrap_or("None".to_string()));
-                                            break 'process_request;
-                                        }
-                                    }
-
-                                }
-                            };
-
-                            let (response_tx, response_rx) = oneshot::channel();
-
-                            let command_request = CommandRequest {
-                                payload,
-                                content_type: properties.content_type,
-                                format_indicator,
-                                custom_user_data: user_data,
-                                timestamp,
-                                invoker_id,
-                                topic_tokens,
-                                response_tx,
-                            };
-
-                            // Check the command has not expired, if it has, we do not respond to the invoker.
-                            if command_expiration_time.elapsed().is_zero() { // Elapsed returns zero if the time has not passed
-                                if let Some(ack_token) = ack_token {
-                                    self.pending_acks.spawn({
-                                        let client_clone = self.mqtt_client.clone();
-                                        let recv_cancellation_token_clone = self.recv_cancellation_token.clone();
-                                        let pkid = m.pkid;
-                                        async move {
-                                            tokio::select! {
-                                                () = recv_cancellation_token_clone.cancelled() => { /* Receive loop cancelled */},
-                                                () = Self::process_command(
-                                                        client_clone,
-                                                        pkid,
-                                                        response_arguments,
-                                                        Some(response_rx),
-                                                ) => { /* Finished processing command */},
-                                            }
-                                            ack_token
-                                        }
-                                    });
-=======
                     let mut user_data = Vec::new();
                     let mut timestamp = None;
                     let mut invoker_id = None;
@@ -789,7 +695,6 @@
                                         response_arguments.invalid_property_value = Some(value);
                                         break 'process_request;
                                     }
->>>>>>> 6c1ef22e
                                 }
                             }
                             Ok(UserProperty::SourceId) => {
@@ -824,13 +729,24 @@
                     let topic_tokens = self.request_topic_pattern.parse_tokens(topic);
 
                     // Deserialize payload
-                    let payload = match TReq::deserialize(&m.payload) {
+                    let format_indicator = properties.payload_format_indicator.into();
+                    let payload = match TReq::deserialize(&m.payload, &properties.content_type, &format_indicator) {
                         Ok(payload) => payload,
                         Err(e) => {
-                            response_arguments.status_code = StatusCode::BadRequest;
-                            response_arguments.status_message =
-                                Some(format!("Error deserializing payload: {e:?}"));
-                            break 'process_request;
+                            match e {
+                                PayloadError::DeserializationError(deserialization_e) => {
+                                    response_arguments.status_code = StatusCode::BadRequest;
+                                    response_arguments.status_message = Some(format!("Error deserializing payload: {deserialization_e:?}"));
+                                    break 'process_request;
+                                }
+                                PayloadError::UnsupportedContentType(message) => {
+                                    response_arguments.status_code = StatusCode::UnsupportedMediaType;
+                                    response_arguments.status_message = Some(message);
+                                    response_arguments.invalid_property_name = Some("Content Type".to_string());
+                                    response_arguments.invalid_property_value = Some(properties.content_type.unwrap_or("None".to_string()));
+                                    break 'process_request;
+                                }
+                            }
                         }
                     };
 
@@ -838,6 +754,8 @@
 
                     let command_request = CommandRequest {
                         payload,
+                        content_type: properties.content_type,
+                        format_indicator,
                         custom_user_data: user_data,
                         timestamp,
                         invoker_id,
