--- conflicted
+++ resolved
@@ -155,8 +155,7 @@
     ///
     /// # Errors
     /// Returns a [`PayloadSerialize::Error`] if serialization of the payload fails
-<<<<<<< HEAD
-    pub fn payload(&mut self, payload: &TResp) -> Result<&mut Self, AIOProtocolError> {
+    pub fn payload(&mut self, payload: TResp) -> Result<&mut Self, AIOProtocolError> {
         match payload.serialize() {
             Err(e) => {
                 Err(AIOProtocolError::new_payload_invalid_error(
@@ -187,13 +186,6 @@
                 Ok(self)
             }
         }
-=======
-    pub fn payload(&mut self, payload: TResp) -> Result<&mut Self, TResp::Error> {
-        let serialized_payload = payload.serialize()?;
-        self.payload = Some(serialized_payload);
-        self.response_payload_type = Some(PhantomData);
-        Ok(self)
->>>>>>> 5ff86efa
     }
 
     /// Validate the command response.
@@ -1031,7 +1023,6 @@
         payload_serialize::MockPayload,
     };
 
-<<<<<<< HEAD
     // // Payload that has an invalid content type for testing
     // struct InvalidContentTypePayload {}
     // impl Clone for InvalidContentTypePayload {
@@ -1047,37 +1038,13 @@
     //     fn format_indicator() -> FormatIndicator {
     //         unimplemented!()
     //     }
-    //     fn serialize(&self) -> Result<Vec<u8>, String> {
+    //     fn serialize(self) -> Result<Vec<u8>, String> {
     //         unimplemented!()
     //     }
     //     fn deserialize(_payload: &[u8]) -> Result<Self, String> {
     //         unimplemented!()
     //     }
     // }
-=======
-    // Payload that has an invalid content type for testing
-    struct InvalidContentTypePayload {}
-    impl Clone for InvalidContentTypePayload {
-        fn clone(&self) -> Self {
-            unimplemented!()
-        }
-    }
-    impl PayloadSerialize for InvalidContentTypePayload {
-        type Error = String;
-        fn content_type() -> &'static str {
-            "application/json\u{0000}"
-        }
-        fn format_indicator() -> FormatIndicator {
-            unimplemented!()
-        }
-        fn serialize(self) -> Result<Vec<u8>, String> {
-            unimplemented!()
-        }
-        fn deserialize(_payload: &[u8]) -> Result<Self, String> {
-            unimplemented!()
-        }
-    }
->>>>>>> 5ff86efa
 
     // TODO: This should return a mock ManagedClient instead.
     // Until that's possible, need to return a Session so that the Session doesn't go out of
