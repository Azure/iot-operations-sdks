--- conflicted
+++ resolved
@@ -684,7 +684,6 @@
                                     Ok(UserProperty::CommandInvokerId) => {
                                         invoker_id = Some(value);
                                     },
-<<<<<<< HEAD
                                     Ok(UserProperty::FencingToken) => {
                                         fencing_token = match HybridLogicalClock::from_str(&value) {
                                             Ok(ft) => Some(ft),
@@ -697,11 +696,9 @@
                                             }
                                         }
                                     },
-=======
                                     Ok(UserProperty::ProtocolVersion) => {
                                         // skip, already processed
                                     }
->>>>>>> f2375de8
                                     Err(()) => {
                                         if key.starts_with(RESERVED_PREFIX) {
                                             // Don't return error, although these properties shouldn't be present on a request
