--- conflicted
+++ resolved
@@ -952,12 +952,9 @@
                                         pkid,
                                         response_arguments,
                                         Some(response_rx),
-<<<<<<< HEAD
+                                        Some(publish_completion_tx),
                                         cache_clone,
 
-=======
-                                        Some(publish_completion_tx),
->>>>>>> ff4d896d
                                     ) => {
                                         // Finished processing command
                                         handle_ack(ack_token, executor_cancellation_token_clone, pkid).await;
@@ -977,7 +974,6 @@
                     }
                 }
 
-<<<<<<< HEAD
                 // If the command has expired, we do not respond to the invoker.
                 match response_arguments.cached_entry_status {
                     CommandExecutorCacheEntryStatus::Expired => {
@@ -987,27 +983,6 @@
                             m.pkid
                         );
                         continue;
-=======
-                tokio::task::spawn({
-                    let client_clone = self.mqtt_client.clone();
-                    let executor_cancellation_token_clone =
-                        self.executor_cancellation_token.clone();
-                    let pkid = m.pkid;
-                    async move {
-                        tokio::select! {
-                            () = executor_cancellation_token_clone.cancelled() => { /* executor dropped */},
-                            () = Self::process_command(
-                                client_clone,
-                                pkid,
-                                response_arguments,
-                                None,
-                                None,
-                            ) => {
-                                // Finished processing command
-                                handle_ack(ack_token, executor_cancellation_token_clone, pkid).await;
-                            },
-                        }
->>>>>>> ff4d896d
                     }
                     _ => {
                         tokio::task::spawn({
@@ -1024,6 +999,7 @@
                                         pkid,
                                         response_arguments,
                                         None,
+                                        None,
                                         cache_clone,
                                     ) => {
                                         // Finished processing command
@@ -1059,11 +1035,8 @@
         pkid: u16,
         mut response_arguments: ResponseArguments,
         response_rx: Option<oneshot::Receiver<Result<CommandResponse<TResp>, String>>>,
-<<<<<<< HEAD
+        completion_tx: Option<oneshot::Sender<Result<(), AIOProtocolError>>>,
         cache: CommandExecutorCache,
-=======
-        completion_tx: Option<oneshot::Sender<Result<(), AIOProtocolError>>>,
->>>>>>> ff4d896d
     ) {
         let mut user_properties: Vec<(String, String)> = Vec::new();
         let mut serialized_payload = SerializedPayload::default();
@@ -1116,48 +1089,30 @@
                             break 'process_response;
                         }
                     } else {
-<<<<<<< HEAD
                         log::error!(
                             "[{}][pkid: {}] Request timed out",
                             response_arguments.command_name,
                             pkid
                         );
+                        // Notify the application that a timeout occurred
+                        if let Some(completion_tx) = completion_tx {
+                            let _ = completion_tx.send(Err(AIOProtocolError::new_timeout_error(
+                                false,
+                                None,
+                                None,
+                                &response_arguments.command_name,
+                                Duration::from_secs(
+                                    response_arguments
+                                        .message_expiry_interval
+                                        .unwrap_or_default()
+                                        .into(),
+                                ),
+                                None,
+                                Some(response_arguments.command_name.clone()),
+                            )));
+                        }
                         return;
                     };
-=======
-                        // Happens when the sender is dropped by the application.
-                        response_arguments.status_code = StatusCode::InternalServerError;
-                        response_arguments.status_message =
-                            Some("Request has been dropped by the application".to_string());
-                        response_arguments.is_application_error = true;
-                        break 'process_response;
-                    }
-                } else {
-                    log::error!(
-                        "[{}][pkid: {}] Request timed out",
-                        response_arguments.command_name,
-                        pkid
-                    );
-                    // Notify the application that a timeout occurred
-                    if let Some(completion_tx) = completion_tx {
-                        let _ = completion_tx.send(Err(AIOProtocolError::new_timeout_error(
-                            false,
-                            None,
-                            None,
-                            &response_arguments.command_name,
-                            Duration::from_secs(
-                                response_arguments
-                                    .message_expiry_interval
-                                    .unwrap_or_default()
-                                    .into(),
-                            ),
-                            None,
-                            Some(response_arguments.command_name.clone()),
-                        )));
-                    }
-                    return;
-                };
->>>>>>> ff4d896d
 
                     user_properties = response.custom_user_data;
 
@@ -1205,7 +1160,6 @@
                 user_properties.push((UserProperty::StatusMessage.to_string(), status_message));
             }
 
-<<<<<<< HEAD
             if let Some(name) = response_arguments.invalid_property_name {
                 user_properties.push((
                     UserProperty::InvalidPropertyName.to_string(),
@@ -1245,79 +1199,40 @@
             publish_properties.user_properties = user_properties;
             publish_properties.subscription_identifiers = Vec::new();
             publish_properties.content_type = Some(serialized_payload.content_type.to_string());
-=======
-        let response_message_expiry_interval =
-            if let Some(command_expiration_time) = response_arguments.command_expiration_time {
-                command_expiration_time.saturating_duration_since(Instant::now())
-            } else {
-                // Happens when the command expiration time was not able to be calculated.
-                Duration::from_secs(DEFAULT_MESSAGE_EXPIRY_INTERVAL)
-            };
-
-        if response_message_expiry_interval.is_zero() {
-            log::error!(
-                "[{}][pkid: {}] Request timed out",
-                response_arguments.command_name,
-                pkid
-            );
-            // Notify the application that a timeout occurred
-            if let Some(completion_tx) = completion_tx {
-                let _ = completion_tx.send(Err(AIOProtocolError::new_timeout_error(
-                    false,
-                    None,
-                    None,
-                    &response_arguments.command_name,
-                    Duration::from_secs(
-                        response_arguments
-                            .message_expiry_interval
-                            .unwrap_or_default()
-                            .into(),
-                    ),
-                    None,
-                    Some(response_arguments.command_name.clone()),
-                )));
-            }
-            return;
-        }
-
-        let Ok(response_message_expiry_interval) =
-            response_message_expiry_interval.as_secs().try_into()
-        else {
-            // Unreachable, will be smaller than u32::MAX
-            log::error!(
-                "[{}][pkid: {}] Message expiry interval is too large",
-                response_arguments.command_name,
-                pkid
-            );
-            return;
         };
 
-        // Create publish properties
-        let publish_properties = PublishProperties {
-            payload_format_indicator: Some(serialized_payload.format_indicator as u8),
-            message_expiry_interval: Some(response_message_expiry_interval),
-            topic_alias: None,
-            response_topic: None,
-            correlation_data: response_arguments.correlation_data,
-            user_properties,
-            subscription_identifiers: Vec::new(),
-            content_type: Some(serialized_payload.content_type.to_string()),
->>>>>>> ff4d896d
-        };
-
         if let Some(command_expiration_time) = response_arguments.command_expiration_time {
-            let message_expiry_interval =
+            let response_message_expiry_interval =
                 command_expiration_time.saturating_duration_since(Instant::now());
-            if message_expiry_interval.is_zero() {
+            if response_message_expiry_interval.is_zero() {
                 log::error!(
                     "[{}][pkid: {}] Request timed out",
                     response_arguments.command_name,
                     pkid
                 );
+                // Notify the application that a timeout occurred
+                if let Some(completion_tx) = completion_tx {
+                    let _ = completion_tx.send(Err(AIOProtocolError::new_timeout_error(
+                        false,
+                        None,
+                        None,
+                        &response_arguments.command_name,
+                        Duration::from_secs(
+                            response_arguments
+                                .message_expiry_interval
+                                .unwrap_or_default()
+                                .into(),
+                        ),
+                        None,
+                        Some(response_arguments.command_name.clone()),
+                    )));
+                }
                 return;
             }
 
-            let Ok(message_expiry_interval) = message_expiry_interval.as_secs().try_into() else {
+            let Ok(response_message_expiry_interval) =
+                response_message_expiry_interval.as_secs().try_into()
+            else {
                 // Unreachable, will be smaller than u32::MAX
                 log::error!(
                     "[{}][pkid: {}] Message expiry interval is too large",
@@ -1327,7 +1242,7 @@
                 return;
             };
 
-            publish_properties.message_expiry_interval = Some(message_expiry_interval);
+            publish_properties.message_expiry_interval = Some(response_message_expiry_interval);
 
             // Store cache
             if cache_not_found {
@@ -1348,9 +1263,12 @@
         } else {
             // Happens when the command expiration time was not able to be calculated.
             // We don't cache the response in this case.
-            let message_expiry_interval = Duration::from_secs(DEFAULT_MESSAGE_EXPIRY_INTERVAL);
-
-            let Ok(message_expiry_interval) = message_expiry_interval.as_secs().try_into() else {
+            let response_message_expiry_interval =
+                Duration::from_secs(DEFAULT_MESSAGE_EXPIRY_INTERVAL);
+
+            let Ok(response_message_expiry_interval) =
+                response_message_expiry_interval.as_secs().try_into()
+            else {
                 // Unreachable, will be smaller than u32::MAX
                 log::error!(
                     "[{}][pkid: {}] Message expiry interval is too large",
@@ -1360,7 +1278,7 @@
                 return;
             };
 
-            publish_properties.message_expiry_interval = Some(message_expiry_interval);
+            publish_properties.message_expiry_interval = Some(response_message_expiry_interval);
         }
 
         // Try to publish
