--- conflicted
+++ resolved
@@ -12,25 +12,16 @@
 use tokio_util::sync::CancellationToken;
 
 use super::StatusCode;
-<<<<<<< HEAD
 use crate::{
     common::{
         aio_protocol_error::{AIOProtocolError, Value},
         hybrid_logical_clock::HybridLogicalClock,
+        is_invalid_utf8,
         payload_serialize::{FormatIndicator, PayloadSerialize},
         topic_processor::{contains_invalid_char, is_valid_replacement, TopicPattern, WILDCARD},
         user_properties::{validate_user_properties, UserProperty, RESERVED_PREFIX},
     },
     supported_protocol_major_versions_to_string, ProtocolVersion, PROTOCOL_VERSION,
-=======
-use crate::common::{
-    aio_protocol_error::{AIOProtocolError, Value},
-    hybrid_logical_clock::HybridLogicalClock,
-    is_invalid_utf8,
-    payload_serialize::{FormatIndicator, PayloadSerialize},
-    topic_processor::{contains_invalid_char, is_valid_replacement, TopicPattern, WILDCARD},
-    user_properties::{validate_user_properties, UserProperty, RESERVED_PREFIX},
->>>>>>> c8219c43
 };
 
 /// Default message expiry interval only for when the message expiry interval is not present
