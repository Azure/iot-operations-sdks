// Copyright (c) Microsoft Corporation.
// Licensed under the MIT License.

use std::str::FromStr;
use std::{collections::HashMap, marker::PhantomData, time::Duration};

use azure_iot_operations_mqtt::control_packet::{PublishProperties, QoS};
use azure_iot_operations_mqtt::interface::{AckToken, ManagedClient, PubReceiver};
use bytes::Bytes;
use tokio::sync::oneshot;
use tokio::time::{timeout, Instant};
use tokio_util::sync::CancellationToken;

use super::StatusCode;
use crate::{
    common::{
        aio_protocol_error::{AIOProtocolError, Value},
        hybrid_logical_clock::HybridLogicalClock,
        is_invalid_utf8,
        payload_serialize::PayloadSerialize,
        topic_processor::{contains_invalid_char, is_valid_replacement, TopicPattern},
        user_properties::{validate_user_properties, UserProperty, RESERVED_PREFIX},
    },
    supported_protocol_major_versions_to_string, ProtocolVersion, AIO_PROTOCOL_VERSION,
    DEFAULT_AIO_PROTOCOL_VERSION,
};

/// Default message expiry interval only for when the message expiry interval is not present
const DEFAULT_MESSAGE_EXPIRY_INTERVAL: u64 = 10;

/// Message for when expiration time is unable to be calculated, internal logic error
const INTERNAL_LOGIC_EXPIRATION_ERROR: &str =
    "Internal logic error, unable to calculate command expiration time";

const SUPPORTED_PROTOCOL_VERSIONS: &[u16] = &[1];

/// Struct to hold response arguments
struct ResponseArguments {
    command_name: String,
    response_topic: String,
    correlation_data: Option<Bytes>,
    status_code: StatusCode,
    status_message: Option<String>,
    is_application_error: bool,
    invalid_property_name: Option<String>,
    invalid_property_value: Option<String>,
    command_expiration_time: Option<Instant>,
    supported_protocol_major_versions: Option<Vec<u16>>,
    request_protocol_version: Option<String>,
}

/// Command Request struct.
/// Used by the [`CommandExecutor`]
///
/// If dropped, executor will send an error response to the invoker
pub struct CommandRequest<TReq, TResp>
where
    TReq: PayloadSerialize,
    TResp: PayloadSerialize,
{
    /// Payload of the command request.
    pub payload: TReq,
    /// Custom user data set as custom MQTT User Properties on the request message.
    pub custom_user_data: Vec<(String, String)>,
    /// Fencing token of the command request.
    pub fencing_token: Option<HybridLogicalClock>,
    /// Timestamp of the command request.
    pub timestamp: Option<HybridLogicalClock>,
    /// Client ID of the invoker.
    pub invoker_id: String,
    /// Resolved topic tokens from the incoming request's topic.
    pub topic_tokens: HashMap<String, String>,
    // Internal fields
    response_tx: oneshot::Sender<Result<CommandResponse<TResp>, String>>,
}

impl<TReq, TResp> CommandRequest<TReq, TResp>
where
    TReq: PayloadSerialize,
    TResp: PayloadSerialize,
{
    /// Consumes the command request and completes it with a response.
    ///
    /// # Arguments
    /// * `response` - The [`CommandResponse`] to send.
    ///
    /// Returns Ok(()) on success, otherwise returns the [`CommandResponse`] response.
    ///
    /// # Errors
    /// Returns the [`CommandResponse`] if the response is no longer expected because of a
    /// timeout or dropped executor.
    pub fn complete(self, response: CommandResponse<TResp>) -> Result<(), CommandResponse<TResp>> {
        match self.response_tx.send(Ok(response)) {
            Ok(()) => Ok(()),
            Err(e) => match e {
                Ok(resp) => Err(resp),
                Err(_) => unreachable!(), // The response channel is sending a command response, receiving an error message on failure is impossible
            },
        }
    }

    /// Consumes the command request and completes it with an error message.
    ///
    /// # Arguments
    /// * `error` - The error message to send.
    ///
    /// Returns Ok(()) on success, otherwise returns the error message.
    ///
    /// # Errors
    /// Returns the error message if the response channel is no longer expected because of a
    /// timeout or dropped executor.
    pub fn error(self, error: String) -> Result<(), String> {
        match self.response_tx.send(Err(error)) {
            Ok(()) => Ok(()),
            Err(e) => match e {
                Ok(_) => unreachable!(), // The response channel is sending an error message, receiving a response on failure is impossible
                Err(e_msg) => Err(e_msg),
            },
        }
    }

    /// Check if the command response is no longer expected.
    ///
    /// Returns true if the response is no longer expected, otherwise returns false.
    pub fn is_cancelled(&self) -> bool {
        self.response_tx.is_closed()
    }
}

/// Command Response struct.
/// Used by the [`CommandExecutor`]
#[derive(Builder, Clone, Debug)]
#[builder(setter(into, strip_option), build_fn(validate = "Self::validate"))]
pub struct CommandResponse<TResp>
where
    TResp: PayloadSerialize,
{
    /// Payload of the command response.
    #[builder(setter(custom))]
    payload: Vec<u8>,
    /// Strongly link `CommandResponse` with type `TResp`
    #[builder(private)]
    response_payload_type: PhantomData<TResp>,
    /// Custom user data set as custom MQTT User Properties on the response message.
    /// Used to pass additional metadata to the invoker.
    /// Default is an empty vector.
    #[builder(default)]
    custom_user_data: Vec<(String, String)>,
}

impl<TResp: PayloadSerialize> CommandResponseBuilder<TResp> {
    /// Add a payload to the command response. Validates successful serialization of the payload.
    ///
    /// # Errors
    /// Returns a [`PayloadSerialize::Error`] if serialization of the payload fails
    pub fn payload(&mut self, payload: &TResp) -> Result<&mut Self, TResp::Error> {
        let serialized_payload = payload.serialize()?;
        self.payload = Some(serialized_payload);
        self.response_payload_type = Some(PhantomData);
        Ok(self)
    }

    /// Validate the command response.
    ///
    /// # Errors
    /// Returns a `String` describing the error if
    ///     - any of `custom_user_data`'s keys start with the [`RESERVED_PREFIX`]
    ///     - any of `custom_user_data`'s keys or values are invalid utf-8
    fn validate(&self) -> Result<(), String> {
        if let Some(custom_user_data) = &self.custom_user_data {
            return validate_user_properties(custom_user_data);
        }
        Ok(())
    }
}

/// Command Executor Options struct
#[allow(unused)]
#[derive(Builder, Clone)]
#[builder(setter(into, strip_option))]
pub struct CommandExecutorOptions {
    /// Topic pattern for the command request
    /// Must align with [topic-structure.md](https://github.com/microsoft/mqtt-patterns/blob/main/docs/specs/topic-structure.md)
    request_topic_pattern: String,
    /// Command name if required by the topic pattern
    command_name: String,
    /// Optional Topic namespace to be prepended to the topic pattern
    #[builder(default = "None")]
    topic_namespace: Option<String>,
    /// Topic token keys/values to be permanently replaced in the topic pattern
    #[builder(default)]
    topic_token_map: HashMap<String, String>,
    /// Duration to cache the command response
    #[builder(default = "Duration::from_secs(0)")]
    cacheable_duration: Duration,
    /// Denotes if commands are idempotent
    #[builder(default = "false")]
    is_idempotent: bool,
    /// Service group ID
    #[builder(default = "None")]
    service_group_id: Option<String>,
}

/// Command Executor struct
/// # Example
/// ```
/// # use std::{collections::HashMap, time::Duration};
/// # use tokio_test::block_on;
/// # use azure_iot_operations_mqtt::MqttConnectionSettingsBuilder;
/// # use azure_iot_operations_mqtt::session::{Session, SessionOptionsBuilder};
/// # use azure_iot_operations_protocol::rpc::command_executor::{CommandExecutor, CommandExecutorOptionsBuilder, CommandResponse, CommandResponseBuilder, CommandRequest};
/// # use azure_iot_operations_protocol::common::payload_serialize::{PayloadSerialize, FormatIndicator};
/// # #[derive(Clone, Debug)]
/// # pub struct SamplePayload { }
/// # impl PayloadSerialize for SamplePayload {
/// #   type Error = String;
/// #   fn content_type() -> &'static str { "application/json" }
/// #   fn format_indicator() -> FormatIndicator { FormatIndicator::Utf8EncodedCharacterData }
/// #   fn serialize(&self) -> Result<Vec<u8>, String> { Ok(Vec::new()) }
/// #   fn deserialize(payload: &[u8]) -> Result<Self, String> { Ok(SamplePayload {}) }
/// # }
/// # let mut connection_settings = MqttConnectionSettingsBuilder::default()
/// #     .client_id("test_server")
/// #     .hostname("localhost")
/// #     .tcp_port(1883u16)
/// #     .build().unwrap();
/// # let mut session_options = SessionOptionsBuilder::default()
/// #     .connection_settings(connection_settings)
/// #     .build().unwrap();
/// # let mut mqtt_session = Session::new(session_options).unwrap();
/// let executor_options = CommandExecutorOptionsBuilder::default()
///   .command_name("test_command")
///   .request_topic_pattern("test/request")
///   .build().unwrap();
/// # tokio_test::block_on(async {
/// let mut command_executor: CommandExecutor<SamplePayload, SamplePayload, _> = CommandExecutor::new(mqtt_session.create_managed_client(), executor_options).unwrap();
/// // command_executor.start().await.unwrap();
/// // let request = command_executor.recv().await.unwrap();
/// // let response = CommandResponseBuilder::default()
///  // .payload(SamplePayload {})
///  // .build().unwrap();
/// // let request.complete(response).unwrap();
/// # });
/// ```
#[allow(unused)]
pub struct CommandExecutor<TReq, TResp, C>
where
    TReq: PayloadSerialize + Send + 'static,
    TResp: PayloadSerialize + Send + 'static,
    C: ManagedClient + Clone + Send + Sync + 'static,
    C::PubReceiver: Send + Sync + 'static,
{
    // Static properties of the executor
    mqtt_client: C,
    mqtt_receiver: C::PubReceiver,
    is_idempotent: bool,
    request_topic_pattern: TopicPattern,
    command_name: String,
    cacheable_duration: Duration,
    request_payload_type: PhantomData<TReq>,
    response_payload_type: PhantomData<TResp>,
    // Describes state
    executor_state: CommandExecutorState,
    // Information to manage state
    recv_cancellation_token: CancellationToken,
}

/// Describes state of executor
enum CommandExecutorState {
    New,
    Subscribed,
    ShutdownInitiated,
    ShutdownSuccessful,
}

/// Implementation of Command Executor.
impl<TReq, TResp, C> CommandExecutor<TReq, TResp, C>
where
    TReq: PayloadSerialize + Send + 'static,
    TResp: PayloadSerialize + Send + 'static,
    C: ManagedClient + Clone + Send + Sync + 'static,
    C::PubReceiver: Send + Sync + 'static,
{
    /// Create a new [`CommandExecutor`].
    ///
    /// # Arguments
    /// * `client` - The MQTT client to use for communication
    /// * `executor_options` - Configuration options
    ///
    /// Returns Ok([`CommandExecutor`]) on success, otherwise returns [`AIOProtocolError`].
    ///
    /// # Errors
    /// [`AIOProtocolError`] of kind [`ConfigurationInvalid`](crate::common::aio_protocol_error::AIOProtocolErrorKind::ConfigurationInvalid)
    /// - [`command_name`](CommandExecutorOptions::command_name) is empty, whitespace or invalid
    /// - [`request_topic_pattern`](CommandExecutorOptions::request_topic_pattern),
    ///     [`topic_namespace`](CommandExecutorOptions::topic_namespace)
    ///     are Some and invalid or contain a token with no valid replacement
    /// - [`topic_token_map`](CommandExecutorOptions::topic_token_map) is not empty and contains invalid key(s) and/or token(s)
    /// - [`is_idempotent`](CommandExecutorOptions::is_idempotent) is false and [`cacheable_duration`](CommandExecutorOptions::cacheable_duration) is not zero
    /// - Content types of the request or response are not valid utf-8
    pub fn new(
        client: C,
        executor_options: CommandExecutorOptions,
    ) -> Result<Self, AIOProtocolError> {
        // Validate content type of request is valid utf-8
        if is_invalid_utf8(TReq::content_type()) {
            return Err(AIOProtocolError::new_configuration_invalid_error(
                None,
                "content_type",
                Value::String(TReq::content_type().to_string()),
                Some(format!(
                    "Content type '{}' of request type is not valid UTF-8",
                    TReq::content_type()
                )),
                Some(executor_options.command_name),
            ));
        }
        // Validate content type of response is valid utf-8
        if is_invalid_utf8(TResp::content_type()) {
            return Err(AIOProtocolError::new_configuration_invalid_error(
                None,
                "content_type",
                Value::String(TResp::content_type().to_string()),
                Some(format!(
                    "Content type '{}' of response type is not valid UTF-8",
                    TResp::content_type()
                )),
                Some(executor_options.command_name),
            ));
        }
        // Validate function parameters, validation for topic pattern and related options done in
        // TopicPattern::new
        if executor_options.command_name.is_empty()
            || contains_invalid_char(&executor_options.command_name)
        {
            return Err(AIOProtocolError::new_configuration_invalid_error(
                None,
                "command_name",
                Value::String(executor_options.command_name.clone()),
                None,
                Some(executor_options.command_name),
            ));
        }
        if !executor_options.is_idempotent && !executor_options.cacheable_duration.is_zero() {
            return Err(AIOProtocolError::new_configuration_invalid_error(
                None,
                "is_idempotent",
                Value::Boolean(executor_options.is_idempotent),
                None,
                Some(executor_options.command_name),
            ));
        }

        // Create a new Command Pattern, validates topic pattern and options
        let request_topic_pattern = TopicPattern::new(
            "executor_options.request_topic_pattern",
            &executor_options.request_topic_pattern,
            executor_options.topic_namespace.as_deref(),
            &executor_options.topic_token_map,
        )?;

        // Get pub sub and receiver from the mqtt session
        let mqtt_receiver = match client
            .create_filtered_pub_receiver(&request_topic_pattern.as_subscribe_topic(), false)
        {
            Ok(receiver) => receiver,
            Err(e) => {
                return Err(AIOProtocolError::new_configuration_invalid_error(
                    Some(Box::new(e)),
                    "request_topic_pattern",
                    Value::String(request_topic_pattern.as_subscribe_topic()),
                    Some("Could not parse request topic pattern".to_string()),
                    Some(executor_options.command_name),
                ));
            }
        };

        // Create Command executor
        Ok(CommandExecutor {
            mqtt_client: client,
            mqtt_receiver,
            is_idempotent: executor_options.is_idempotent,
            request_topic_pattern,
            command_name: executor_options.command_name,
            cacheable_duration: executor_options.cacheable_duration,
            request_payload_type: PhantomData,
            response_payload_type: PhantomData,
            executor_state: CommandExecutorState::New,
            recv_cancellation_token: CancellationToken::new(),
        })
    }

    /// Shutdown the [`CommandExecutor`]. Unsubscribes from the request topic.
    ///
    /// Note: If this method is called, the [`CommandExecutor`] will no longer receive commands
    /// from the MQTT client, any command requests that have not been processed can still be received
    /// by the executor. If the method returns an error, it may be called again to attempt the unsubscribe again.
    ///
    /// Returns Ok(()) on success, otherwise returns [`AIOProtocolError`].
    /// # Errors
    /// [`AIOProtocolError`] of kind [`ClientError`](crate::common::aio_protocol_error::AIOProtocolErrorKind::ClientError) if the unsubscribe fails or if the unsuback reason code doesn't indicate success.
    pub async fn shutdown(&mut self) -> Result<(), AIOProtocolError> {
        // Close the receiver, no longer receive messages
        self.mqtt_receiver.close();

        match self.executor_state {
            CommandExecutorState::New | CommandExecutorState::ShutdownSuccessful => {
                // If subscribe has not been called or shutdown was successful, do not unsubscribe
                self.executor_state = CommandExecutorState::ShutdownSuccessful;
            }
            CommandExecutorState::Subscribed | CommandExecutorState::ShutdownInitiated => {
                // If failure occurs here, the executor should still be in a shutdown state
                self.executor_state = CommandExecutorState::ShutdownInitiated;
                let unsubscribe_result = self
                    .mqtt_client
                    .unsubscribe(self.request_topic_pattern.as_subscribe_topic())
                    .await;

                match unsubscribe_result {
                    Ok(unsub_ct) => match unsub_ct.await {
                        Ok(()) => {
                            self.executor_state = CommandExecutorState::ShutdownSuccessful;
                        }
                        Err(e) => {
                            log::error!("[{}] Unsuback error: {e}", self.command_name);
                            return Err(AIOProtocolError::new_mqtt_error(
                                Some("MQTT error on command executor unsuback".to_string()),
                                Box::new(e),
                                Some(self.command_name.clone()),
                            ));
                        }
                    },
                    Err(e) => {
                        log::error!(
                            "[{}] Client error while unsubscribing: {e}",
                            self.command_name
                        );
                        return Err(AIOProtocolError::new_mqtt_error(
                            Some("Client error on command executor unsubscribe".to_string()),
                            Box::new(e),
                            Some(self.command_name.clone()),
                        ));
                    }
                }
            }
        }
        log::info!("[{}] Shutdown", self.command_name);
        Ok(())
    }

    /// Subscribe to the request topic if not already subscribed.
    ///
    /// Returns Ok(()) on success, otherwise returns [`AIOProtocolError`].
    /// # Errors
    /// [`AIOProtocolError`] of kind [`ClientError`](crate::common::aio_protocol_error::AIOProtocolErrorKind::ClientError) if the subscribe fails or if the suback reason code doesn't indicate success.
    async fn try_subscribe(&mut self) -> Result<(), AIOProtocolError> {
        if let CommandExecutorState::New = self.executor_state {
            let subscribe_result = self
                .mqtt_client
                .subscribe(
                    self.request_topic_pattern.as_subscribe_topic(),
                    QoS::AtLeastOnce,
                )
                .await;

            match subscribe_result {
                Ok(sub_ct) => match sub_ct.await {
                    Ok(()) => {
                        self.executor_state = CommandExecutorState::Subscribed;
                    }
                    Err(e) => {
                        log::error!("[{}] Suback error: {e}", self.command_name);
                        return Err(AIOProtocolError::new_mqtt_error(
                            Some("MQTT error on command executor suback".to_string()),
                            Box::new(e),
                            Some(self.command_name.clone()),
                        ));
                    }
                },
                Err(e) => {
                    log::error!(
                        "[{}] Client error while subscribing: {e}",
                        self.command_name
                    );
                    return Err(AIOProtocolError::new_mqtt_error(
                        Some("Client error on command executor subscribe".to_string()),
                        Box::new(e),
                        Some(self.command_name.clone()),
                    ));
                }
            }
        }
        Ok(())
    }

    /// Receive a command request or [`None`] if there will be no more requests.
    ///
    /// If there are messages:
    /// - Returns Ok([`CommandRequest`]) on success
    /// - Returns [`AIOProtocolError`] on error.
    ///
    /// Will also subscribe to the request topic if not already subscribed.
    ///
    /// Returns Ok([`CommandRequest`]) on success, otherwise returns [`AIOProtocolError`].
    ///
    /// # Errors
    /// [`AIOProtocolError`] of kind [`UnknownError`](crate::common::aio_protocol_error::AIOProtocolErrorKind::UnknownError) if an error occurs while receiving the message.
    /// [`AIOProtocolError`] of kind [`ClientError`](crate::common::aio_protocol_error::AIOProtocolErrorKind::ClientError) if the subscribe fails or if the suback reason code doesn't indicate success.
    /// [`AIOProtocolError`] of kind [`InternalLogicError`](crate::common::aio_protocol_error::AIOProtocolErrorKind::InternalLogicError) if the command expiration time cannot be calculated.
    pub async fn recv(&mut self) -> Option<Result<CommandRequest<TReq, TResp>, AIOProtocolError>> {
        // Subscribe to the request topic if not already subscribed
        if let Err(e) = self.try_subscribe().await {
            return Some(Err(e));
        }

        loop {
            if let Some((m, ack_token)) = self.mqtt_receiver.recv().await {
                let Some(ack_token) = ack_token else {
                    // No ack token, ignore the message. This should never happen as the executor
                    // should always receive an ack token.
                    continue;
                };
                // Process the request
                log::info!("[{}][pkid: {}] Received request", self.command_name, m.pkid);
                let message_received_time = Instant::now();

                // Clone properties
                let properties = match &m.properties {
                    Some(properties) => properties.clone(),
                    None => {
                        log::error!(
                            "[{}][pkid: {}] Properties missing",
                            self.command_name,
                            m.pkid
                        );
                        tokio::task::spawn({
                            let recv_cancellation_token_clone =
                                self.recv_cancellation_token.clone();
                            async move {
                                handle_ack(ack_token, recv_cancellation_token_clone, m.pkid).await;
                            }
                        });
                        continue;
                    }
                };

                // Get response topic
                let response_topic = if let Some(rt) = properties.response_topic {
                    if !is_valid_replacement(&rt) {
                        log::error!("[{}][pkid: {}] Response topic invalid, command response will not be published", self.command_name, m.pkid);
                        tokio::task::spawn({
                            let recv_cancellation_token_clone =
                                self.recv_cancellation_token.clone();
                            async move {
                                handle_ack(ack_token, recv_cancellation_token_clone, m.pkid).await;
                            }
                        });
                        continue;
                    }
                    rt
                } else {
                    log::error!(
                        "[{}][pkid: {}] Response topic missing",
                        self.command_name,
                        m.pkid
                    );
                    tokio::task::spawn({
                        let recv_cancellation_token_clone = self.recv_cancellation_token.clone();
                        async move { handle_ack(ack_token, recv_cancellation_token_clone, m.pkid).await }
                    });
                    continue;
                };

                let mut command_expiration_time_calculated = false;
                let mut response_arguments = ResponseArguments {
                    command_name: self.command_name.clone(),
                    response_topic,
                    correlation_data: None,
                    status_code: StatusCode::Ok,
                    status_message: None,
                    is_application_error: false,
                    invalid_property_name: None,
                    invalid_property_value: None,
                    command_expiration_time: None,
                    supported_protocol_major_versions: None,
                    request_protocol_version: None,
                };

                // Get message expiry interval
                let command_expiration_time = if let Some(ct) = properties.message_expiry_interval {
                    message_received_time.checked_add(Duration::from_secs(ct.into()))
                } else {
                    message_received_time
                        .checked_add(Duration::from_secs(DEFAULT_MESSAGE_EXPIRY_INTERVAL))
                };

                // Check if there was an error calculating the command expiration time
                // if not, set the command expiration time
                if let Some(command_expiration_time) = command_expiration_time {
                    response_arguments.command_expiration_time = Some(command_expiration_time);
                    command_expiration_time_calculated = true;
                }

                'process_request: {
                    // Get correlation data
                    if let Some(correlation_data) = properties.correlation_data {
                        if correlation_data.len() != 16 {
                            response_arguments.status_code = StatusCode::BadRequest;
                            response_arguments.status_message =
                                Some("Correlation data bytes do not conform to a GUID".to_string());
                            response_arguments.invalid_property_name =
                                Some("Correlation Data".to_string());
                            if let Ok(correlation_data_str) =
                                String::from_utf8(correlation_data.to_vec())
                            {
                                response_arguments.invalid_property_value =
                                    Some(correlation_data_str);
                            } else { /* Ignore */
                            }
                            response_arguments.correlation_data = Some(correlation_data);
                            break 'process_request;
                        }
                        response_arguments.correlation_data = Some(correlation_data);
                    } else {
                        response_arguments.status_code = StatusCode::BadRequest;
                        response_arguments.status_message =
                            Some("Correlation data missing".to_string());
                        response_arguments.invalid_property_name =
                            Some("Correlation Data".to_string());
                        break 'process_request;
                    };

                    // Checking if command expiration time was calculated after correlation
                    // to provide a more accurate response to the invoker.
                    let Some(command_expiration_time) = command_expiration_time else {
                        response_arguments.status_code = StatusCode::InternalServerError;
                        response_arguments.status_message =
                            Some(INTERNAL_LOGIC_EXPIRATION_ERROR.to_string());
                        break 'process_request;
                    };

<<<<<<< HEAD
                    // Check if message expiry interval is present
                    if properties.message_expiry_interval.is_none() {
                        response_arguments.status_code = StatusCode::BadRequest;
                        response_arguments.status_message =
                            Some("Message expiry interval missing".to_string());
                        response_arguments.invalid_property_name =
                            Some("Message Expiry Interval".to_string());
                        break 'process_request;
                    }
=======
                        // TODO: Use once shutdown is implemented
                        let _execution_cancellation_token = CancellationToken::new();
                        'process_request: {
                            // Get correlation data
                            if let Some(correlation_data) = properties.correlation_data {
                                if correlation_data.len() != 16 {
                                    response_arguments.status_code = StatusCode::BadRequest;
                                    response_arguments.status_message = Some("Correlation data bytes do not conform to a GUID".to_string());
                                    response_arguments.invalid_property_name = Some("Correlation Data".to_string());
                                    if let Ok(correlation_data_str) = String::from_utf8(correlation_data.to_vec()) {
                                        response_arguments.invalid_property_value = Some(correlation_data_str);
                                    } else { /* Ignore */ }
                                    response_arguments.correlation_data = Some(correlation_data);
                                    break 'process_request;
                                }
                                response_arguments.correlation_data = Some(correlation_data);
                            } else {
                                response_arguments.status_code = StatusCode::BadRequest;
                                response_arguments.status_message = Some("Correlation data missing".to_string());
                                response_arguments.invalid_property_name = Some("Correlation Data".to_string());
                                break 'process_request;
                            };

                            // Checking if command expiration time was calculated after correlation
                            // to provide a more accurate response to the invoker.
                            let Some(command_expiration_time) = command_expiration_time else {
                                response_arguments.status_code = StatusCode::InternalServerError;
                                response_arguments.status_message = Some(INTERNAL_LOGIC_EXPIRATION_ERROR.to_string());
                                break 'process_request;
                            };

                            // Check if message expiry interval is present
                            if properties.message_expiry_interval.is_none() {
                                response_arguments.status_code = StatusCode::BadRequest;
                                response_arguments.status_message = Some("Message expiry interval missing".to_string());
                                response_arguments.invalid_property_name = Some("Message Expiry".to_string());
                                break 'process_request;
                            }
>>>>>>> 27159d24

                    // Get content type
                    if let Some(content_type) = properties.content_type {
                        if TReq::content_type() != content_type {
                            response_arguments.status_code = StatusCode::UnsupportedMediaType;
                            response_arguments.status_message = Some(format!("Content type {content_type} is not supported by this implementation; only {} is accepted", TReq::content_type()));
                            response_arguments.invalid_property_name =
                                Some("Content Type".to_string());
                            response_arguments.invalid_property_value = Some(content_type);
                            break 'process_request;
                        }
                    };

                    // unused beyond validation, but may be used in the future to determine how to handle other fields. Can be moved higher in the future if needed.
                    let mut request_protocol_version = DEFAULT_AIO_PROTOCOL_VERSION; // assume default version if none is provided
                    if let Some((_, protocol_version)) =
                        properties.user_properties.iter().find(|(key, _)| {
                            UserProperty::from_str(key) == Ok(UserProperty::ProtocolVersion)
                        })
                    {
                        if let Some(request_version) =
                            ProtocolVersion::parse_protocol_version(protocol_version)
                        {
                            request_protocol_version = request_version;
                        } else {
                            response_arguments.status_code = StatusCode::VersionNotSupported;
                            response_arguments.status_message = Some(format!(
                                "Unparsable protocol version value provided: {protocol_version}."
                            ));
                            response_arguments.supported_protocol_major_versions =
                                Some(SUPPORTED_PROTOCOL_VERSIONS.to_vec());
                            response_arguments.request_protocol_version =
                                Some(protocol_version.to_string());
                            break 'process_request;
                        }
                    }
                    // Check that the version (or the default version if one isn't provided) is supported
                    if !request_protocol_version.is_supported(SUPPORTED_PROTOCOL_VERSIONS) {
                        response_arguments.status_code = StatusCode::VersionNotSupported;
                        response_arguments.status_message = Some(format!("The command executor that received the request only supports major protocol versions '{SUPPORTED_PROTOCOL_VERSIONS:?}', but '{request_protocol_version}' was sent on the request."));
                        response_arguments.supported_protocol_major_versions =
                            Some(SUPPORTED_PROTOCOL_VERSIONS.to_vec());
                        response_arguments.request_protocol_version =
                            Some(request_protocol_version.to_string());
                        break 'process_request;
                    }

                    let mut user_data = Vec::new();
                    let mut timestamp = None;
                    let mut invoker_id = None;
                    let mut fencing_token = None;
                    for (key, value) in properties.user_properties {
                        match UserProperty::from_str(&key) {
                            Ok(UserProperty::Timestamp) => {
                                match HybridLogicalClock::from_str(&value) {
                                    Ok(ts) => {
                                        timestamp = Some(ts);
                                    }
                                    Err(e) => {
                                        response_arguments.status_code = StatusCode::BadRequest;
                                        response_arguments.status_message =
                                            Some(format!("Timestamp invalid: {e}"));
                                        response_arguments.invalid_property_name =
                                            Some(UserProperty::Timestamp.to_string());
                                        response_arguments.invalid_property_value = Some(value);
                                        break 'process_request;
                                    }
                                }
                            }
                            Ok(UserProperty::SourceId) => {
                                invoker_id = Some(value);
                            }
                            Ok(UserProperty::FencingToken) => {
                                fencing_token = match HybridLogicalClock::from_str(&value) {
                                    Ok(ft) => Some(ft),
                                    Err(e) => {
                                        response_arguments.status_code = StatusCode::BadRequest;
                                        response_arguments.status_message =
                                            Some(format!("Fencing token invalid: {e}"));
                                        response_arguments.invalid_property_name =
                                            Some(UserProperty::FencingToken.to_string());
                                        response_arguments.invalid_property_value = Some(value);
                                        break 'process_request;
                                    }
                                }
                            }
                            Ok(UserProperty::ProtocolVersion) => {
                                // skip, already processed
                            }
                            Err(()) => {
                                if key.starts_with(RESERVED_PREFIX) {
                                    // Don't return error, although these properties shouldn't be present on a request
                                    log::error!("Invalid request user data property '{}' starts with reserved prefix '{}'. Value is '{}'", key, RESERVED_PREFIX, value);
                                } else {
                                    user_data.push((key, value));
                                }
                            }
                            _ => {
                                /* UserProperty::Status, UserProperty::StatusMessage, UserProperty::IsApplicationError, UserProperty::InvalidPropertyName, UserProperty::InvalidPropertyValue */
                                // Don't return error, although above properties shouldn't be in the request
                                log::error!("Request should not contain MQTT user property {key}. Value is {value}");
                            }
                        }
                    }

                    let Some(invoker_id) = invoker_id else {
                        response_arguments.status_code = StatusCode::BadRequest;
                        response_arguments.status_message = Some(format!(
                            "No source client id ({}) property present",
                            UserProperty::SourceId
                        ));
                        response_arguments.invalid_property_name =
                            Some(UserProperty::SourceId.to_string());
                        break 'process_request;
                    };

                    let topic = match std::str::from_utf8(&m.topic) {
                        Ok(topic) => topic,
                        Err(e) => {
                            // This should never happen as the topic is always a valid UTF-8 string from the MQTT client
                            response_arguments.status_code = StatusCode::BadRequest;
                            response_arguments.status_message =
                                Some(format!("Error deserializing topic: {e:?}"));
                            break 'process_request;
                        }
                    };

                    let topic_tokens = self.request_topic_pattern.parse_tokens(topic);

                    // Deserialize payload
                    let payload = match TReq::deserialize(&m.payload) {
                        Ok(payload) => payload,
                        Err(e) => {
                            response_arguments.status_code = StatusCode::BadRequest;
                            response_arguments.status_message =
                                Some(format!("Error deserializing payload: {e:?}"));
                            break 'process_request;
                        }
                    };

                    let (response_tx, response_rx) = oneshot::channel();

                    let command_request = CommandRequest {
                        payload,
                        custom_user_data: user_data,
                        fencing_token,
                        timestamp,
                        invoker_id,
                        topic_tokens,
                        response_tx,
                    };

                    // Check the command has not expired, if it has, we do not respond to the invoker.
                    if command_expiration_time.elapsed().is_zero() {
                        // Elapsed returns zero if the time has not passed
                        tokio::task::spawn({
                            let client_clone = self.mqtt_client.clone();
                            let recv_cancellation_token_clone =
                                self.recv_cancellation_token.clone();
                            let pkid = m.pkid;
                            async move {
                                tokio::select! {
                                    () = recv_cancellation_token_clone.cancelled() => { /* Receive loop cancelled */},
                                    () = Self::process_command(
                                        client_clone,
                                        pkid,
                                        response_arguments,
                                        Some(response_rx),
                                    ) => {
                                        // Finished processing command
                                        handle_ack(ack_token, recv_cancellation_token_clone, pkid).await;
                                    },
                                }
                            }
                        });
                        return Some(Ok(command_request));
                    }
                }

                // Checking that command expiration time was calculated and has not
                // expired. If it has, we do not respond to the invoker.
                if let Some(command_expiration_time) = command_expiration_time {
                    if !command_expiration_time.elapsed().is_zero() {
                        continue;
                    }
                }

                tokio::task::spawn({
                    let client_clone = self.mqtt_client.clone();
                    let recv_cancellation_token_clone = self.recv_cancellation_token.clone();
                    let pkid = m.pkid;
                    async move {
                        tokio::select! {
                            () = recv_cancellation_token_clone.cancelled() => { /* Receive loop cancelled */},
                            () = Self::process_command(
                                client_clone,
                                pkid,
                                response_arguments,
                                None,
                            ) => {
                                // Finished processing command
                                handle_ack(ack_token, recv_cancellation_token_clone, pkid).await;
                            },
                        }
                    }
                });

                if !command_expiration_time_calculated {
                    return Some(Err(AIOProtocolError::new_internal_logic_error(
                        true,
                        false,
                        None,
                        None,
                        "command_expiration_time",
                        None,
                        Some(INTERNAL_LOGIC_EXPIRATION_ERROR.to_string()),
                        Some(self.command_name.clone()),
                    )));
                }
            } else {
                // There will be no more requests
                return None;
            }
        }
    }

    async fn process_command(
        client: C,
        pkid: u16,
        mut response_arguments: ResponseArguments,
        response_rx: Option<oneshot::Receiver<Result<CommandResponse<TResp>, String>>>,
    ) {
        let mut user_properties: Vec<(String, String)> = Vec::new();
        let mut payload = Vec::new();
        'process_response: {
            let Some(command_expiration_time) = response_arguments.command_expiration_time else {
                break 'process_response;
            };
            if let Some(response_rx) = response_rx {
                // Wait for response
                let response = if let Ok(response_timer) = timeout(
                    command_expiration_time.duration_since(Instant::now()),
                    response_rx,
                )
                .await
                {
                    if let Ok(response_app) = response_timer {
                        match response_app {
                            Ok(response) => response,
                            Err(e) => {
                                response_arguments.status_code = StatusCode::InternalServerError;
                                response_arguments.status_message = Some(e);
                                response_arguments.is_application_error = true;
                                break 'process_response;
                            }
                        }
                    } else {
                        // Happens when the sender is dropped by the application.
                        response_arguments.status_code = StatusCode::InternalServerError;
                        response_arguments.status_message =
                            Some("Request has been dropped by the application".to_string());
                        response_arguments.is_application_error = true;
                        break 'process_response;
                    }
                } else {
                    log::error!(
                        "[{}][pkid: {}] Request timed out",
                        response_arguments.command_name,
                        pkid
                    );
                    return;
                };

                user_properties = response.custom_user_data;

                // Serialize payload
                payload = response.payload;

                if payload.is_empty() {
                    response_arguments.status_code = StatusCode::NoContent;
                }
            } else { /* Error */
            }
        }

        if response_arguments.status_code != StatusCode::Ok
            || response_arguments.status_code != StatusCode::NoContent
        {
            user_properties.push((
                UserProperty::IsApplicationError.to_string(),
                response_arguments.is_application_error.to_string(),
            ));
        }

        user_properties.push((
            UserProperty::Status.to_string(),
            (response_arguments.status_code as u16).to_string(),
        ));

        user_properties.push((
            UserProperty::ProtocolVersion.to_string(),
            AIO_PROTOCOL_VERSION.to_string(),
        ));

        user_properties.push((
            UserProperty::Timestamp.to_string(),
            HybridLogicalClock::new().to_string(),
        ));

        if let Some(status_message) = response_arguments.status_message {
            log::error!(
                "[{}][pkid: {}] {}",
                response_arguments.command_name,
                pkid,
                status_message
            );
            user_properties.push((UserProperty::StatusMessage.to_string(), status_message));
        }

        if let Some(name) = response_arguments.invalid_property_name {
            user_properties.push((
                UserProperty::InvalidPropertyName.to_string(),
                name.to_string(),
            ));
        }

        if let Some(value) = response_arguments.invalid_property_value {
            user_properties.push((
                UserProperty::InvalidPropertyValue.to_string(),
                value.to_string(),
            ));
        }

        if let Some(supported_protocol_major_versions) =
            response_arguments.supported_protocol_major_versions
        {
            user_properties.push((
                UserProperty::SupportedMajorVersions.to_string(),
                supported_protocol_major_versions_to_string(&supported_protocol_major_versions),
            ));
        }

        if let Some(request_protocol_version) = response_arguments.request_protocol_version {
            user_properties.push((
                UserProperty::RequestProtocolVersion.to_string(),
                request_protocol_version,
            ));
        }

        let message_expiry_interval =
            if let Some(command_expiration_time) = response_arguments.command_expiration_time {
                command_expiration_time.saturating_duration_since(Instant::now())
            } else {
                // Happens when the command expiration time was not able to be calculated.
                Duration::from_secs(DEFAULT_MESSAGE_EXPIRY_INTERVAL)
            };

        if message_expiry_interval.is_zero() {
            log::error!(
                "[{}][pkid: {}] Request timed out",
                response_arguments.command_name,
                pkid
            );
            return;
        }

        let Ok(message_expiry_interval) = message_expiry_interval.as_secs().try_into() else {
            // Unreachable, will be smaller than u32::MAX
            log::error!(
                "[{}][pkid: {}] Message expiry interval is too large",
                response_arguments.command_name,
                pkid
            );
            return;
        };

        // Create publish properties
        let publish_properties = PublishProperties {
            payload_format_indicator: Some(TResp::format_indicator() as u8),
            message_expiry_interval: Some(message_expiry_interval),
            topic_alias: None,
            response_topic: None,
            correlation_data: response_arguments.correlation_data,
            user_properties,
            subscription_identifiers: Vec::new(),
            content_type: Some(TResp::content_type().to_string()),
        };

        // Try to publish
        match client
            .publish_with_properties(
                response_arguments.response_topic,
                QoS::AtLeastOnce,
                false,
                payload,
                publish_properties,
            )
            .await
        {
            Ok(publish_completion_token) => {
                // Wait and handle puback
                match publish_completion_token.await {
                    Ok(()) => {}
                    Err(e) => {
                        log::error!(
                            "[{}][pkid: {}] Puback error: {e}",
                            response_arguments.command_name,
                            pkid
                        );
                    }
                }
            }
            Err(e) => {
                log::error!(
                    "[{}][pkid: {}] Client error on command executor response publish: {e}",
                    response_arguments.command_name,
                    pkid
                );
            }
        }
    }
}

impl<TReq, TResp, C> Drop for CommandExecutor<TReq, TResp, C>
where
    TReq: PayloadSerialize + Send + 'static,
    TResp: PayloadSerialize + Send + 'static,
    C: ManagedClient + Clone + Send + Sync + 'static,
    C::PubReceiver: Send + Sync + 'static,
{
    fn drop(&mut self) {
        // Cancel all tasks awaiting responses
        self.recv_cancellation_token.cancel();
        // Close the receiver
        self.mqtt_receiver.close();

        // If the executor has not been unsubscribed, attempt to unsubscribe
        if let CommandExecutorState::Subscribed | CommandExecutorState::ShutdownInitiated =
            self.executor_state
        {
            tokio::spawn({
                let request_topic = self.request_topic_pattern.as_subscribe_topic();
                let mqtt_client = self.mqtt_client.clone();
                async move {
                    match mqtt_client.unsubscribe(request_topic.clone()).await {
                        Ok(_) => {
                            log::debug!("Unsubscribe sent on topic {request_topic}. Unsuback may still be pending.");
                        }
                        Err(e) => {
                            log::error!("Unsubscribe error on topic {request_topic}: {e}");
                        }
                    }
                }
            });
        }

        log::info!("[{}] Executor had been dropped", self.command_name);
    }
}

/// Wait on an [`AckToken`] ack to complete, if the [`CancellationToken`] is cancelled, the ack is dropped.
/// # Arguments
/// * `ack_token` - [`AckToken`] ack to wait on
/// * `cancellation_token` - Cancellation token to check if the ack should be dropped
/// * `pkid` - Packet identifier of the message
async fn handle_ack(ack_token: AckToken, cancellation_token: CancellationToken, pkid: u16) {
    tokio::select! {
        () = cancellation_token.cancelled() => { /* Receive loop cancelled */ },
        ack_res = ack_token.ack() => {
            match ack_res {
                Ok(_) => {
                    log::info!("[pkid: {}] Acknowledged", pkid);
                },
                Err(e) => {
                    log::error!("[pkid: {}] Ack error: {e}", pkid);
                }
            }
        }
    }
}

#[cfg(test)]
mod tests {
    use azure_iot_operations_mqtt::session::{Session, SessionOptionsBuilder};
    use test_case::test_case;
    // TODO: This dependency on MqttConnectionSettingsBuilder should be removed in lieu of using a true mock
    use azure_iot_operations_mqtt::MqttConnectionSettingsBuilder;

    use super::*;
    use crate::common::{
        aio_protocol_error::AIOProtocolErrorKind,
        payload_serialize::{FormatIndicator, MockPayload, CONTENT_TYPE_MTX},
    };

    // Payload that has an invalid content type for testing
    struct InvalidContentTypePayload {}
    impl Clone for InvalidContentTypePayload {
        fn clone(&self) -> Self {
            unimplemented!()
        }
    }
    impl PayloadSerialize for InvalidContentTypePayload {
        type Error = String;
        fn content_type() -> &'static str {
            "application/json\u{0000}"
        }
        fn format_indicator() -> FormatIndicator {
            unimplemented!()
        }
        fn serialize(&self) -> Result<Vec<u8>, String> {
            unimplemented!()
        }
        fn deserialize(_payload: &[u8]) -> Result<Self, String> {
            unimplemented!()
        }
    }

    // TODO: This should return a mock ManagedClient instead.
    // Until that's possible, need to return a Session so that the Session doesn't go out of
    // scope and render the ManagedClient unable to to be used correctly.
    fn create_session() -> Session {
        let connection_settings = MqttConnectionSettingsBuilder::default()
            .hostname("localhost")
            .client_id("test_server")
            .build()
            .unwrap();
        let session_options = SessionOptionsBuilder::default()
            .connection_settings(connection_settings)
            .build()
            .unwrap();
        Session::new(session_options).unwrap()
    }

    fn create_topic_tokens() -> HashMap<String, String> {
        HashMap::from([
            ("executorId".to_string(), "test_executor_id".to_string()),
            ("commandName".to_string(), "test_command_name".to_string()),
        ])
    }

    #[tokio::test]
    async fn test_new_defaults() {
        // Get mutex lock for content type
        let _content_type_mutex = CONTENT_TYPE_MTX.lock();
        // Mock context to track content_type calls
        let mock_payload_content_type_ctx = MockPayload::content_type_context();
        let _mock_payload_content_type = mock_payload_content_type_ctx
            .expect()
            .returning(|| "application/json");

        let session = create_session();
        let managed_client = session.create_managed_client();
        let executor_options = CommandExecutorOptionsBuilder::default()
            .request_topic_pattern("test/{commandName}/{executorId}/request")
            .command_name("test_command_name")
            .topic_token_map(create_topic_tokens())
            .build()
            .unwrap();

        let command_executor: CommandExecutor<MockPayload, MockPayload, _> =
            CommandExecutor::new(managed_client, executor_options).unwrap();

        assert_eq!(
            command_executor.request_topic_pattern.as_subscribe_topic(),
            "test/test_command_name/test_executor_id/request"
        );

        assert!(!command_executor.is_idempotent);
        // Since idempotent is false by default, cacheable_duration should be 0
        assert_eq!(command_executor.cacheable_duration, Duration::from_secs(0));
    }

    #[tokio::test]
    async fn test_new_override_defaults() {
        // Get mutex lock for content type
        let _content_type_mutex = CONTENT_TYPE_MTX.lock();
        // Mock context to track content_type calls
        let mock_payload_content_type_ctx = MockPayload::content_type_context();
        let _mock_payload_content_type = mock_payload_content_type_ctx
            .expect()
            .returning(|| "application/json");

        let session = create_session();
        let managed_client = session.create_managed_client();
        let executor_options = CommandExecutorOptionsBuilder::default()
            .request_topic_pattern("test/{commandName}/{executorId}/request")
            .command_name("test_command_name")
            .topic_namespace("test_namespace")
            .cacheable_duration(Duration::from_secs(10))
            .topic_token_map(create_topic_tokens())
            .is_idempotent(true)
            .build()
            .unwrap();

        let command_executor: CommandExecutor<MockPayload, MockPayload, _> =
            CommandExecutor::new(managed_client, executor_options).unwrap();

        assert_eq!(
            command_executor.request_topic_pattern.as_subscribe_topic(),
            "test_namespace/test/test_command_name/test_executor_id/request"
        );

        assert!(command_executor.is_idempotent);
        assert_eq!(command_executor.cacheable_duration, Duration::from_secs(10));
    }

    #[test]
    fn test_invalid_request_content_type() {
        // Get mutex lock for content type
        let _content_type_mutex = CONTENT_TYPE_MTX.lock();
        // Mock context to track content_type calls
        let mock_payload_content_type_ctx = MockPayload::content_type_context();
        let _mock_payload_content_type = mock_payload_content_type_ctx
            .expect()
            .returning(|| "application/json");

        let session = create_session();
        let managed_client = session.create_managed_client();

        let executor_options = CommandExecutorOptionsBuilder::default()
            .request_topic_pattern("test/{commandName}/request")
            .command_name("test_command_name")
            .build()
            .unwrap();

        let executor: Result<
            CommandExecutor<InvalidContentTypePayload, MockPayload, _>,
            AIOProtocolError,
        > = CommandExecutor::new(managed_client, executor_options);

        match executor {
            Err(e) => {
                assert_eq!(e.kind, AIOProtocolErrorKind::ConfigurationInvalid);
                assert!(!e.in_application);
                assert!(e.is_shallow);
                assert!(!e.is_remote);
                assert_eq!(e.http_status_code, None);
                assert_eq!(e.property_name, Some("content_type".to_string()));
                assert!(
                    e.property_value == Some(Value::String("application/json\u{0000}".to_string()))
                );
            }
            Ok(_) => {
                panic!("Expected error");
            }
        }
    }

    #[test]
    fn test_invalid_response_content_type() {
        // Get mutex lock for content type
        let _content_type_mutex = CONTENT_TYPE_MTX.lock();
        // Mock context to track content_type calls
        let mock_payload_content_type_ctx = MockPayload::content_type_context();
        let _mock_payload_content_type = mock_payload_content_type_ctx
            .expect()
            .returning(|| "application/json");

        let session = create_session();
        let managed_client = session.create_managed_client();

        let executor_options = CommandExecutorOptionsBuilder::default()
            .request_topic_pattern("test/{commandName}/request")
            .command_name("test_command_name")
            .build()
            .unwrap();

        let executor: Result<
            CommandExecutor<MockPayload, InvalidContentTypePayload, _>,
            AIOProtocolError,
        > = CommandExecutor::new(managed_client, executor_options);

        match executor {
            Err(e) => {
                assert_eq!(e.kind, AIOProtocolErrorKind::ConfigurationInvalid);
                assert!(!e.in_application);
                assert!(e.is_shallow);
                assert!(!e.is_remote);
                assert_eq!(e.http_status_code, None);
                assert_eq!(e.property_name, Some("content_type".to_string()));
                assert!(
                    e.property_value == Some(Value::String("application/json\u{0000}".to_string()))
                );
            }
            Ok(_) => {
                panic!("Expected error");
            }
        }
    }

    #[test_case(""; "empty command name")]
    #[test_case(" "; "whitespace command name")]
    #[tokio::test]
    async fn test_new_empty_and_whitespace_command_name(command_name: &str) {
        // Get mutex lock for content type
        let _content_type_mutex = CONTENT_TYPE_MTX.lock();
        // Mock context to track content_type calls
        let mock_payload_content_type_ctx = MockPayload::content_type_context();
        let _mock_payload_content_type = mock_payload_content_type_ctx
            .expect()
            .returning(|| "application/json");

        let session = create_session();
        let managed_client = session.create_managed_client();

        let executor_options = CommandExecutorOptionsBuilder::default()
            .request_topic_pattern("test/{commandName}/request")
            .command_name(command_name.to_string())
            .topic_token_map(create_topic_tokens())
            .build()
            .unwrap();

        let executor: Result<CommandExecutor<MockPayload, MockPayload, _>, AIOProtocolError> =
            CommandExecutor::new(managed_client, executor_options);

        match executor {
            Err(e) => {
                assert_eq!(e.kind, AIOProtocolErrorKind::ConfigurationInvalid);
                assert!(!e.in_application);
                assert!(e.is_shallow);
                assert!(!e.is_remote);
                assert_eq!(e.http_status_code, None);
                assert_eq!(e.property_name, Some("command_name".to_string()));
                assert!(e.property_value == Some(Value::String(command_name.to_string())));
            }
            Ok(_) => {
                panic!("Expected error");
            }
        }
    }

    #[test_case(""; "empty request topic pattern")]
    #[test_case(" "; "whitespace request topic pattern")]
    #[test_case("test/{commandName}/\u{0}/request"; "invalid request topic pattern")]
    #[tokio::test]
    async fn test_invalid_request_topic_string(request_topic: &str) {
        // Get mutex lock for content type
        let _content_type_mutex = CONTENT_TYPE_MTX.lock();
        // Mock context to track content_type calls
        let mock_payload_content_type_ctx = MockPayload::content_type_context();
        let _mock_payload_content_type = mock_payload_content_type_ctx
            .expect()
            .returning(|| "application/json");

        let session = create_session();
        let managed_client = session.create_managed_client();

        let executor_options = CommandExecutorOptionsBuilder::default()
            .request_topic_pattern(request_topic.to_string())
            .command_name("test_command_name")
            .topic_token_map(create_topic_tokens())
            .build()
            .unwrap();

        let executor: Result<CommandExecutor<MockPayload, MockPayload, _>, AIOProtocolError> =
            CommandExecutor::new(managed_client, executor_options);

        match executor {
            Err(e) => {
                assert_eq!(e.kind, AIOProtocolErrorKind::ConfigurationInvalid);
                assert!(!e.in_application);
                assert!(e.is_shallow);
                assert!(!e.is_remote);
                assert_eq!(e.http_status_code, None);
                assert_eq!(
                    e.property_name,
                    Some("executor_options.request_topic_pattern".to_string())
                );
                assert!(e.property_value == Some(Value::String(request_topic.to_string())));
            }
            Ok(_) => {
                panic!("Expected error");
            }
        }
    }

    #[test_case(""; "empty topic namespace")]
    #[test_case(" "; "whitespace topic namespace")]
    #[test_case("test/\u{0}"; "invalid topic namespace")]
    #[tokio::test]
    async fn test_invalid_topic_namespace(topic_namespace: &str) {
        // Get mutex lock for content type
        let _content_type_mutex = CONTENT_TYPE_MTX.lock();
        // Mock context to track content_type calls
        let mock_payload_content_type_ctx = MockPayload::content_type_context();
        let _mock_payload_content_type = mock_payload_content_type_ctx
            .expect()
            .returning(|| "application/json");

        let session = create_session();
        let managed_client = session.create_managed_client();
        let executor_options = CommandExecutorOptionsBuilder::default()
            .request_topic_pattern("test/{commandName}/request")
            .command_name("test_command_name")
            .topic_namespace(topic_namespace.to_string())
            .topic_token_map(create_topic_tokens())
            .build()
            .unwrap();

        let executor: Result<CommandExecutor<MockPayload, MockPayload, _>, AIOProtocolError> =
            CommandExecutor::new(managed_client, executor_options);
        match executor {
            Err(e) => {
                assert_eq!(e.kind, AIOProtocolErrorKind::ConfigurationInvalid);
                assert!(!e.in_application);
                assert!(e.is_shallow);
                assert!(!e.is_remote);
                assert_eq!(e.http_status_code, None);
                assert_eq!(e.property_name, Some("topic_namespace".to_string()));
                assert!(e.property_value == Some(Value::String(topic_namespace.to_string())));
            }
            Ok(_) => {
                panic!("Expected error");
            }
        }
    }

    #[test_case(Duration::from_secs(0); "cacheable duration zero")]
    #[test_case(Duration::from_secs(60); "cacheable duration positive")]
    #[tokio::test]
    async fn test_idempotent_command_with_cacheable_duration(cacheable_duration: Duration) {
        // Get mutex lock for content type
        let _content_type_mutex = CONTENT_TYPE_MTX.lock();
        // Mock context to track content_type calls
        let mock_payload_content_type_ctx = MockPayload::content_type_context();
        let _mock_payload_content_type = mock_payload_content_type_ctx
            .expect()
            .returning(|| "application/json");

        let session = create_session();
        let managed_client = session.create_managed_client();
        let executor_options = CommandExecutorOptionsBuilder::default()
            .request_topic_pattern("test/{commandName}/request")
            .command_name("test_command_name")
            .cacheable_duration(cacheable_duration)
            .is_idempotent(true)
            .topic_token_map(create_topic_tokens())
            .build()
            .unwrap();

        let command_executor =
            CommandExecutor::<MockPayload, MockPayload, _>::new(managed_client, executor_options);
        assert!(command_executor.is_ok());
    }

    #[tokio::test]
    async fn test_non_idempotent_command_with_positive_cacheable_duration() {
        // Get mutex lock for content type
        let _content_type_mutex = CONTENT_TYPE_MTX.lock();
        // Mock context to track content_type calls
        let mock_payload_content_type_ctx = MockPayload::content_type_context();
        let _mock_payload_content_type = mock_payload_content_type_ctx
            .expect()
            .returning(|| "application/json");

        let session = create_session();
        let managed_client = session.create_managed_client();

        let executor_options = CommandExecutorOptionsBuilder::default()
            .request_topic_pattern("test/{commandName}/{executorId}/request")
            .command_name("test_command_name")
            .cacheable_duration(Duration::from_secs(10))
            .topic_token_map(create_topic_tokens())
            .build()
            .unwrap();

        let command_executor: Result<
            CommandExecutor<MockPayload, MockPayload, _>,
            AIOProtocolError,
        > = CommandExecutor::new(managed_client, executor_options);

        match command_executor {
            Err(e) => {
                assert_eq!(e.kind, AIOProtocolErrorKind::ConfigurationInvalid);
                assert!(!e.in_application);
                assert!(e.is_shallow);
                assert!(!e.is_remote);
                assert_eq!(e.http_status_code, None);
                assert_eq!(e.property_name, Some("is_idempotent".to_string()));
                assert!(e.property_value == Some(Value::Boolean(false)));
            }
            Ok(_) => {
                panic!("Expected error");
            }
        }
    }

    #[tokio::test]
    async fn test_shutdown_without_subscribe() {
        // Get mutex lock for content type
        let _content_type_mutex = CONTENT_TYPE_MTX.lock();
        // Mock context to track content_type calls
        let mock_payload_content_type_ctx = MockPayload::content_type_context();
        let _mock_payload_content_type = mock_payload_content_type_ctx
            .expect()
            .returning(|| "application/json");
        let session = create_session();
        let executor_options = CommandExecutorOptionsBuilder::default()
            .request_topic_pattern("test/request")
            .command_name("test_command_name")
            .build()
            .unwrap();
        let mut command_executor: CommandExecutor<MockPayload, MockPayload, _> =
            CommandExecutor::new(session.create_managed_client(), executor_options).unwrap();
        assert!(command_executor.shutdown().await.is_ok());
    }

    // CommandResponse tests

    #[test]
    fn test_response_serialization_error() {
        let mut mock_response_payload = MockPayload::new();
        mock_response_payload
            .expect_serialize()
            .returning(|| Err("dummy error".to_string()))
            .times(1);

        let mut binding = CommandResponseBuilder::default();
        let resp_builder = binding.payload(&mock_response_payload);
        assert!(resp_builder.is_err());
    }
}

// Test cases for subscribe
// Tests success:
//   start() is called and successfully receives suback
//   stop() is called and successfully receives unsuback
// Tests failure:
//   start() is called and receives a suback with a bad rc
//   stop() is called and receives an unsuback with a bad rc
//   start() is called and the subscribe call fails (invalid filter or failure on sending outbound sub async)
//   stop() is called and the unsubscribe call fails (invalid filter or failure on sending outbound unsub async)
//
// Test cases for recv request
// Tests success:
//   recv() is called and successfully sends a command request to the application
//   response topic, correlation data, invoker id, and payload are valid and successfully received
//   if payload format indicator, content type, and timestamp are present, they are validated successfully
//   if user properties are present, they don't start with reserved prefix
//
// Tests failure:
//   if an error response is published, the original request is acked
//   response topic is invalid and command response is not published and original request is acked
//   correlation data, invoker id, or payload are missing and error response is published and original request is acked
//   if payload format indicator, content type, and timestamp are present and invalid, error response is published and original request is acked
//   if user properties are present and start with reserved prefix, error response is published and original request is acked
//
// Test cases for response processing
// Tests success:
//    a command response is received and successfully published, the original request is acked
//    response user properties do not start with reserved prefix
//    response payload is serialized and published
//    an empty response payload has a status code of NoContent
//
// Tests failure:
//    an error occurs while processing the command response, an error response is sent and the original request is acked
//    response user properties start with reserved prefix, an error response is sent and the original request is acked
//    response payload is not serialized and an error response is sent and the original request is acked
//
// Test cases for timeout
// Tests success:
//   a command request is received and a response is published before the command expiration time, the original request is acked
//   a command request is received and a response is not published after the command expiration time, the original request is acked
// Tests failure:
//   a command request is received and the command expiration time cannot be calculated, an error response is sent to the invoker and executor application and the original request is acked<|MERGE_RESOLUTION|>--- conflicted
+++ resolved
@@ -639,7 +639,6 @@
                         break 'process_request;
                     };
 
-<<<<<<< HEAD
                     // Check if message expiry interval is present
                     if properties.message_expiry_interval.is_none() {
                         response_arguments.status_code = StatusCode::BadRequest;
@@ -649,46 +648,6 @@
                             Some("Message Expiry Interval".to_string());
                         break 'process_request;
                     }
-=======
-                        // TODO: Use once shutdown is implemented
-                        let _execution_cancellation_token = CancellationToken::new();
-                        'process_request: {
-                            // Get correlation data
-                            if let Some(correlation_data) = properties.correlation_data {
-                                if correlation_data.len() != 16 {
-                                    response_arguments.status_code = StatusCode::BadRequest;
-                                    response_arguments.status_message = Some("Correlation data bytes do not conform to a GUID".to_string());
-                                    response_arguments.invalid_property_name = Some("Correlation Data".to_string());
-                                    if let Ok(correlation_data_str) = String::from_utf8(correlation_data.to_vec()) {
-                                        response_arguments.invalid_property_value = Some(correlation_data_str);
-                                    } else { /* Ignore */ }
-                                    response_arguments.correlation_data = Some(correlation_data);
-                                    break 'process_request;
-                                }
-                                response_arguments.correlation_data = Some(correlation_data);
-                            } else {
-                                response_arguments.status_code = StatusCode::BadRequest;
-                                response_arguments.status_message = Some("Correlation data missing".to_string());
-                                response_arguments.invalid_property_name = Some("Correlation Data".to_string());
-                                break 'process_request;
-                            };
-
-                            // Checking if command expiration time was calculated after correlation
-                            // to provide a more accurate response to the invoker.
-                            let Some(command_expiration_time) = command_expiration_time else {
-                                response_arguments.status_code = StatusCode::InternalServerError;
-                                response_arguments.status_message = Some(INTERNAL_LOGIC_EXPIRATION_ERROR.to_string());
-                                break 'process_request;
-                            };
-
-                            // Check if message expiry interval is present
-                            if properties.message_expiry_interval.is_none() {
-                                response_arguments.status_code = StatusCode::BadRequest;
-                                response_arguments.status_message = Some("Message expiry interval missing".to_string());
-                                response_arguments.invalid_property_name = Some("Message Expiry".to_string());
-                                break 'process_request;
-                            }
->>>>>>> 27159d24
 
                     // Get content type
                     if let Some(content_type) = properties.content_type {
