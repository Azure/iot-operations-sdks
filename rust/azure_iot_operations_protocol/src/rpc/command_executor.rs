--- conflicted
+++ resolved
@@ -493,24 +493,12 @@
 
         loop {
             tokio::select! {
-<<<<<<< HEAD
-                // TODO: BUG, if recv() is not called, pending_pubs will never be processed
-                // Biasing towards pending_pubs to alleviate this issue
-                biased;
-
-                Some(pending_pub) = self.pending_pubs.join_next() => {
-                    match pending_pub {
-                        Ok(pending_pub) => {
-                            match self.mqtt_receiver.ack(&pending_pub).await {
-                                Ok(()) => { /* Success */ }
-=======
                 // TODO: BUG, if recv() is not called, pending_acks will never be processed
                 Some(join_result) = self.pending_acks.join_next() => {
                     match join_result {
                         Ok(ack_token) => {
                             match ack_token.ack().await {
                                 Ok(_) => { /* Success */ }
->>>>>>> 6a83978d
                                 Err(e) => {
                                     log::error!("[{}] Ack error: {e}", self.command_name);
                                 }
