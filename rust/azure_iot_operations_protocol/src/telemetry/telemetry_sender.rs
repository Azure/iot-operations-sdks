--- conflicted
+++ resolved
@@ -11,7 +11,6 @@
 use chrono::{DateTime, Utc};
 use uuid::Uuid;
 
-<<<<<<< HEAD
 use crate::{
     common::{
         aio_protocol_error::{AIOProtocolError, Value},
@@ -21,25 +20,12 @@
         topic_processor::TopicPattern,
         user_properties::{validate_user_properties, UserProperty},
     },
-    telemetry::cloud_event::{
-        CloudEventFields, DEFAULT_CLOUD_EVENT_EVENT_TYPE, DEFAULT_CLOUD_EVENT_SPEC_VERSION,
+    telemetry::{
+        cloud_event::{
+            CloudEventFields, DEFAULT_CLOUD_EVENT_EVENT_TYPE, DEFAULT_CLOUD_EVENT_SPEC_VERSION,
+        },
+        TELEMETRY_PROTOCOL_VERSION,
     },
-    AIO_PROTOCOL_VERSION,
-=======
-use crate::common::{
-    aio_protocol_error::{AIOProtocolError, Value},
-    hybrid_logical_clock::HybridLogicalClock,
-    is_invalid_utf8,
-    payload_serialize::PayloadSerialize,
-    topic_processor::TopicPattern,
-    user_properties::{validate_user_properties, UserProperty},
-};
-use crate::telemetry::{
-    cloud_event::{
-        CloudEventFields, DEFAULT_CLOUD_EVENT_EVENT_TYPE, DEFAULT_CLOUD_EVENT_SPEC_VERSION,
-    },
-    TELEMETRY_PROTOCOL_VERSION,
->>>>>>> 6c1ef22e
 };
 
 /// Cloud Event struct used by the [`TelemetrySender`].
