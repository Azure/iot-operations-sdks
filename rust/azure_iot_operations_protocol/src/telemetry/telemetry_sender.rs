--- conflicted
+++ resolved
@@ -140,11 +140,10 @@
     /// Add a payload to the telemetry message. Validates successful serialization of the payload.
     ///
     /// # Errors
-<<<<<<< HEAD
     /// [`AIOProtocolError`] of kind [`PayloadInvalid`](crate::common::aio_protocol_error::AIOProtocolErrorKind::PayloadInvalid) if serialization of the payload fails
     /// [`AIOProtocolError`] of kind [`ConfigurationInvalid`](crate::common::aio_protocol_error::AIOProtocolErrorKind::ConfigurationInvalid) if the content type is not valid utf-8
     /// TODO: change to argument invalid?
-    pub fn payload(&mut self, payload: &T) -> Result<&mut Self, AIOProtocolError> 
+    pub fn payload(&mut self, payload: T) -> Result<&mut Self, AIOProtocolError> 
     {
         match payload.serialize() {
             Err(e) => {
@@ -176,14 +175,6 @@
                 Ok(self)
             }
         }
-=======
-    /// Returns a [`PayloadSerialize::Error`] if serialization of the payload fails
-    pub fn payload(&mut self, payload: T) -> Result<&mut Self, T::Error> {
-        let serialized_payload = payload.serialize()?;
-        self.payload = Some(serialized_payload);
-        self.message_payload_type = Some(PhantomData);
-        Ok(self)
->>>>>>> 5ff86efa
     }
 
     /// Validate the telemetry message.
@@ -457,7 +448,6 @@
         MqttConnectionSettingsBuilder,
     };
 
-<<<<<<< HEAD
     // // Payload that has an invalid content type for testing
     // struct InvalidContentTypePayload {}
     // impl Clone for InvalidContentTypePayload {
@@ -473,37 +463,13 @@
     //     fn format_indicator() -> FormatIndicator {
     //         unimplemented!()
     //     }
-    //     fn serialize(&self) -> Result<Vec<u8>, String> {
+    //     fn serialize(self) -> Result<Vec<u8>, String> {
     //         unimplemented!()
     //     }
     //     fn deserialize(_payload: &[u8]) -> Result<Self, String> {
     //         unimplemented!()
     //     }
     // }
-=======
-    // Payload that has an invalid content type for testing
-    struct InvalidContentTypePayload {}
-    impl Clone for InvalidContentTypePayload {
-        fn clone(&self) -> Self {
-            unimplemented!()
-        }
-    }
-    impl PayloadSerialize for InvalidContentTypePayload {
-        type Error = String;
-        fn content_type() -> &'static str {
-            "application/json\u{0000}"
-        }
-        fn format_indicator() -> FormatIndicator {
-            unimplemented!()
-        }
-        fn serialize(self) -> Result<Vec<u8>, String> {
-            unimplemented!()
-        }
-        fn deserialize(_payload: &[u8]) -> Result<Self, String> {
-            unimplemented!()
-        }
-    }
->>>>>>> 5ff86efa
 
     // TODO: This should return a mock MqttProvider instead
     fn get_session() -> Session {
