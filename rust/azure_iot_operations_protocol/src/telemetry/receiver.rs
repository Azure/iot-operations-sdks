--- conflicted
+++ resolved
@@ -653,21 +653,12 @@
                                 .extend(self.topic_pattern.parse_tokens(&message.topic));
 
                             // Update application HLC
-<<<<<<< HEAD
-                            if let Some(hlc) = &message.timestamp {
-                                if let Err(e) = self.application_hlc.update(hlc) {
-                                    log::warn!(
-                                        "[pkid: {pkid}]: Failure updating application HLC against {hlc}: {e}"
-                                    );
-                                }
-=======
                             if let Some(hlc) = &message.timestamp
                                 && let Err(e) = self.application_hlc.update(hlc)
                             {
-                                log::error!(
+                                log::warn!(
                                     "[pkid: {pkid}]: Failure updating application HLC against {hlc}: {e}"
                                 );
->>>>>>> d4139a67
                             }
                             return Some(Ok((message, ack_token)));
                         }
