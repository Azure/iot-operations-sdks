// Copyright (c) Microsoft Corporation.
// Licensed under the MIT License.
use std::{collections::HashMap, marker::PhantomData, str::FromStr};

use azure_iot_operations_mqtt::{
    control_packet::QoS,
    interface::{AckToken, ManagedClient, PubReceiver},
};
use chrono::{DateTime, Utc};
use tokio_util::sync::CancellationToken;

<<<<<<< HEAD
use crate::common::{
    aio_protocol_error::{AIOProtocolError, Value},
    hybrid_logical_clock::HybridLogicalClock,
    is_invalid_utf8,
    payload_serialize::PayloadSerialize,
    topic_processor::TopicPattern,
    user_properties::{UserProperty, RESERVED_PREFIX},
=======
use crate::{
    common::{
        aio_protocol_error::{AIOProtocolError, Value},
        hybrid_logical_clock::HybridLogicalClock,
        is_invalid_utf8,
        payload_serialize::PayloadSerialize,
        topic_processor::TopicPattern,
        user_properties::UserProperty,
    },
    DEFAULT_AIO_PROTOCOL_VERSION,
>>>>>>> cb544a8b
};
use crate::{
    telemetry::DEFAULT_TELEMETRY_PROTOCOL_VERSION,
    telemetry::cloud_event::{CloudEventFields, DEFAULT_CLOUD_EVENT_SPEC_VERSION},
    ProtocolVersion,
};

const SUPPORTED_PROTOCOL_VERSIONS: &[u16] = &[1];

/// Cloud Event struct
///
/// Implements the cloud event spec 1.0 for the telemetry receiver.
/// See [CloudEvents Spec](https://github.com/cloudevents/spec/blob/main/cloudevents/spec.md).
#[derive(Builder, Clone, Debug)]
#[builder(setter(into), build_fn(validate = "Self::validate"))]
pub struct CloudEvent {
    /// Identifies the event. Producers MUST ensure that source + id is unique for each distinct
    /// event. If a duplicate event is re-sent (e.g. due to a network error) it MAY have the same
    /// id. Consumers MAY assume that Events with identical source and id are duplicates.
    pub id: String,
    /// Identifies the context in which an event happened. Often this will include information such
    /// as the type of the event source, the organization publishing the event or the process that
    /// produced the event. The exact syntax and semantics behind the data encoded in the URI is
    /// defined by the event producer.
    pub source: String,
    /// The version of the cloud events specification which the event uses. This enables the
    /// interpretation of the context. Compliant event producers MUST use a value of 1.0 when
    /// referring to this version of the specification.
    pub spec_version: String,
    /// Contains a value describing the type of event related to the originating occurrence. Often
    /// this attribute is used for routing, observability, policy enforcement, etc. The format of
    /// this is producer defined and might include information such as the version of the type.
    pub event_type: String,
    /// Identifies the subject of the event in the context of the event producer (identified by
    /// source). In publish-subscribe scenarios, a subscriber will typically subscribe to events
    /// emitted by a source, but the source identifier alone might not be sufficient as a qualifier
    /// for any specific event if the source context has internal sub-structure.
    #[builder(default = "None")]
    pub subject: Option<String>,
    /// Identifies the schema that data adheres to. Incompatible changes to the schema SHOULD be
    /// reflected by a different URI.
    #[builder(default = "None")]
    pub data_schema: Option<String>,
    /// Content type of data value. This attribute enables data to carry any type of content,
    /// whereby format and encoding might differ from that of the chosen event format.
    #[builder(default = "None")]
    pub data_content_type: Option<String>,
    /// Timestamp of when the occurrence happened. If the time of the occurrence cannot be
    /// determined then this attribute MAY be set to some other time (such as the current time) by
    /// the cloud event producer, however all producers for the same source MUST be consistent in
    /// this respect. In other words, either they all use the actual time of the occurrence or they
    /// all use the same algorithm to determine the value used.
    #[builder(default = "None")]
    pub time: Option<DateTime<Utc>>,
}

impl CloudEventBuilder {
    fn validate(&self) -> Result<(), String> {
        let mut spec_version = DEFAULT_CLOUD_EVENT_SPEC_VERSION.to_string();

        if let Some(sv) = &self.spec_version {
            CloudEventFields::SpecVersion.validate(sv, &spec_version)?;
            spec_version = sv.to_string();
        }

        if let Some(id) = &self.id {
            CloudEventFields::Id.validate(id, &spec_version)?;
        }

        if let Some(source) = &self.source {
            CloudEventFields::Source.validate(source, &spec_version)?;
        }

        if let Some(event_type) = &self.event_type {
            CloudEventFields::EventType.validate(event_type, &spec_version)?;
        }

        if let Some(Some(subject)) = &self.subject {
            CloudEventFields::Subject.validate(subject, &spec_version)?;
        }

        if let Some(Some(data_schema)) = &self.data_schema {
            CloudEventFields::DataSchema.validate(data_schema, &spec_version)?;
        }

        if let Some(Some(data_content_type)) = &self.data_content_type {
            CloudEventFields::DataContentType.validate(data_content_type, &spec_version)?;
        }

        Ok(())
    }
}

/// Telemetry message struct
/// Used by the telemetry receiver.
pub struct TelemetryMessage<T: PayloadSerialize> {
    /// Payload of the telemetry message. Must implement [`PayloadSerialize`].
    pub payload: T,
    /// Custom user data set as custom MQTT User Properties on the telemetry message.
    pub custom_user_data: Vec<(String, String)>,
    /// If present, contains the client ID of the sender of the telemetry message.
    pub sender_id: Option<String>,
    /// Timestamp of the telemetry message.
    pub timestamp: Option<HybridLogicalClock>,
    /// Cloud event of the telemetry message.
    pub cloud_event: Option<CloudEvent>,
    /// Resolved topic tokens from the incoming message's topic.
    pub topic_tokens: HashMap<String, String>,
}

/// Telemetry Receiver Options struct
#[derive(Builder, Clone)]
#[builder(setter(into, strip_option))]
pub struct TelemetryReceiverOptions {
    /// Topic pattern for the telemetry message
    /// Must align with [topic-structure.md](https://github.com/microsoft/mqtt-patterns/blob/main/docs/specs/topic-structure.md)
    topic_pattern: String,
    /// Optional Topic namespace to be prepended to the topic pattern
    #[builder(default = "None")]
    topic_namespace: Option<String>,
    /// Topic token keys/values to be permanently replaced in the topic pattern
    #[builder(default)]
    topic_token_map: HashMap<String, String>,
    /// If true, telemetry messages are auto-acknowledged
    #[builder(default = "true")]
    auto_ack: bool,
    /// Service group ID
    #[allow(unused)]
    #[builder(default = "None")]
    service_group_id: Option<String>,
}

/// Telemetry Receiver struct
/// # Example
/// ```
/// # use tokio_test::block_on;
/// # use azure_iot_operations_mqtt::MqttConnectionSettingsBuilder;
/// # use azure_iot_operations_mqtt::session::{Session, SessionOptionsBuilder};
/// # use azure_iot_operations_protocol::telemetry::telemetry_receiver::{TelemetryReceiver, TelemetryReceiverOptionsBuilder};
/// # use azure_iot_operations_protocol::common::payload_serialize::{PayloadSerialize, FormatIndicator};
/// # #[derive(Clone, Debug)]
/// # pub struct SamplePayload { }
/// # impl PayloadSerialize for SamplePayload {
/// #   type Error = String;
/// #   fn content_type() -> &'static str { "application/json" }
/// #   fn format_indicator() -> FormatIndicator { FormatIndicator::Utf8EncodedCharacterData }
/// #   fn serialize(self) -> Result<Vec<u8>, String> { Ok(Vec::new()) }
/// #   fn deserialize(payload: &[u8]) -> Result<Self, String> { Ok(SamplePayload {}) }
/// # }
/// # let mut connection_settings = MqttConnectionSettingsBuilder::default()
/// #     .client_id("test_server")
/// #     .hostname("mqtt://localhost")
/// #     .tcp_port(1883u16)
/// #     .build().unwrap();
/// # let mut session_options = SessionOptionsBuilder::default()
/// #     .connection_settings(connection_settings)
/// #     .build().unwrap();
/// # let mut mqtt_session = Session::new(session_options).unwrap();
/// let receiver_options = TelemetryReceiverOptionsBuilder::default()
///  .topic_pattern("test/telemetry")
///  .build().unwrap();
/// let mut telemetry_receiver: TelemetryReceiver<SamplePayload, _> = TelemetryReceiver::new(mqtt_session.create_managed_client(), receiver_options).unwrap();
/// // let telemetry_message = telemetry_receiver.recv().await.unwrap();
/// ```
pub struct TelemetryReceiver<T, C>
where
    T: PayloadSerialize + Send + Sync + 'static,
    C: ManagedClient + Clone + Send + Sync + 'static,
    C::PubReceiver: Send + Sync + 'static,
{
    // Static properties of the receiver
    mqtt_client: C,
    mqtt_receiver: C::PubReceiver,
    telemetry_topic: String,
    topic_pattern: TopicPattern,
    message_payload_type: PhantomData<T>,
    // Describes state
    receiver_state: TelemetryReceiverState,
    // Information to manage state
    receiver_cancellation_token: CancellationToken,
}

/// Describes state of receiver
#[derive(PartialEq)]
enum TelemetryReceiverState {
    New,
    Subscribed,
    ShutdownSuccessful,
}

/// Implementation of a Telemetry Sender
impl<T, C> TelemetryReceiver<T, C>
where
    T: PayloadSerialize + Send + Sync + 'static,
    C: ManagedClient + Clone + Send + Sync + 'static,
    C::PubReceiver: Send + Sync + 'static,
{
    /// Creates a new [`TelemetryReceiver`].
    ///
    /// # Arguments
    /// * `client` - [`ManagedClient`] to use for telemetry communication.
    /// * `receiver_options` - [`TelemetryReceiverOptions`] to configure the telemetry receiver.
    ///
    /// Returns Ok([`TelemetryReceiver`]) on success, otherwise returns[`AIOProtocolError`].
    ///
    /// # Errors
    /// [`AIOProtocolError`] of kind [`ConfigurationInvalid`](crate::common::aio_protocol_error::AIOProtocolErrorKind::ConfigurationInvalid)
    /// - [`topic_pattern`](TelemetryReceiverOptions::topic_pattern),
    ///   [`topic_namespace`](TelemetryReceiverOptions::topic_namespace), are Some and and invalid
    ///   or contain a token with no valid replacement
    /// - [`topic_token_map`](TelemetryReceiverOptions::topic_token_map) is not empty
    ///   and contains invalid key(s) and/or token(s)
    /// - Content type of the telemetry message is not valid utf-8
    #[allow(clippy::needless_pass_by_value)]
    pub fn new(
        client: C,
        receiver_options: TelemetryReceiverOptions,
    ) -> Result<Self, AIOProtocolError> {
        // Validate content type of telemetry message is valid UTF-8
        if is_invalid_utf8(T::content_type()) {
            return Err(AIOProtocolError::new_configuration_invalid_error(
                None,
                "content_type",
                Value::String(T::content_type().to_string()),
                Some(format!(
                    "Content type '{}' of telemetry message type is not valid UTF-8",
                    T::content_type()
                )),
                None,
            ));
        }
        // Validation for topic pattern and related options done in
        // [`TopicPattern::new`]
        let topic_pattern = TopicPattern::new(
            "receiver_options.topic_pattern",
            &receiver_options.topic_pattern,
            receiver_options.topic_namespace.as_deref(),
            &receiver_options.topic_token_map,
        )?;

        // Get the telemetry topic
        let telemetry_topic = topic_pattern.as_subscribe_topic();

        let mqtt_receiver = match client
            .create_filtered_pub_receiver(&telemetry_topic, receiver_options.auto_ack)
        {
            Ok(receiver) => receiver,
            Err(e) => {
                return Err(AIOProtocolError::new_configuration_invalid_error(
                    Some(Box::new(e)),
                    "topic_pattern",
                    Value::String(telemetry_topic),
                    Some("Could not parse subscription topic pattern".to_string()),
                    None,
                ));
            }
        };

        Ok(Self {
            mqtt_client: client,
            mqtt_receiver,
            telemetry_topic,
            topic_pattern,
            message_payload_type: PhantomData,
            receiver_state: TelemetryReceiverState::New,
            receiver_cancellation_token: CancellationToken::new(),
        })
    }

    /// Shutdown the [`TelemetryReceiver`]. Unsubscribes from the telemetry topic if subscribed.
    ///
    /// Note: If this method is called, the [`TelemetryReceiver`] will no longer receive telemetry messages
    /// from the MQTT client, any messages that have not been processed can still be received by the
    /// receiver. If the method returns an error, it may be called again to attempt the unsubscribe again.
    ///
    /// Returns Ok(()) on success, otherwise returns [`AIOProtocolError`].
    /// # Errors
    /// [`AIOProtocolError`] of kind [`ClientError`](crate::common::aio_protocol_error::AIOProtocolErrorKind::ClientError) if the unsubscribe fails or if the unsuback reason code doesn't indicate success.
    pub async fn shutdown(&mut self) -> Result<(), AIOProtocolError> {
        // Close the receiver, no longer receive messages
        self.mqtt_receiver.close();

        match self.receiver_state {
            TelemetryReceiverState::New | TelemetryReceiverState::ShutdownSuccessful => {
                // If subscribe has not been called or shutdown was successful, do not unsubscribe
                self.receiver_state = TelemetryReceiverState::ShutdownSuccessful;
            }
            TelemetryReceiverState::Subscribed => {
                let unsubscribe_result = self.mqtt_client.unsubscribe(&self.telemetry_topic).await;

                match unsubscribe_result {
                    Ok(unsub_ct) => match unsub_ct.await {
                        Ok(()) => {
                            self.receiver_state = TelemetryReceiverState::ShutdownSuccessful;
                        }
                        Err(e) => {
                            log::error!("Unsuback error: {e}");
                            return Err(AIOProtocolError::new_mqtt_error(
                                Some("MQTT error on telemetry receiver unsuback".to_string()),
                                Box::new(e),
                                None,
                            ));
                        }
                    },
                    Err(e) => {
                        log::error!("Client error while unsubscribing: {e}");
                        return Err(AIOProtocolError::new_mqtt_error(
                            Some("Client error on telemetry receiver unsubscribe".to_string()),
                            Box::new(e),
                            None,
                        ));
                    }
                }
            }
        }
        log::info!("Telemetry receiver shutdown");
        Ok(())
    }

    /// Subscribe to the telemetry topic.
    ///
    /// Returns Ok(()) on success, otherwise returns [`AIOProtocolError`].
    /// # Errors
    /// [`AIOProtocolError`] of kind [`ClientError`](crate::common::aio_protocol_error::AIOProtocolErrorKind::ClientError) if the subscribe fails or if the suback reason code doesn't indicate success.
    async fn try_subscribe(&mut self) -> Result<(), AIOProtocolError> {
        let subscribe_result = self
            .mqtt_client
            .subscribe(&self.telemetry_topic, QoS::AtLeastOnce)
            .await;

        match subscribe_result {
            Ok(sub_ct) => match sub_ct.await {
                Ok(()) => { /* Success */ }
                Err(e) => {
                    log::error!("Suback error: {e}");
                    return Err(AIOProtocolError::new_mqtt_error(
                        Some("MQTT error on telemetry receiver suback".to_string()),
                        Box::new(e),
                        None,
                    ));
                }
            },
            Err(e) => {
                log::error!("Client error while subscribing: {e}");
                return Err(AIOProtocolError::new_mqtt_error(
                    Some("Client error on telemetry receiver subscribe".to_string()),
                    Box::new(e),
                    None,
                ));
            }
        }
        Ok(())
    }

    /// Receives a telemetry message or [`None`] if there will be no more messages.
    /// If there are messages:
    /// - Returns Ok([`TelemetryMessage`], [`Option<AckToken>`]) on success
    ///     - If the message is received with Quality of Service 1 an [`AckToken`] is returned.
    /// - Returns [`AIOProtocolError`] on error.
    ///
    /// A received message can be acknowledged via the [`AckToken`] by calling [`AckToken::ack`] or dropping the [`AckToken`].
    ///
    /// Will also subscribe to the telemetry topic if not already subscribed.
    ///
    /// # Errors
    /// [`AIOProtocolError`] of kind [`ClientError`](crate::common::aio_protocol_error::AIOProtocolErrorKind::ClientError) if the subscribe fails or if the suback reason code doesn't indicate success.
    pub async fn recv(
        &mut self,
    ) -> Option<Result<(TelemetryMessage<T>, Option<AckToken>), AIOProtocolError>> {
        // Subscribe to the telemetry topic if not already subscribed
        if self.receiver_state == TelemetryReceiverState::New {
            if let Err(e) = self.try_subscribe().await {
                return Some(Err(e));
            }
            self.receiver_state = TelemetryReceiverState::Subscribed;
        }

        loop {
            if let Some((m, ack_token)) = self.mqtt_receiver.recv().await {
                // Process the received message
                log::info!("[pkid: {}] Received message", m.pkid);

                'process_message: {
                    // Clone properties

                    let properties = m.properties.clone();

                    let mut custom_user_data = Vec::new();
                    let mut timestamp = None;
                    let mut cloud_event = None;
                    let mut sender_id = None;

                    if let Some(properties) = properties {
                        // Get content type
                        if let Some(content_type) = &properties.content_type {
                            if T::content_type() != content_type {
                                log::error!(
                                            "[pkid: {}] Content type {content_type} is not supported by this implementation; only {} is accepted", m.pkid, T::content_type()
                                        );
                                break 'process_message;
                            }
                        }

<<<<<<< HEAD
                                // unused beyond validation, but may be used in the future to determine how to handle other fields.
                                let mut message_protocol_version = DEFAULT_TELEMETRY_PROTOCOL_VERSION; // assume default version if none is provided
                                if let Some((_, protocol_version)) = properties.user_properties.iter().find(|(key, _)| UserProperty::from_str(key) == Ok(UserProperty::ProtocolVersion)) {
                                    if let Some(message_version) = ProtocolVersion::parse_protocol_version(protocol_version) {
                                        message_protocol_version = message_version;
                                    } else {
                                        log::error!("[pkid: {}] Unparsable protocol version value provided: {protocol_version}.",
=======
                        // unused beyond validation, but may be used in the future to determine how to handle other fields.
                        let mut message_protocol_version = DEFAULT_AIO_PROTOCOL_VERSION; // assume default version if none is provided
                        if let Some((_, protocol_version)) =
                            properties.user_properties.iter().find(|(key, _)| {
                                UserProperty::from_str(key) == Ok(UserProperty::ProtocolVersion)
                            })
                        {
                            if let Some(message_version) =
                                ProtocolVersion::parse_protocol_version(protocol_version)
                            {
                                message_protocol_version = message_version;
                            } else {
                                log::error!("[pkid: {}] Unparsable protocol version value provided: {protocol_version}.",
>>>>>>> cb544a8b
                                            m.pkid
                                        );
                                break 'process_message;
                            }
                        }
                        // Check that the version (or the default version if one isn't provided) is supported
                        if !message_protocol_version.is_supported(SUPPORTED_PROTOCOL_VERSIONS) {
                            log::error!("[pkid: {}] Unsupported Protocol Version '{message_protocol_version}'. Only major protocol versions '{SUPPORTED_PROTOCOL_VERSIONS:?}' are supported.",
                                        m.pkid
                                    );
                            break 'process_message;
                        }

                        let mut cloud_event_present = false;
                        let mut cloud_event_builder = CloudEventBuilder::default();
                        let mut cloud_event_time = None;
                        for (key, value) in properties.user_properties {
                            match UserProperty::from_str(&key) {
                                Ok(UserProperty::Timestamp) => {
                                    match HybridLogicalClock::from_str(&value) {
                                        Ok(ts) => {
                                            timestamp = Some(ts);
                                        }
                                        Err(e) => {
                                            log::error!(
                                                "[pkid: {}] Invalid timestamp {value}: {e}",
                                                m.pkid
                                            );
                                            break 'process_message;
                                        }
                                    }
                                }
                                Ok(UserProperty::ProtocolVersion) => {
                                    // skip, already processed
                                }
                                Ok(UserProperty::SourceId) => {
                                    sender_id = Some(value);
                                }
                                Err(()) => match CloudEventFields::from_str(&key) {
                                    Ok(CloudEventFields::Id) => {
                                        cloud_event_present = true;
                                        cloud_event_builder.id(value);
                                    }
                                    Ok(CloudEventFields::Source) => {
                                        cloud_event_present = true;
                                        cloud_event_builder.source(value);
                                    }
                                    Ok(CloudEventFields::SpecVersion) => {
                                        cloud_event_present = true;
                                        cloud_event_builder.spec_version(value);
                                    }
                                    Ok(CloudEventFields::EventType) => {
                                        cloud_event_present = true;
                                        cloud_event_builder.event_type(value);
                                    }
                                    Ok(CloudEventFields::Subject) => {
                                        cloud_event_present = true;
                                        cloud_event_builder.subject(value);
                                    }
                                    Ok(CloudEventFields::DataSchema) => {
                                        cloud_event_present = true;
                                        cloud_event_builder.data_schema(Some(value));
                                    }
                                    Ok(CloudEventFields::DataContentType) => {
                                        cloud_event_present = true;
                                        cloud_event_builder.data_content_type(value);
                                    }
                                    Ok(CloudEventFields::Time) => {
                                        cloud_event_present = true;
                                        cloud_event_time = Some(value);
                                    }
                                    Err(()) => {
                                        custom_user_data.push((key, value));
                                    }
                                },
                                _ => {
                                    log::warn!("[pkid: {}] Telemetry message should not contain MQTT user property {key}. Value is {value}", m.pkid);
                                    custom_user_data.push((key, value));
                                }
                            }
                        }
                        if cloud_event_present {
                            if let Ok(mut ce) = cloud_event_builder.build() {
                                if let Some(ce_time) = cloud_event_time {
                                    match DateTime::parse_from_rfc3339(&ce_time) {
                                        Ok(time) => {
                                            let time = time.with_timezone(&Utc);
                                            ce.time = Some(time);
                                            cloud_event = Some(ce);
                                        }
                                        Err(e) => {
                                            log::error!("[pkid: {}] Invalid cloud event time {ce_time}: {e}", m.pkid);
                                        }
                                    }
                                } else {
                                    cloud_event = Some(ce);
                                }
                            } else {
                                log::error!(
                                    "[pkid: {}] Telemetry received invalid cloud event",
                                    m.pkid
                                );
                            }
                        }
                    }

                    let topic = match std::str::from_utf8(&m.topic) {
                        Ok(topic) => topic,
                        Err(e) => {
                            // This should never happen as the topic is always a valid UTF-8 string from the MQTT client
                            log::error!("[pkid: {}] Topic deserialization error: {e:?}", m.pkid);
                            break 'process_message;
                        }
                    };

                    let topic_tokens = self.topic_pattern.parse_tokens(topic);

                    // Deserialize payload
                    let payload = match T::deserialize(&m.payload) {
                        Ok(p) => p,
                        Err(e) => {
                            log::error!("[pkid: {}] Payload deserialization error: {e:?}", m.pkid);
                            break 'process_message;
                        }
                    };

                    let telemetry_message = TelemetryMessage {
                        payload,
                        custom_user_data,
                        sender_id,
                        timestamp,
                        cloud_event,
                        topic_tokens,
                    };

                    return Some(Ok((telemetry_message, ack_token)));
                }

                // Occurs on an error processing the message, ack to prevent redelivery
                if let Some(ack_token) = ack_token {
                    tokio::spawn({
                        let receiver_cancellation_token_clone =
                            self.receiver_cancellation_token.clone();
                        async move {
                            tokio::select! {
                                () = receiver_cancellation_token_clone.cancelled() => { /* Received loop cancelled */ },
                                ack_res = ack_token.ack() => {
                                    match ack_res {
                                        Ok(_) => { /* Success */ }
                                        Err(e) => {
                                            log::error!("[pkid: {}] Ack error {e}", m.pkid);
                                        }
                                    }
                                }
                            }
                        }
                    });
                }
            } else {
                // There will be no more messages
                return None;
            }
        }
    }
}

impl<T, C> Drop for TelemetryReceiver<T, C>
where
    T: PayloadSerialize + Send + Sync + 'static,
    C: ManagedClient + Clone + Send + Sync + 'static,
    C::PubReceiver: Send + Sync + 'static,
{
    fn drop(&mut self) {
        // Cancel all tasks awaiting responses
        self.receiver_cancellation_token.cancel();
        // Close the receiver
        self.mqtt_receiver.close();

        // If the receiver has not unsubscribed, attempt to unsubscribe
        if TelemetryReceiverState::Subscribed == self.receiver_state {
            tokio::spawn({
                let telemetry_topic = self.telemetry_topic.clone();
                let mqtt_client = self.mqtt_client.clone();
                async move {
                    match mqtt_client.unsubscribe(telemetry_topic.clone()).await {
                        Ok(_) => {
                            log::debug!("Unsubscribe sent on topic {telemetry_topic}. Unsuback may still be pending.");
                        }
                        Err(e) => {
                            log::error!("Unsubscribe error on topic {telemetry_topic}: {e}");
                        }
                    }
                }
            });
        }

        log::info!("Telemetry receiver dropped");
    }
}

#[cfg(test)]
mod tests {
    use test_case::test_case;

    use super::*;
    use crate::{
        common::{
            aio_protocol_error::AIOProtocolErrorKind,
            payload_serialize::{FormatIndicator, MockPayload, CONTENT_TYPE_MTX},
        },
        telemetry::telemetry_receiver::{TelemetryReceiver, TelemetryReceiverOptionsBuilder},
    };
    use azure_iot_operations_mqtt::{
        session::{Session, SessionOptionsBuilder},
        MqttConnectionSettingsBuilder,
    };

    // Payload that has an invalid content type for testing
    struct InvalidContentTypePayload {}
    impl Clone for InvalidContentTypePayload {
        fn clone(&self) -> Self {
            unimplemented!()
        }
    }
    impl PayloadSerialize for InvalidContentTypePayload {
        type Error = String;
        fn content_type() -> &'static str {
            "application/json\u{0000}"
        }
        fn format_indicator() -> FormatIndicator {
            unimplemented!()
        }
        fn serialize(self) -> Result<Vec<u8>, String> {
            unimplemented!()
        }
        fn deserialize(_payload: &[u8]) -> Result<Self, String> {
            unimplemented!()
        }
    }

    // TODO: This should return a mock Session instead
    fn get_session() -> Session {
        // TODO: Make a real mock that implements Session
        let connection_settings = MqttConnectionSettingsBuilder::default()
            .hostname("localhost")
            .client_id("test_server")
            .build()
            .unwrap();
        let session_options = SessionOptionsBuilder::default()
            .connection_settings(connection_settings)
            .build()
            .unwrap();
        Session::new(session_options).unwrap()
    }

    fn create_topic_tokens() -> HashMap<String, String> {
        HashMap::from([("telemetryName".to_string(), "test_telemetry".to_string())])
    }

    #[test]
    fn test_new_defaults() {
        // Get mutex lock for content type
        let _content_type_mutex = CONTENT_TYPE_MTX.lock();
        // Mock context to track content_type calls
        let mock_payload_content_type_ctx = MockPayload::content_type_context();
        let _mock_payload_content_type = mock_payload_content_type_ctx
            .expect()
            .returning(|| "application/json");

        let session = get_session();
        let receiver_options = TelemetryReceiverOptionsBuilder::default()
            .topic_pattern("test/receiver")
            .build()
            .unwrap();

        TelemetryReceiver::<MockPayload, _>::new(session.create_managed_client(), receiver_options)
            .unwrap();
    }

    #[test]
    fn test_new_override_defaults() {
        // Get mutex lock for content type
        let _content_type_mutex = CONTENT_TYPE_MTX.lock();
        // Mock context to track content_type calls
        let mock_payload_content_type_ctx = MockPayload::content_type_context();
        let _mock_payload_content_type = mock_payload_content_type_ctx
            .expect()
            .returning(|| "application/json");

        let session = get_session();
        let receiver_options = TelemetryReceiverOptionsBuilder::default()
            .topic_pattern("test/{telemetryName}/receiver")
            .topic_namespace("test_namespace")
            .topic_token_map(create_topic_tokens())
            .build()
            .unwrap();

        TelemetryReceiver::<MockPayload, _>::new(session.create_managed_client(), receiver_options)
            .unwrap();
    }

    #[test]
    fn test_invalid_telemetry_content_type() {
        let session = get_session();
        let receiver_options = TelemetryReceiverOptionsBuilder::default()
            .topic_pattern("test/receiver")
            .build()
            .unwrap();

        let telemetry_receiver: Result<
            TelemetryReceiver<InvalidContentTypePayload, _>,
            AIOProtocolError,
        > = TelemetryReceiver::new(session.create_managed_client(), receiver_options);

        match telemetry_receiver {
            Err(e) => {
                assert_eq!(e.kind, AIOProtocolErrorKind::ConfigurationInvalid);
                assert!(!e.in_application);
                assert!(e.is_shallow);
                assert!(!e.is_remote);
                assert_eq!(e.http_status_code, None);
                assert_eq!(e.property_name, Some("content_type".to_string()));
                assert!(
                    e.property_value == Some(Value::String("application/json\u{0000}".to_string()))
                );
            }
            Ok(_) => {
                panic!("Expected error");
            }
        }
    }

    #[test_case(""; "new_empty_topic_pattern")]
    #[test_case(" "; "new_whitespace_topic_pattern")]
    fn test_new_empty_topic_pattern(topic_pattern: &str) {
        // Get mutex lock for content type
        let _content_type_mutex = CONTENT_TYPE_MTX.lock();
        // Mock context to track content_type calls
        let mock_payload_content_type_ctx = MockPayload::content_type_context();
        let _mock_payload_content_type = mock_payload_content_type_ctx
            .expect()
            .returning(|| "application/json");

        let session = get_session();
        let receiver_options = TelemetryReceiverOptionsBuilder::default()
            .topic_pattern(topic_pattern)
            .build()
            .unwrap();

        let result: Result<TelemetryReceiver<MockPayload, _>, _> =
            TelemetryReceiver::new(session.create_managed_client(), receiver_options);
        match result {
            Ok(_) => panic!("Expected error"),
            Err(e) => {
                assert_eq!(e.kind, AIOProtocolErrorKind::ConfigurationInvalid);
                assert!(!e.in_application);
                assert!(e.is_shallow);
                assert!(!e.is_remote);
                assert_eq!(e.http_status_code, None);
                assert_eq!(
                    e.property_name,
                    Some("receiver_options.topic_pattern".to_string())
                );
                assert_eq!(
                    e.property_value,
                    Some(Value::String(topic_pattern.to_string()))
                );
            }
        }
    }

    #[tokio::test]
    async fn test_shutdown_without_subscribe() {
        // Get mutex lock for content type
        let _content_type_mutex = CONTENT_TYPE_MTX.lock();
        // Mock context to track content_type calls
        let mock_payload_content_type_ctx = MockPayload::content_type_context();
        let _mock_payload_content_type = mock_payload_content_type_ctx
            .expect()
            .returning(|| "application/json");
        let session = get_session();
        let receiver_options = TelemetryReceiverOptionsBuilder::default()
            .topic_pattern("test/receiver")
            .build()
            .unwrap();

        let mut telemetry_receiver: TelemetryReceiver<MockPayload, _> =
            TelemetryReceiver::new(session.create_managed_client(), receiver_options).unwrap();
        assert!(telemetry_receiver.shutdown().await.is_ok());
    }
}

// Test cases for recv telemetry
// Tests failure:
//   if properties are missing, the message is not processed and is acked
//   if content type is not supported by the payload type, the message is not processed and is acked
//   if timestamp is invalid, the message is not processed and is acked
//   if payload deserialization fails, the message is not processed and is acked
//
// Test cases for telemetry message processing
// Tests success:
//   QoS 1 message is processed and AckToken is used, message is acked<|MERGE_RESOLUTION|>--- conflicted
+++ resolved
@@ -9,15 +9,6 @@
 use chrono::{DateTime, Utc};
 use tokio_util::sync::CancellationToken;
 
-<<<<<<< HEAD
-use crate::common::{
-    aio_protocol_error::{AIOProtocolError, Value},
-    hybrid_logical_clock::HybridLogicalClock,
-    is_invalid_utf8,
-    payload_serialize::PayloadSerialize,
-    topic_processor::TopicPattern,
-    user_properties::{UserProperty, RESERVED_PREFIX},
-=======
 use crate::{
     common::{
         aio_protocol_error::{AIOProtocolError, Value},
@@ -27,10 +18,6 @@
         topic_processor::TopicPattern,
         user_properties::UserProperty,
     },
-    DEFAULT_AIO_PROTOCOL_VERSION,
->>>>>>> cb544a8b
-};
-use crate::{
     telemetry::DEFAULT_TELEMETRY_PROTOCOL_VERSION,
     telemetry::cloud_event::{CloudEventFields, DEFAULT_CLOUD_EVENT_SPEC_VERSION},
     ProtocolVersion,
@@ -432,17 +419,8 @@
                             }
                         }
 
-<<<<<<< HEAD
-                                // unused beyond validation, but may be used in the future to determine how to handle other fields.
-                                let mut message_protocol_version = DEFAULT_TELEMETRY_PROTOCOL_VERSION; // assume default version if none is provided
-                                if let Some((_, protocol_version)) = properties.user_properties.iter().find(|(key, _)| UserProperty::from_str(key) == Ok(UserProperty::ProtocolVersion)) {
-                                    if let Some(message_version) = ProtocolVersion::parse_protocol_version(protocol_version) {
-                                        message_protocol_version = message_version;
-                                    } else {
-                                        log::error!("[pkid: {}] Unparsable protocol version value provided: {protocol_version}.",
-=======
                         // unused beyond validation, but may be used in the future to determine how to handle other fields.
-                        let mut message_protocol_version = DEFAULT_AIO_PROTOCOL_VERSION; // assume default version if none is provided
+                        let mut message_protocol_version = DEFAULT_TELEMETRY_PROTOCOL_VERSION; // assume default version if none is provided
                         if let Some((_, protocol_version)) =
                             properties.user_properties.iter().find(|(key, _)| {
                                 UserProperty::from_str(key) == Ok(UserProperty::ProtocolVersion)
@@ -454,7 +432,6 @@
                                 message_protocol_version = message_version;
                             } else {
                                 log::error!("[pkid: {}] Unparsable protocol version value provided: {protocol_version}.",
->>>>>>> cb544a8b
                                             m.pkid
                                         );
                                 break 'process_message;
