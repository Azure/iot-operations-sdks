// Copyright (c) Microsoft Corporation.
// Licensed under the MIT License.
use std::{collections::HashMap, marker::PhantomData, str::FromStr};

use azure_iot_operations_mqtt::{
    control_packet::QoS,
    interface::{AckToken, ManagedClient, PubReceiver},
};
use chrono::{DateTime, Utc};
use tokio_util::sync::CancellationToken;

use crate::{
    common::{
        aio_protocol_error::{AIOProtocolError, Value},
        hybrid_logical_clock::HybridLogicalClock,
        payload_serialize::{FormatIndicator, PayloadSerialize},
        topic_processor::TopicPattern,
        user_properties::UserProperty,
    },
    telemetry::cloud_event::{CloudEventFields, DEFAULT_CLOUD_EVENT_SPEC_VERSION},
    telemetry::DEFAULT_TELEMETRY_PROTOCOL_VERSION,
    ProtocolVersion,
};

const SUPPORTED_PROTOCOL_VERSIONS: &[u16] = &[1];

/// Cloud Event struct used by the [`TelemetryReceiver`].
///
/// Implements the cloud event spec 1.0 for the telemetry receiver.
/// See [CloudEvents Spec](https://github.com/cloudevents/spec/blob/main/cloudevents/spec.md).
#[derive(Builder, Clone, Debug)]
#[builder(setter(into), build_fn(validate = "Self::validate"))]
pub struct CloudEvent {
    /// Identifies the event. Producers MUST ensure that source + id is unique for each distinct
    /// event. If a duplicate event is re-sent (e.g. due to a network error) it MAY have the same
    /// id. Consumers MAY assume that Events with identical source and id are duplicates.
    pub id: String,
    /// Identifies the context in which an event happened. Often this will include information such
    /// as the type of the event source, the organization publishing the event or the process that
    /// produced the event. The exact syntax and semantics behind the data encoded in the URI is
    /// defined by the event producer.
    pub source: String,
    /// The version of the cloud events specification which the event uses. This enables the
    /// interpretation of the context. Compliant event producers MUST use a value of 1.0 when
    /// referring to this version of the specification.
    pub spec_version: String,
    /// Contains a value describing the type of event related to the originating occurrence. Often
    /// this attribute is used for routing, observability, policy enforcement, etc. The format of
    /// this is producer defined and might include information such as the version of the type.
    pub event_type: String,
    /// Identifies the subject of the event in the context of the event producer (identified by
    /// source). In publish-subscribe scenarios, a subscriber will typically subscribe to events
    /// emitted by a source, but the source identifier alone might not be sufficient as a qualifier
    /// for any specific event if the source context has internal sub-structure.
    #[builder(default = "None")]
    pub subject: Option<String>,
    /// Identifies the schema that data adheres to. Incompatible changes to the schema SHOULD be
    /// reflected by a different URI.
    #[builder(default = "None")]
    pub data_schema: Option<String>,
    /// Content type of data value. This attribute enables data to carry any type of content,
    /// whereby format and encoding might differ from that of the chosen event format.
    #[builder(default = "None")]
    pub data_content_type: Option<String>,
    /// Timestamp of when the occurrence happened. If the time of the occurrence cannot be
    /// determined then this attribute MAY be set to some other time (such as the current time) by
    /// the cloud event producer, however all producers for the same source MUST be consistent in
    /// this respect. In other words, either they all use the actual time of the occurrence or they
    /// all use the same algorithm to determine the value used.
    #[builder(default = "None")]
    pub time: Option<DateTime<Utc>>,
}

impl CloudEventBuilder {
    fn validate(&self) -> Result<(), String> {
        let mut spec_version = DEFAULT_CLOUD_EVENT_SPEC_VERSION.to_string();

        if let Some(sv) = &self.spec_version {
            CloudEventFields::SpecVersion.validate(sv, &spec_version)?;
            spec_version = sv.to_string();
        }

        if let Some(id) = &self.id {
            CloudEventFields::Id.validate(id, &spec_version)?;
        }

        if let Some(source) = &self.source {
            CloudEventFields::Source.validate(source, &spec_version)?;
        }

        if let Some(event_type) = &self.event_type {
            CloudEventFields::EventType.validate(event_type, &spec_version)?;
        }

        if let Some(Some(subject)) = &self.subject {
            CloudEventFields::Subject.validate(subject, &spec_version)?;
        }

        if let Some(Some(data_schema)) = &self.data_schema {
            CloudEventFields::DataSchema.validate(data_schema, &spec_version)?;
        }

        if let Some(Some(data_content_type)) = &self.data_content_type {
            CloudEventFields::DataContentType.validate(data_content_type, &spec_version)?;
        }

        Ok(())
    }
}

<<<<<<< HEAD
/// Acknowledgement token used to acknowledge a telemetry message.
/// Used by the [`TelemetryReceiver`].
///
/// When dropped without calling [`AckToken::ack`], the message is automatically acknowledged.
pub struct AckToken {
    ack_tx: oneshot::Sender<()>,
}

impl AckToken {
    /// Consumes the [`AckToken`] and acknowledges the telemetry message.
    pub fn ack(self) {
        match self.ack_tx.send(()) {
            Ok(()) => { /* Success */ }
            Err(()) => {
                log::error!("Ack error");
            }
        }
    }
}

/// Telemetry message struct.
/// Used by the [`TelemetryReceiver`].
=======
/// Telemetry message struct
/// Used by the telemetry receiver.
>>>>>>> 6c1ef22e
pub struct TelemetryMessage<T: PayloadSerialize> {
    /// Payload of the telemetry message. Must implement [`PayloadSerialize`].
    pub payload: T,
    /// Content Type of the telemetry message.
    pub content_type: Option<String>,
    /// Format Indicator of the telemetry message.
    pub format_indicator: FormatIndicator,
    /// Custom user data set as custom MQTT User Properties on the telemetry message.
    pub custom_user_data: Vec<(String, String)>,
    /// If present, contains the client ID of the sender of the telemetry message.
    pub sender_id: Option<String>,
    /// Timestamp of the telemetry message.
    pub timestamp: Option<HybridLogicalClock>,
    /// Cloud event of the telemetry message.
    pub cloud_event: Option<CloudEvent>,
    /// Resolved topic tokens from the incoming message's topic.
    pub topic_tokens: HashMap<String, String>,
}

/// Telemetry Receiver Options struct
#[derive(Builder, Clone)]
#[builder(setter(into, strip_option))]
pub struct TelemetryReceiverOptions {
    /// Topic pattern for the telemetry message.
    /// Must align with [topic-structure.md](https://github.com/Azure/iot-operations-sdks/blob/main/doc/reference/topic-structure.md)
    topic_pattern: String,
    /// Optional Topic namespace to be prepended to the topic pattern
    #[builder(default = "None")]
    topic_namespace: Option<String>,
    /// Topic token keys/values to be permanently replaced in the topic pattern
    #[builder(default)]
    topic_token_map: HashMap<String, String>,
    /// If true, telemetry messages are auto-acknowledged
    #[builder(default = "true")]
    auto_ack: bool,
    /// Service group ID
    #[allow(unused)]
    #[builder(default = "None")]
    service_group_id: Option<String>,
}

/// Telemetry Receiver struct
/// # Example
/// ```
/// # use tokio_test::block_on;
/// # use azure_iot_operations_mqtt::MqttConnectionSettingsBuilder;
/// # use azure_iot_operations_mqtt::session::{Session, SessionOptionsBuilder};
/// # use azure_iot_operations_protocol::telemetry::telemetry_receiver::{TelemetryReceiver, TelemetryReceiverOptionsBuilder};
/// # let mut connection_settings = MqttConnectionSettingsBuilder::default()
/// #     .client_id("test_server")
/// #     .hostname("mqtt://localhost")
/// #     .tcp_port(1883u16)
/// #     .build().unwrap();
/// # let mut session_options = SessionOptionsBuilder::default()
/// #     .connection_settings(connection_settings)
/// #     .build().unwrap();
/// # let mut mqtt_session = Session::new(session_options).unwrap();
/// let receiver_options = TelemetryReceiverOptionsBuilder::default()
///  .topic_pattern("test/telemetry")
///  .build().unwrap();
/// let mut telemetry_receiver: TelemetryReceiver<Vec<u8>, _> = TelemetryReceiver::new(mqtt_session.create_managed_client(), receiver_options).unwrap();
/// // let telemetry_message = telemetry_receiver.recv().await.unwrap();
/// ```
pub struct TelemetryReceiver<T, C>
where
    T: PayloadSerialize + Send + Sync + 'static,
    C: ManagedClient + Clone + Send + Sync + 'static,
    C::PubReceiver: Send + Sync + 'static,
{
    // Static properties of the receiver
    mqtt_client: C,
    mqtt_receiver: C::PubReceiver,
    telemetry_topic: String,
    topic_pattern: TopicPattern,
    message_payload_type: PhantomData<T>,
    // Describes state
    receiver_state: TelemetryReceiverState,
    // Information to manage state
    receiver_cancellation_token: CancellationToken,
}

/// Describes state of receiver
#[derive(PartialEq)]
enum TelemetryReceiverState {
    New,
    Subscribed,
    ShutdownSuccessful,
}

/// Implementation of a Telemetry Sender
impl<T, C> TelemetryReceiver<T, C>
where
    T: PayloadSerialize + Send + Sync + 'static,
    C: ManagedClient + Clone + Send + Sync + 'static,
    C::PubReceiver: Send + Sync + 'static,
{
    /// Creates a new [`TelemetryReceiver`].
    ///
    /// # Arguments
    /// * `client` - [`ManagedClient`] to use for telemetry communication.
    /// * `receiver_options` - [`TelemetryReceiverOptions`] to configure the telemetry receiver.
    ///
    /// Returns Ok([`TelemetryReceiver`]) on success, otherwise returns[`AIOProtocolError`].
    ///
    /// # Errors
    /// [`AIOProtocolError`] of kind [`ConfigurationInvalid`](crate::common::aio_protocol_error::AIOProtocolErrorKind::ConfigurationInvalid)
    /// - [`topic_pattern`](TelemetryReceiverOptions::topic_pattern),
    ///   [`topic_namespace`](TelemetryReceiverOptions::topic_namespace), are Some and and invalid
    ///   or contain a token with no valid replacement
    /// - [`topic_token_map`](TelemetryReceiverOptions::topic_token_map) is not empty
    ///   and contains invalid key(s) and/or token(s)
    #[allow(clippy::needless_pass_by_value)]
    pub fn new(
        client: C,
        receiver_options: TelemetryReceiverOptions,
    ) -> Result<Self, AIOProtocolError> {
        // Validation for topic pattern and related options done in
        // [`TopicPattern::new`]
        let topic_pattern = TopicPattern::new(
            "receiver_options.topic_pattern",
            &receiver_options.topic_pattern,
            receiver_options.topic_namespace.as_deref(),
            &receiver_options.topic_token_map,
        )?;

        // Get the telemetry topic
        let telemetry_topic = topic_pattern.as_subscribe_topic();

        let mqtt_receiver = match client
            .create_filtered_pub_receiver(&telemetry_topic, receiver_options.auto_ack)
        {
            Ok(receiver) => receiver,
            Err(e) => {
                return Err(AIOProtocolError::new_configuration_invalid_error(
                    Some(Box::new(e)),
                    "topic_pattern",
                    Value::String(telemetry_topic),
                    Some("Could not parse subscription topic pattern".to_string()),
                    None,
                ));
            }
        };

        Ok(Self {
            mqtt_client: client,
            mqtt_receiver,
            telemetry_topic,
            topic_pattern,
            message_payload_type: PhantomData,
            receiver_state: TelemetryReceiverState::New,
            receiver_cancellation_token: CancellationToken::new(),
        })
    }

    /// Shutdown the [`TelemetryReceiver`]. Unsubscribes from the telemetry topic if subscribed.
    ///
    /// Note: If this method is called, the [`TelemetryReceiver`] will no longer receive telemetry messages
    /// from the MQTT client, any messages that have not been processed can still be received by the
    /// receiver. If the method returns an error, it may be called again to attempt the unsubscribe again.
    ///
    /// Returns Ok(()) on success, otherwise returns [`AIOProtocolError`].
    /// # Errors
    /// [`AIOProtocolError`] of kind [`ClientError`](crate::common::aio_protocol_error::AIOProtocolErrorKind::ClientError) if the unsubscribe fails or if the unsuback reason code doesn't indicate success.
    pub async fn shutdown(&mut self) -> Result<(), AIOProtocolError> {
        // Close the receiver, no longer receive messages
        self.mqtt_receiver.close();

        match self.receiver_state {
            TelemetryReceiverState::New | TelemetryReceiverState::ShutdownSuccessful => {
                // If subscribe has not been called or shutdown was successful, do not unsubscribe
                self.receiver_state = TelemetryReceiverState::ShutdownSuccessful;
            }
            TelemetryReceiverState::Subscribed => {
                let unsubscribe_result = self.mqtt_client.unsubscribe(&self.telemetry_topic).await;

                match unsubscribe_result {
                    Ok(unsub_ct) => match unsub_ct.await {
                        Ok(()) => {
                            self.receiver_state = TelemetryReceiverState::ShutdownSuccessful;
                        }
                        Err(e) => {
                            log::error!("Unsuback error: {e}");
                            return Err(AIOProtocolError::new_mqtt_error(
                                Some("MQTT error on telemetry receiver unsuback".to_string()),
                                Box::new(e),
                                None,
                            ));
                        }
                    },
                    Err(e) => {
                        log::error!("Client error while unsubscribing: {e}");
                        return Err(AIOProtocolError::new_mqtt_error(
                            Some("Client error on telemetry receiver unsubscribe".to_string()),
                            Box::new(e),
                            None,
                        ));
                    }
                }
            }
        }
        log::info!("Telemetry receiver shutdown");
        Ok(())
    }

    /// Subscribe to the telemetry topic.
    ///
    /// Returns Ok(()) on success, otherwise returns [`AIOProtocolError`].
    /// # Errors
    /// [`AIOProtocolError`] of kind [`ClientError`](crate::common::aio_protocol_error::AIOProtocolErrorKind::ClientError) if the subscribe fails or if the suback reason code doesn't indicate success.
    async fn try_subscribe(&mut self) -> Result<(), AIOProtocolError> {
        let subscribe_result = self
            .mqtt_client
            .subscribe(&self.telemetry_topic, QoS::AtLeastOnce)
            .await;

        match subscribe_result {
            Ok(sub_ct) => match sub_ct.await {
                Ok(()) => { /* Success */ }
                Err(e) => {
                    log::error!("Suback error: {e}");
                    return Err(AIOProtocolError::new_mqtt_error(
                        Some("MQTT error on telemetry receiver suback".to_string()),
                        Box::new(e),
                        None,
                    ));
                }
            },
            Err(e) => {
                log::error!("Client error while subscribing: {e}");
                return Err(AIOProtocolError::new_mqtt_error(
                    Some("Client error on telemetry receiver subscribe".to_string()),
                    Box::new(e),
                    None,
                ));
            }
        }
        Ok(())
    }

    /// Receives a telemetry message or [`None`] if there will be no more messages.
    /// If there are messages:
    /// - Returns Ok([`TelemetryMessage`], [`Option<AckToken>`]) on success
    ///     - If the message is received with Quality of Service 1 an [`AckToken`] is returned.
    /// - Returns [`AIOProtocolError`] on error.
    ///
    /// A received message can be acknowledged via the [`AckToken`] by calling [`AckToken::ack`] or dropping the [`AckToken`].
    ///
    /// Will also subscribe to the telemetry topic if not already subscribed.
    ///
    /// # Errors
    /// [`AIOProtocolError`] of kind [`ClientError`](crate::common::aio_protocol_error::AIOProtocolErrorKind::ClientError) if the subscribe fails or if the suback reason code doesn't indicate success.
    pub async fn recv(
        &mut self,
    ) -> Option<Result<(TelemetryMessage<T>, Option<AckToken>), AIOProtocolError>> {
        // Subscribe to the telemetry topic if not already subscribed
        if self.receiver_state == TelemetryReceiverState::New {
            if let Err(e) = self.try_subscribe().await {
                return Some(Err(e));
            }
            self.receiver_state = TelemetryReceiverState::Subscribed;
        }

        loop {
            if let Some((m, ack_token)) = self.mqtt_receiver.recv().await {
                // Process the received message
                log::info!("[pkid: {}] Received message", m.pkid);

<<<<<<< HEAD
                        }
                        Err(e) => {
                            // Unreachable: Occurs when the task failed to execute to completion by
                            // panicking or cancelling.
                            log::error!("Failure to process ack: {e}");
                        }
                    }
                },
                recv_result = self.mqtt_receiver.recv() => {
                    // Process the received message
                    if let Some((m, inner_ack_token)) = recv_result {
                        log::info!("[pkid: {}] Received message", m.pkid);

                        'process_message: {
                            // Clone properties

                            let properties = m.properties.clone();

                            let mut custom_user_data = Vec::new();
                            let mut timestamp = None;
                            let mut cloud_event = None;
                            let mut sender_id = None;
                            let mut content_type = None;
                            let mut format_indicator = FormatIndicator::UnspecifiedBytes;

                            if let Some(properties) = properties {
                                // Get content type
                                content_type = properties.content_type;
                                // Get format indicator
                                if let Some(payload_format_indicator) = properties.payload_format_indicator {
                                    format_indicator = payload_format_indicator.into();
                                }
=======
                'process_message: {
                    // Clone properties

                    let properties = m.properties.clone();

                    let mut custom_user_data = Vec::new();
                    let mut timestamp = None;
                    let mut cloud_event = None;
                    let mut sender_id = None;

                    if let Some(properties) = properties {
                        // Get content type
                        if let Some(content_type) = &properties.content_type {
                            if T::content_type() != content_type {
                                log::error!(
                                            "[pkid: {}] Content type {content_type} is not supported by this implementation; only {} is accepted", m.pkid, T::content_type()
                                        );
                                break 'process_message;
                            }
                        }
>>>>>>> 6c1ef22e

                        // unused beyond validation, but may be used in the future to determine how to handle other fields.
                        let mut message_protocol_version = DEFAULT_TELEMETRY_PROTOCOL_VERSION; // assume default version if none is provided
                        if let Some((_, protocol_version)) =
                            properties.user_properties.iter().find(|(key, _)| {
                                UserProperty::from_str(key) == Ok(UserProperty::ProtocolVersion)
                            })
                        {
                            if let Some(message_version) =
                                ProtocolVersion::parse_protocol_version(protocol_version)
                            {
                                message_protocol_version = message_version;
                            } else {
                                log::error!("[pkid: {}] Unparsable protocol version value provided: {protocol_version}.",
                                            m.pkid
                                        );
                                break 'process_message;
                            }
                        }
                        // Check that the version (or the default version if one isn't provided) is supported
                        if !message_protocol_version.is_supported(SUPPORTED_PROTOCOL_VERSIONS) {
                            log::error!("[pkid: {}] Unsupported Protocol Version '{message_protocol_version}'. Only major protocol versions '{SUPPORTED_PROTOCOL_VERSIONS:?}' are supported.",
                                        m.pkid
                                    );
                            break 'process_message;
                        }

                        let mut cloud_event_present = false;
                        let mut cloud_event_builder = CloudEventBuilder::default();
                        let mut cloud_event_time = None;
                        for (key, value) in properties.user_properties {
                            match UserProperty::from_str(&key) {
                                Ok(UserProperty::Timestamp) => {
                                    match HybridLogicalClock::from_str(&value) {
                                        Ok(ts) => {
                                            timestamp = Some(ts);
                                        }
                                        Err(e) => {
                                            log::error!(
                                                "[pkid: {}] Invalid timestamp {value}: {e}",
                                                m.pkid
                                            );
                                            break 'process_message;
                                        }
                                    }
                                }
                                Ok(UserProperty::ProtocolVersion) => {
                                    // skip, already processed
                                }
                                Ok(UserProperty::SourceId) => {
                                    sender_id = Some(value);
                                }
                                Err(()) => match CloudEventFields::from_str(&key) {
                                    Ok(CloudEventFields::Id) => {
                                        cloud_event_present = true;
                                        cloud_event_builder.id(value);
                                    }
                                    Ok(CloudEventFields::Source) => {
                                        cloud_event_present = true;
                                        cloud_event_builder.source(value);
                                    }
                                    Ok(CloudEventFields::SpecVersion) => {
                                        cloud_event_present = true;
                                        cloud_event_builder.spec_version(value);
                                    }
                                    Ok(CloudEventFields::EventType) => {
                                        cloud_event_present = true;
                                        cloud_event_builder.event_type(value);
                                    }
                                    Ok(CloudEventFields::Subject) => {
                                        cloud_event_present = true;
                                        cloud_event_builder.subject(value);
                                    }
                                    Ok(CloudEventFields::DataSchema) => {
                                        cloud_event_present = true;
                                        cloud_event_builder.data_schema(Some(value));
                                    }
                                    Ok(CloudEventFields::DataContentType) => {
                                        cloud_event_present = true;
                                        cloud_event_builder.data_content_type(value);
                                    }
                                    Ok(CloudEventFields::Time) => {
                                        cloud_event_present = true;
                                        cloud_event_time = Some(value);
                                    }
                                    Err(()) => {
                                        custom_user_data.push((key, value));
                                    }
                                },
                                _ => {
                                    log::warn!("[pkid: {}] Telemetry message should not contain MQTT user property {key}. Value is {value}", m.pkid);
                                    custom_user_data.push((key, value));
                                }
                            }
                        }
                        if cloud_event_present {
                            if let Ok(mut ce) = cloud_event_builder.build() {
                                if let Some(ce_time) = cloud_event_time {
                                    match DateTime::parse_from_rfc3339(&ce_time) {
                                        Ok(time) => {
                                            let time = time.with_timezone(&Utc);
                                            ce.time = Some(time);
                                            cloud_event = Some(ce);
                                        }
                                        Err(e) => {
                                            log::error!("[pkid: {}] Invalid cloud event time {ce_time}: {e}", m.pkid);
                                        }
                                    }
                                } else {
                                    cloud_event = Some(ce);
                                }
                            } else {
                                log::error!(
                                    "[pkid: {}] Telemetry received invalid cloud event",
                                    m.pkid
                                );
                            }
                        }
                    }

<<<<<<< HEAD
                            let topic = match std::str::from_utf8(&m.topic) {
                                Ok(topic) => topic,
                                Err(e) => {
                                    // This should never happen as the topic is always a valid UTF-8 string from the MQTT client
                                    log::error!("[pkid: {}] Topic deserialization error: {e:?}", m.pkid);
                                    break 'process_message;
                                }
                            };

                            let topic_tokens = self.topic_pattern.parse_tokens(topic);

                            // Deserialize payload
                            let payload = match T::deserialize(&m.payload, &content_type, &format_indicator) {
                                Ok(p) => p,
                                Err(e) => {
                                    log::error!("[pkid: {}] Payload deserialization error: {e:?}", m.pkid);
                                    break 'process_message;
                                }
                            };

                            let telemetry_message = TelemetryMessage {
                                payload,
                                content_type,
                                format_indicator,
                                custom_user_data,
                                sender_id,
                                timestamp,
                                cloud_event,
                                topic_tokens
                            };

                            // If the telemetry message needs ack, return telemetry message with ack token
                            if let Some(inner_ack_token) = inner_ack_token {
                                let (ack_tx, ack_rx) = oneshot::channel();
                                let ack_token = AckToken { ack_tx };

                                self.pending_acks.spawn({
                                    async move {
                                        match ack_rx.await {
                                            Ok(()) => { /* Ack token used */ },
                                            Err(_) => {
                                                log::error!("[pkid: {}] Ack channel closed, acking", m.pkid);
                                            }
                                        }
                                        inner_ack_token
                                    }
                                });
=======
                    let topic = match std::str::from_utf8(&m.topic) {
                        Ok(topic) => topic,
                        Err(e) => {
                            // This should never happen as the topic is always a valid UTF-8 string from the MQTT client
                            log::error!("[pkid: {}] Topic deserialization error: {e:?}", m.pkid);
                            break 'process_message;
                        }
                    };
>>>>>>> 6c1ef22e

                    let topic_tokens = self.topic_pattern.parse_tokens(topic);

                    // Deserialize payload
                    let payload = match T::deserialize(&m.payload) {
                        Ok(p) => p,
                        Err(e) => {
                            log::error!("[pkid: {}] Payload deserialization error: {e:?}", m.pkid);
                            break 'process_message;
                        }
                    };

                    let telemetry_message = TelemetryMessage {
                        payload,
                        custom_user_data,
                        sender_id,
                        timestamp,
                        cloud_event,
                        topic_tokens,
                    };

                    return Some(Ok((telemetry_message, ack_token)));
                }

                // Occurs on an error processing the message, ack to prevent redelivery
                if let Some(ack_token) = ack_token {
                    tokio::spawn({
                        let receiver_cancellation_token_clone =
                            self.receiver_cancellation_token.clone();
                        async move {
                            tokio::select! {
                                () = receiver_cancellation_token_clone.cancelled() => { /* Received loop cancelled */ },
                                ack_res = ack_token.ack() => {
                                    match ack_res {
                                        Ok(_) => { /* Success */ }
                                        Err(e) => {
                                            log::error!("[pkid: {}] Ack error {e}", m.pkid);
                                        }
                                    }
                                }
                            }
                        }
                    });
                }
            } else {
                // There will be no more messages
                return None;
            }
        }
    }
}

impl<T, C> Drop for TelemetryReceiver<T, C>
where
    T: PayloadSerialize + Send + Sync + 'static,
    C: ManagedClient + Clone + Send + Sync + 'static,
    C::PubReceiver: Send + Sync + 'static,
{
    fn drop(&mut self) {
        // Cancel all tasks awaiting responses
        self.receiver_cancellation_token.cancel();
        // Close the receiver
        self.mqtt_receiver.close();

        // If the receiver has not unsubscribed, attempt to unsubscribe
        if TelemetryReceiverState::Subscribed == self.receiver_state {
            tokio::spawn({
                let telemetry_topic = self.telemetry_topic.clone();
                let mqtt_client = self.mqtt_client.clone();
                async move {
                    match mqtt_client.unsubscribe(telemetry_topic.clone()).await {
                        Ok(_) => {
                            log::debug!("Unsubscribe sent on topic {telemetry_topic}. Unsuback may still be pending.");
                        }
                        Err(e) => {
                            log::error!("Unsubscribe error on topic {telemetry_topic}: {e}");
                        }
                    }
                }
            });
        }

        log::info!("Telemetry receiver dropped");
    }
}

#[cfg(test)]
mod tests {
    use test_case::test_case;

    use super::*;
    use crate::{
        common::{aio_protocol_error::AIOProtocolErrorKind, payload_serialize::MockPayload},
        telemetry::telemetry_receiver::{TelemetryReceiver, TelemetryReceiverOptionsBuilder},
    };
    use azure_iot_operations_mqtt::{
        session::{Session, SessionOptionsBuilder},
        MqttConnectionSettingsBuilder,
    };

    // TODO: This should return a mock Session instead
    fn get_session() -> Session {
        // TODO: Make a real mock that implements Session
        let connection_settings = MqttConnectionSettingsBuilder::default()
            .hostname("localhost")
            .client_id("test_server")
            .build()
            .unwrap();
        let session_options = SessionOptionsBuilder::default()
            .connection_settings(connection_settings)
            .build()
            .unwrap();
        Session::new(session_options).unwrap()
    }

    fn create_topic_tokens() -> HashMap<String, String> {
        HashMap::from([("telemetryName".to_string(), "test_telemetry".to_string())])
    }

    #[test]
    fn test_new_defaults() {
        let session = get_session();
        let receiver_options = TelemetryReceiverOptionsBuilder::default()
            .topic_pattern("test/receiver")
            .build()
            .unwrap();

        TelemetryReceiver::<MockPayload, _>::new(session.create_managed_client(), receiver_options)
            .unwrap();
    }

    #[test]
    fn test_new_override_defaults() {
        let session = get_session();
        let receiver_options = TelemetryReceiverOptionsBuilder::default()
            .topic_pattern("test/{telemetryName}/receiver")
            .topic_namespace("test_namespace")
            .topic_token_map(create_topic_tokens())
            .build()
            .unwrap();

        TelemetryReceiver::<MockPayload, _>::new(session.create_managed_client(), receiver_options)
            .unwrap();
    }

    #[test_case(""; "new_empty_topic_pattern")]
    #[test_case(" "; "new_whitespace_topic_pattern")]
    fn test_new_empty_topic_pattern(topic_pattern: &str) {
        let session = get_session();
        let receiver_options = TelemetryReceiverOptionsBuilder::default()
            .topic_pattern(topic_pattern)
            .build()
            .unwrap();

        let result: Result<TelemetryReceiver<MockPayload, _>, _> =
            TelemetryReceiver::new(session.create_managed_client(), receiver_options);
        match result {
            Ok(_) => panic!("Expected error"),
            Err(e) => {
                assert_eq!(e.kind, AIOProtocolErrorKind::ConfigurationInvalid);
                assert!(!e.in_application);
                assert!(e.is_shallow);
                assert!(!e.is_remote);
                assert_eq!(e.http_status_code, None);
                assert_eq!(
                    e.property_name,
                    Some("receiver_options.topic_pattern".to_string())
                );
                assert_eq!(
                    e.property_value,
                    Some(Value::String(topic_pattern.to_string()))
                );
            }
        }
    }

    #[tokio::test]
    async fn test_shutdown_without_subscribe() {
        let session = get_session();
        let receiver_options = TelemetryReceiverOptionsBuilder::default()
            .topic_pattern("test/receiver")
            .build()
            .unwrap();

        let mut telemetry_receiver: TelemetryReceiver<MockPayload, _> =
            TelemetryReceiver::new(session.create_managed_client(), receiver_options).unwrap();
        assert!(telemetry_receiver.shutdown().await.is_ok());
    }
}

// Test cases for recv telemetry
// Tests failure:
//   if properties are missing, the message is not processed and is acked
//   if content type is not supported, the message is not processed and is acked
//   if timestamp is invalid, the message is not processed and is acked
//   if payload deserialization fails, the message is not processed and is acked
//
// Test cases for telemetry message processing
// Tests success:
//   QoS 1 message is processed and AckToken is used, message is acked<|MERGE_RESOLUTION|>--- conflicted
+++ resolved
@@ -108,33 +108,8 @@
     }
 }
 
-<<<<<<< HEAD
-/// Acknowledgement token used to acknowledge a telemetry message.
-/// Used by the [`TelemetryReceiver`].
-///
-/// When dropped without calling [`AckToken::ack`], the message is automatically acknowledged.
-pub struct AckToken {
-    ack_tx: oneshot::Sender<()>,
-}
-
-impl AckToken {
-    /// Consumes the [`AckToken`] and acknowledges the telemetry message.
-    pub fn ack(self) {
-        match self.ack_tx.send(()) {
-            Ok(()) => { /* Success */ }
-            Err(()) => {
-                log::error!("Ack error");
-            }
-        }
-    }
-}
-
 /// Telemetry message struct.
 /// Used by the [`TelemetryReceiver`].
-=======
-/// Telemetry message struct
-/// Used by the telemetry receiver.
->>>>>>> 6c1ef22e
 pub struct TelemetryMessage<T: PayloadSerialize> {
     /// Payload of the telemetry message. Must implement [`PayloadSerialize`].
     pub payload: T,
@@ -402,40 +377,6 @@
                 // Process the received message
                 log::info!("[pkid: {}] Received message", m.pkid);
 
-<<<<<<< HEAD
-                        }
-                        Err(e) => {
-                            // Unreachable: Occurs when the task failed to execute to completion by
-                            // panicking or cancelling.
-                            log::error!("Failure to process ack: {e}");
-                        }
-                    }
-                },
-                recv_result = self.mqtt_receiver.recv() => {
-                    // Process the received message
-                    if let Some((m, inner_ack_token)) = recv_result {
-                        log::info!("[pkid: {}] Received message", m.pkid);
-
-                        'process_message: {
-                            // Clone properties
-
-                            let properties = m.properties.clone();
-
-                            let mut custom_user_data = Vec::new();
-                            let mut timestamp = None;
-                            let mut cloud_event = None;
-                            let mut sender_id = None;
-                            let mut content_type = None;
-                            let mut format_indicator = FormatIndicator::UnspecifiedBytes;
-
-                            if let Some(properties) = properties {
-                                // Get content type
-                                content_type = properties.content_type;
-                                // Get format indicator
-                                if let Some(payload_format_indicator) = properties.payload_format_indicator {
-                                    format_indicator = payload_format_indicator.into();
-                                }
-=======
                 'process_message: {
                     // Clone properties
 
@@ -445,18 +386,16 @@
                     let mut timestamp = None;
                     let mut cloud_event = None;
                     let mut sender_id = None;
+                    let mut content_type = None;
+                    let mut format_indicator = FormatIndicator::UnspecifiedBytes;
 
                     if let Some(properties) = properties {
                         // Get content type
-                        if let Some(content_type) = &properties.content_type {
-                            if T::content_type() != content_type {
-                                log::error!(
-                                            "[pkid: {}] Content type {content_type} is not supported by this implementation; only {} is accepted", m.pkid, T::content_type()
-                                        );
-                                break 'process_message;
-                            }
-                        }
->>>>>>> 6c1ef22e
+                        content_type = properties.content_type;
+                        // Get format indicator
+                        if let Some(payload_format_indicator) = properties.payload_format_indicator {
+                            format_indicator = payload_format_indicator.into();
+                        }
 
                         // unused beyond validation, but may be used in the future to determine how to handle other fields.
                         let mut message_protocol_version = DEFAULT_TELEMETRY_PROTOCOL_VERSION; // assume default version if none is provided
@@ -577,55 +516,6 @@
                         }
                     }
 
-<<<<<<< HEAD
-                            let topic = match std::str::from_utf8(&m.topic) {
-                                Ok(topic) => topic,
-                                Err(e) => {
-                                    // This should never happen as the topic is always a valid UTF-8 string from the MQTT client
-                                    log::error!("[pkid: {}] Topic deserialization error: {e:?}", m.pkid);
-                                    break 'process_message;
-                                }
-                            };
-
-                            let topic_tokens = self.topic_pattern.parse_tokens(topic);
-
-                            // Deserialize payload
-                            let payload = match T::deserialize(&m.payload, &content_type, &format_indicator) {
-                                Ok(p) => p,
-                                Err(e) => {
-                                    log::error!("[pkid: {}] Payload deserialization error: {e:?}", m.pkid);
-                                    break 'process_message;
-                                }
-                            };
-
-                            let telemetry_message = TelemetryMessage {
-                                payload,
-                                content_type,
-                                format_indicator,
-                                custom_user_data,
-                                sender_id,
-                                timestamp,
-                                cloud_event,
-                                topic_tokens
-                            };
-
-                            // If the telemetry message needs ack, return telemetry message with ack token
-                            if let Some(inner_ack_token) = inner_ack_token {
-                                let (ack_tx, ack_rx) = oneshot::channel();
-                                let ack_token = AckToken { ack_tx };
-
-                                self.pending_acks.spawn({
-                                    async move {
-                                        match ack_rx.await {
-                                            Ok(()) => { /* Ack token used */ },
-                                            Err(_) => {
-                                                log::error!("[pkid: {}] Ack channel closed, acking", m.pkid);
-                                            }
-                                        }
-                                        inner_ack_token
-                                    }
-                                });
-=======
                     let topic = match std::str::from_utf8(&m.topic) {
                         Ok(topic) => topic,
                         Err(e) => {
@@ -634,12 +524,11 @@
                             break 'process_message;
                         }
                     };
->>>>>>> 6c1ef22e
 
                     let topic_tokens = self.topic_pattern.parse_tokens(topic);
 
                     // Deserialize payload
-                    let payload = match T::deserialize(&m.payload) {
+                    let payload = match T::deserialize(&m.payload, &content_type, &format_indicator) {
                         Ok(p) => p,
                         Err(e) => {
                             log::error!("[pkid: {}] Payload deserialization error: {e:?}", m.pkid);
@@ -649,6 +538,8 @@
 
                     let telemetry_message = TelemetryMessage {
                         payload,
+                        content_type,
+                        format_indicator,
                         custom_user_data,
                         sender_id,
                         timestamp,
