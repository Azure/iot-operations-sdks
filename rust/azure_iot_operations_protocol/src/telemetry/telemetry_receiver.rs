// Copyright (c) Microsoft Corporation.
// Licensed under the MIT License.
use std::{collections::HashMap, marker::PhantomData, str::FromStr};

use azure_iot_operations_mqtt::{
    control_packet::QoS,
    interface::{AckToken, ManagedClient, PubReceiver},
};
use chrono::{DateTime, Utc};
use tokio_util::sync::CancellationToken;

use crate::{
    common::{
        aio_protocol_error::{AIOProtocolError, Value},
        hybrid_logical_clock::HybridLogicalClock,
        is_invalid_utf8,
        payload_serialize::PayloadSerialize,
        topic_processor::TopicPattern,
        user_properties::UserProperty,
    },
    DEFAULT_AIO_PROTOCOL_VERSION,
};
use crate::{
    telemetry::cloud_event::{CloudEventFields, DEFAULT_CLOUD_EVENT_SPEC_VERSION},
    ProtocolVersion,
};

const SUPPORTED_PROTOCOL_VERSIONS: &[u16] = &[1];

/// Cloud Event struct
///
/// Implements the cloud event spec 1.0 for the telemetry receiver.
/// See [CloudEvents Spec](https://github.com/cloudevents/spec/blob/main/cloudevents/spec.md).
#[derive(Builder, Clone, Debug)]
#[builder(setter(into), build_fn(validate = "Self::validate"))]
pub struct CloudEvent {
    /// Identifies the event. Producers MUST ensure that source + id is unique for each distinct
    /// event. If a duplicate event is re-sent (e.g. due to a network error) it MAY have the same
    /// id. Consumers MAY assume that Events with identical source and id are duplicates.
    pub id: String,
    /// Identifies the context in which an event happened. Often this will include information such
    /// as the type of the event source, the organization publishing the event or the process that
    /// produced the event. The exact syntax and semantics behind the data encoded in the URI is
    /// defined by the event producer.
    pub source: String,
    /// The version of the cloud events specification which the event uses. This enables the
    /// interpretation of the context. Compliant event producers MUST use a value of 1.0 when
    /// referring to this version of the specification.
    pub spec_version: String,
    /// Contains a value describing the type of event related to the originating occurrence. Often
    /// this attribute is used for routing, observability, policy enforcement, etc. The format of
    /// this is producer defined and might include information such as the version of the type.
    pub event_type: String,
    /// Identifies the subject of the event in the context of the event producer (identified by
    /// source). In publish-subscribe scenarios, a subscriber will typically subscribe to events
    /// emitted by a source, but the source identifier alone might not be sufficient as a qualifier
    /// for any specific event if the source context has internal sub-structure.
    #[builder(default = "None")]
    pub subject: Option<String>,
    /// Identifies the schema that data adheres to. Incompatible changes to the schema SHOULD be
    /// reflected by a different URI.
    #[builder(default = "None")]
    pub data_schema: Option<String>,
    /// Content type of data value. This attribute enables data to carry any type of content,
    /// whereby format and encoding might differ from that of the chosen event format.
    #[builder(default = "None")]
    pub data_content_type: Option<String>,
    /// Timestamp of when the occurrence happened. If the time of the occurrence cannot be
    /// determined then this attribute MAY be set to some other time (such as the current time) by
    /// the cloud event producer, however all producers for the same source MUST be consistent in
    /// this respect. In other words, either they all use the actual time of the occurrence or they
    /// all use the same algorithm to determine the value used.
    #[builder(default = "None")]
    pub time: Option<DateTime<Utc>>,
}

impl CloudEventBuilder {
    fn validate(&self) -> Result<(), String> {
        let mut spec_version = DEFAULT_CLOUD_EVENT_SPEC_VERSION.to_string();

        if let Some(sv) = &self.spec_version {
            CloudEventFields::SpecVersion.validate(sv, &spec_version)?;
            spec_version = sv.to_string();
        }

        if let Some(id) = &self.id {
            CloudEventFields::Id.validate(id, &spec_version)?;
        }

        if let Some(source) = &self.source {
            CloudEventFields::Source.validate(source, &spec_version)?;
        }

        if let Some(event_type) = &self.event_type {
            CloudEventFields::EventType.validate(event_type, &spec_version)?;
        }

        if let Some(Some(subject)) = &self.subject {
            CloudEventFields::Subject.validate(subject, &spec_version)?;
        }

        if let Some(Some(data_schema)) = &self.data_schema {
            CloudEventFields::DataSchema.validate(data_schema, &spec_version)?;
        }

        if let Some(Some(data_content_type)) = &self.data_content_type {
            CloudEventFields::DataContentType.validate(data_content_type, &spec_version)?;
        }

        Ok(())
    }
}

/// Telemetry message struct
/// Used by the telemetry receiver.
pub struct TelemetryMessage<T: PayloadSerialize> {
    /// Payload of the telemetry message. Must implement [`PayloadSerialize`].
    pub payload: T,
    /// Custom user data set as custom MQTT User Properties on the telemetry message.
    pub custom_user_data: Vec<(String, String)>,
    /// If present, contains the client ID of the sender of the telemetry message.
    pub sender_id: Option<String>,
    /// Timestamp of the telemetry message.
    pub timestamp: Option<HybridLogicalClock>,
    /// Cloud event of the telemetry message.
    pub cloud_event: Option<CloudEvent>,
    /// Resolved topic tokens from the incoming message's topic.
    pub topic_tokens: HashMap<String, String>,
}

/// Telemetry Receiver Options struct
#[derive(Builder, Clone)]
#[builder(setter(into, strip_option))]
pub struct TelemetryReceiverOptions {
    /// Topic pattern for the telemetry message
    /// Must align with [topic-structure.md](https://github.com/microsoft/mqtt-patterns/blob/main/docs/specs/topic-structure.md)
    topic_pattern: String,
    /// Optional Topic namespace to be prepended to the topic pattern
    #[builder(default = "None")]
    topic_namespace: Option<String>,
    /// Topic token keys/values to be permanently replaced in the topic pattern
    #[builder(default)]
    topic_token_map: HashMap<String, String>,
    /// If true, telemetry messages are auto-acknowledged
    #[builder(default = "true")]
    auto_ack: bool,
    /// Service group ID
    #[allow(unused)]
    #[builder(default = "None")]
    service_group_id: Option<String>,
}

/// Telemetry Receiver struct
/// # Example
/// ```
/// # use tokio_test::block_on;
/// # use azure_iot_operations_mqtt::MqttConnectionSettingsBuilder;
/// # use azure_iot_operations_mqtt::session::{Session, SessionOptionsBuilder};
/// # use azure_iot_operations_protocol::telemetry::telemetry_receiver::{TelemetryReceiver, TelemetryReceiverOptionsBuilder};
/// # use azure_iot_operations_protocol::common::payload_serialize::{PayloadSerialize, FormatIndicator};
/// # #[derive(Clone, Debug)]
/// # pub struct SamplePayload { }
/// # impl PayloadSerialize for SamplePayload {
/// #   type Error = String;
/// #   fn content_type() -> &'static str { "application/json" }
/// #   fn format_indicator() -> FormatIndicator { FormatIndicator::Utf8EncodedCharacterData }
/// #   fn serialize(self) -> Result<Vec<u8>, String> { Ok(Vec::new()) }
/// #   fn deserialize(payload: &[u8]) -> Result<Self, String> { Ok(SamplePayload {}) }
/// # }
/// # let mut connection_settings = MqttConnectionSettingsBuilder::default()
/// #     .client_id("test_server")
/// #     .hostname("mqtt://localhost")
/// #     .tcp_port(1883u16)
/// #     .build().unwrap();
/// # let mut session_options = SessionOptionsBuilder::default()
/// #     .connection_settings(connection_settings)
/// #     .build().unwrap();
/// # let mut mqtt_session = Session::new(session_options).unwrap();
/// let receiver_options = TelemetryReceiverOptionsBuilder::default()
///  .topic_pattern("test/telemetry")
///  .build().unwrap();
/// let mut telemetry_receiver: TelemetryReceiver<SamplePayload, _> = TelemetryReceiver::new(mqtt_session.create_managed_client(), receiver_options).unwrap();
/// // let telemetry_message = telemetry_receiver.recv().await.unwrap();
/// ```
pub struct TelemetryReceiver<T, C>
where
    T: PayloadSerialize + Send + Sync + 'static,
    C: ManagedClient + Clone + Send + Sync + 'static,
    C::PubReceiver: Send + Sync + 'static,
{
    // Static properties of the receiver
    mqtt_client: C,
    mqtt_receiver: C::PubReceiver,
    telemetry_topic: String,
    topic_pattern: TopicPattern,
    message_payload_type: PhantomData<T>,
    // Describes state
    receiver_state: TelemetryReceiverState,
    // Information to manage state
    receiver_cancellation_token: CancellationToken,
}

/// Describes state of receiver
#[derive(PartialEq)]
enum TelemetryReceiverState {
    New,
    Subscribed,
    ShutdownInitiated,
    ShutdownSuccessful,
}

/// Implementation of a Telemetry Sender
impl<T, C> TelemetryReceiver<T, C>
where
    T: PayloadSerialize + Send + Sync + 'static,
    C: ManagedClient + Clone + Send + Sync + 'static,
    C::PubReceiver: Send + Sync + 'static,
{
    /// Creates a new [`TelemetryReceiver`].
    ///
    /// # Arguments
    /// * `client` - [`ManagedClient`] to use for telemetry communication.
    /// * `receiver_options` - [`TelemetryReceiverOptions`] to configure the telemetry receiver.
    ///
    /// Returns Ok([`TelemetryReceiver`]) on success, otherwise returns[`AIOProtocolError`].
    ///
    /// # Errors
    /// [`AIOProtocolError`] of kind [`ConfigurationInvalid`](crate::common::aio_protocol_error::AIOProtocolErrorKind::ConfigurationInvalid)
    /// - [`topic_pattern`](TelemetryReceiverOptions::topic_pattern),
    ///   [`topic_namespace`](TelemetryReceiverOptions::topic_namespace), are Some and and invalid
    ///   or contain a token with no valid replacement
    /// - [`topic_token_map`](TelemetryReceiverOptions::topic_token_map) is not empty
    ///   and contains invalid key(s) and/or token(s)
    /// - Content type of the telemetry message is not valid utf-8
    #[allow(clippy::needless_pass_by_value)]
    pub fn new(
        client: C,
        receiver_options: TelemetryReceiverOptions,
    ) -> Result<Self, AIOProtocolError> {
        // Validate content type of telemetry message is valid UTF-8
        if is_invalid_utf8(T::content_type()) {
            return Err(AIOProtocolError::new_configuration_invalid_error(
                None,
                "content_type",
                Value::String(T::content_type().to_string()),
                Some(format!(
                    "Content type '{}' of telemetry message type is not valid UTF-8",
                    T::content_type()
                )),
                None,
            ));
        }
        // Validation for topic pattern and related options done in
        // [`TopicPattern::new`]
        let topic_pattern = TopicPattern::new(
            "receiver_options.topic_pattern",
            &receiver_options.topic_pattern,
            receiver_options.topic_namespace.as_deref(),
            &receiver_options.topic_token_map,
        )?;

        // Get the telemetry topic
        let telemetry_topic = topic_pattern.as_subscribe_topic();

        let mqtt_receiver = match client
            .create_filtered_pub_receiver(&telemetry_topic, receiver_options.auto_ack)
        {
            Ok(receiver) => receiver,
            Err(e) => {
                return Err(AIOProtocolError::new_configuration_invalid_error(
                    Some(Box::new(e)),
                    "topic_pattern",
                    Value::String(telemetry_topic),
                    Some("Could not parse subscription topic pattern".to_string()),
                    None,
                ));
            }
        };

        Ok(Self {
            mqtt_client: client,
            mqtt_receiver,
            telemetry_topic,
            topic_pattern,
            message_payload_type: PhantomData,
            receiver_state: TelemetryReceiverState::New,
            receiver_cancellation_token: CancellationToken::new(),
        })
    }

    /// Shutdown the [`TelemetryReceiver`]. Unsubscribes from the telemetry topic if subscribed.
    ///
    /// Note: If this method is called, the [`TelemetryReceiver`] will no longer receive telemetry messages
    /// from the MQTT client, any messages that have not been processed can still be received by the
    /// receiver. If the method returns an error, it may be called again to attempt the unsubscribe again.
    ///
    /// Returns Ok(()) on success, otherwise returns [`AIOProtocolError`].
    /// # Errors
    /// [`AIOProtocolError`] of kind [`ClientError`](crate::common::aio_protocol_error::AIOProtocolErrorKind::ClientError) if the unsubscribe fails or if the unsuback reason code doesn't indicate success.
    pub async fn shutdown(&mut self) -> Result<(), AIOProtocolError> {
        // Close the receiver, no longer receive messages
        self.mqtt_receiver.close();

        match self.receiver_state {
            TelemetryReceiverState::New | TelemetryReceiverState::ShutdownSuccessful => {
                // If subscribe has not been called or shutdown was successful, do not unsubscribe
                self.receiver_state = TelemetryReceiverState::ShutdownSuccessful;
            }
            TelemetryReceiverState::Subscribed | TelemetryReceiverState::ShutdownInitiated => {
                // If failure occurs here, the receiver should still be in a shutdown state
                self.receiver_state = TelemetryReceiverState::ShutdownInitiated;
                let unsubscribe_result = self.mqtt_client.unsubscribe(&self.telemetry_topic).await;

                match unsubscribe_result {
                    Ok(unsub_ct) => match unsub_ct.await {
                        Ok(()) => {
                            self.receiver_state = TelemetryReceiverState::ShutdownSuccessful;
                        }
                        Err(e) => {
                            log::error!("Unsuback error: {e}");
                            return Err(AIOProtocolError::new_mqtt_error(
                                Some("MQTT error on telemetry receiver unsuback".to_string()),
                                Box::new(e),
                                None,
                            ));
                        }
                    },
                    Err(e) => {
                        log::error!("Client error while unsubscribing: {e}");
                        return Err(AIOProtocolError::new_mqtt_error(
                            Some("Client error on telemetry receiver unsubscribe".to_string()),
                            Box::new(e),
                            None,
                        ));
                    }
                }
            }
        }
        log::info!("Telemetry receiver shutdown");
        Ok(())
    }

    /// Subscribe to the telemetry topic.
    ///
    /// Returns Ok(()) on success, otherwise returns [`AIOProtocolError`].
    /// # Errors
    /// [`AIOProtocolError`] of kind [`ClientError`](crate::common::aio_protocol_error::AIOProtocolErrorKind::ClientError) if the subscribe fails or if the suback reason code doesn't indicate success.
    async fn try_subscribe(&mut self) -> Result<(), AIOProtocolError> {
        let subscribe_result = self
            .mqtt_client
            .subscribe(&self.telemetry_topic, QoS::AtLeastOnce)
            .await;

        match subscribe_result {
            Ok(sub_ct) => match sub_ct.await {
                Ok(()) => { /* Success */ }
                Err(e) => {
                    log::error!("Suback error: {e}");
                    return Err(AIOProtocolError::new_mqtt_error(
                        Some("MQTT error on telemetry receiver suback".to_string()),
                        Box::new(e),
                        None,
                    ));
                }
            },
            Err(e) => {
                log::error!("Client error while subscribing: {e}");
                return Err(AIOProtocolError::new_mqtt_error(
                    Some("Client error on telemetry receiver subscribe".to_string()),
                    Box::new(e),
                    None,
                ));
            }
        }
        Ok(())
    }

    /// Receives a telemetry message or [`None`] if there will be no more messages.
    /// If there are messages:
    /// - Returns Ok([`TelemetryMessage`], [`Option<AckToken>`]) on success
    ///     - If the message is received with Quality of Service 1 an [`AckToken`] is returned.
    /// - Returns [`AIOProtocolError`] on error.
    ///
    /// A received message can be acknowledged via the [`AckToken`] by calling [`AckToken::ack`] or dropping the [`AckToken`].
    ///
    /// Will also subscribe to the telemetry topic if not already subscribed.
    ///
    /// # Errors
    /// [`AIOProtocolError`] of kind [`ClientError`](crate::common::aio_protocol_error::AIOProtocolErrorKind::ClientError) if the subscribe fails or if the suback reason code doesn't indicate success.
    pub async fn recv(
        &mut self,
    ) -> Option<Result<(TelemetryMessage<T>, Option<AckToken>), AIOProtocolError>> {
        // Subscribe to the telemetry topic if not already subscribed
        if self.receiver_state == TelemetryReceiverState::New {
            if let Err(e) = self.try_subscribe().await {
                return Some(Err(e));
            }
            self.receiver_state = TelemetryReceiverState::Subscribed;
        }

        loop {
            if let Some((m, ack_token)) = self.mqtt_receiver.recv().await {
                // Process the received message
                log::info!("[pkid: {}] Received message", m.pkid);

                'process_message: {
                    // Clone properties

                    let properties = m.properties.clone();

                    let mut custom_user_data = Vec::new();
                    let mut timestamp = None;
                    let mut cloud_event = None;
                    let mut sender_id = None;

                    if let Some(properties) = properties {
                        // Get content type
                        if let Some(content_type) = &properties.content_type {
                            if T::content_type() != content_type {
                                log::error!(
                                            "[pkid: {}] Content type {content_type} is not supported by this implementation; only {} is accepted", m.pkid, T::content_type()
                                        );
                                break 'process_message;
                            }
                        }

                        // unused beyond validation, but may be used in the future to determine how to handle other fields.
                        let mut message_protocol_version = DEFAULT_AIO_PROTOCOL_VERSION; // assume default version if none is provided
                        if let Some((_, protocol_version)) =
                            properties.user_properties.iter().find(|(key, _)| {
                                UserProperty::from_str(key) == Ok(UserProperty::ProtocolVersion)
                            })
                        {
                            if let Some(message_version) =
                                ProtocolVersion::parse_protocol_version(protocol_version)
                            {
                                message_protocol_version = message_version;
                            } else {
                                log::error!("[pkid: {}] Unparsable protocol version value provided: {protocol_version}.",
                                            m.pkid
                                        );
                                break 'process_message;
                            }
                        }
                        // Check that the version (or the default version if one isn't provided) is supported
                        if !message_protocol_version.is_supported(SUPPORTED_PROTOCOL_VERSIONS) {
                            log::error!("[pkid: {}] Unsupported Protocol Version '{message_protocol_version}'. Only major protocol versions '{SUPPORTED_PROTOCOL_VERSIONS:?}' are supported.",
                                        m.pkid
                                    );
                            break 'process_message;
                        }

<<<<<<< HEAD
                        let mut cloud_event_present = false;
                        let mut cloud_event_builder = CloudEventBuilder::default();
                        let mut cloud_event_time = None;
                        for (key, value) in properties.user_properties {
                            match UserProperty::from_str(&key) {
                                Ok(UserProperty::Timestamp) => {
                                    match HybridLogicalClock::from_str(&value) {
                                        Ok(ts) => {
                                            timestamp = Some(ts);
                                        }
                                        Err(e) => {
                                            log::error!(
                                                "[pkid: {}] Invalid timestamp {value}: {e}",
                                                m.pkid
                                            );
                                            break 'process_message;
=======
                                let mut cloud_event_present = false;
                                let mut cloud_event_builder = CloudEventBuilder::default();
                                let mut cloud_event_time = None;
                                for (key, value) in properties.user_properties {
                                    match UserProperty::from_str(&key) {
                                        Ok(UserProperty::Timestamp) => {
                                            match HybridLogicalClock::from_str(&value) {
                                                Ok(ts) => {
                                                    timestamp = Some(ts);
                                                }
                                                Err(e) => {
                                                    log::error!(
                                                        "[pkid: {}] Invalid timestamp {value}: {e}",
                                                        m.pkid
                                                    );
                                                    break 'process_message;
                                                }
                                            }
                                        },
                                        Ok(UserProperty::ProtocolVersion) => {
                                            // skip, already processed
                                        },
                                        Ok(UserProperty::SourceId) => {
                                            sender_id = Some(value);
                                        },
                                        Err(()) => {
                                            match CloudEventFields::from_str(&key) {
                                                Ok(CloudEventFields::Id) => {
                                                    cloud_event_present = true;
                                                    cloud_event_builder.id(value);
                                                },
                                                Ok(CloudEventFields::Source) => {
                                                    cloud_event_present = true;
                                                    cloud_event_builder.source(value);
                                                },
                                                Ok(CloudEventFields::SpecVersion) => {
                                                    cloud_event_present = true;
                                                    cloud_event_builder.spec_version(value);
                                                },
                                                Ok(CloudEventFields::EventType) => {
                                                    cloud_event_present = true;
                                                    cloud_event_builder.event_type(value);
                                                },
                                                Ok(CloudEventFields::Subject) => {
                                                    cloud_event_present = true;
                                                    cloud_event_builder.subject(value);
                                                },
                                                Ok(CloudEventFields::DataSchema) => {
                                                    cloud_event_present = true;
                                                    cloud_event_builder.data_schema(Some(value));
                                                },
                                                Ok(CloudEventFields::DataContentType) => {
                                                    cloud_event_present = true;
                                                    cloud_event_builder.data_content_type(value);
                                                },
                                                Ok(CloudEventFields::Time) => {
                                                    cloud_event_present = true;
                                                    cloud_event_time = Some(value);
                                                },
                                                Err(()) => {
                                                    custom_user_data.push((key, value));
                                                }
                                            }
                                        }
                                        _ => {
                                            log::warn!("[pkid: {}] Telemetry message should not contain MQTT user property {key}. Value is {value}", m.pkid);
                                            custom_user_data.push((key, value));
>>>>>>> dafb4b92
                                        }
                                    }
                                }
                                Ok(UserProperty::ProtocolVersion) => {
                                    // skip, already processed
                                }
                                Ok(UserProperty::SourceId) => {
                                    sender_id = Some(value);
                                }
                                Err(()) => match CloudEventFields::from_str(&key) {
                                    Ok(CloudEventFields::Id) => {
                                        cloud_event_present = true;
                                        cloud_event_builder.id(value);
                                    }
                                    Ok(CloudEventFields::Source) => {
                                        cloud_event_present = true;
                                        cloud_event_builder.source(value);
                                    }
                                    Ok(CloudEventFields::SpecVersion) => {
                                        cloud_event_present = true;
                                        cloud_event_builder.spec_version(value);
                                    }
                                    Ok(CloudEventFields::EventType) => {
                                        cloud_event_present = true;
                                        cloud_event_builder.event_type(value);
                                    }
                                    Ok(CloudEventFields::Subject) => {
                                        cloud_event_present = true;
                                        cloud_event_builder.subject(value);
                                    }
                                    Ok(CloudEventFields::DataSchema) => {
                                        cloud_event_present = true;
                                        cloud_event_builder.data_schema(Some(value));
                                    }
                                    Ok(CloudEventFields::DataContentType) => {
                                        cloud_event_present = true;
                                        cloud_event_builder.data_content_type(value);
                                    }
                                    Ok(CloudEventFields::Time) => {
                                        cloud_event_present = true;
                                        cloud_event_time = Some(value);
                                    }
                                    Err(()) => {
                                        if key.starts_with(RESERVED_PREFIX) {
                                            log::error!("[pkid: {}] Invalid telemetry user data property '{}' starts with reserved prefix '{}'. Value is '{}'", m.pkid, key, RESERVED_PREFIX, value);
                                        } else {
                                            custom_user_data.push((key, value));
                                        }
                                    }
                                },
                                _ => {
                                    log::error!("[pkid: {}] Telemetry message should not contain MQTT user property {key}. Value is {value}", m.pkid);
                                }
                            }
                        }
                        if cloud_event_present {
                            if let Ok(mut ce) = cloud_event_builder.build() {
                                if let Some(ce_time) = cloud_event_time {
                                    match DateTime::parse_from_rfc3339(&ce_time) {
                                        Ok(time) => {
                                            let time = time.with_timezone(&Utc);
                                            ce.time = Some(time);
                                            cloud_event = Some(ce);
                                        }
                                        Err(e) => {
                                            log::error!("[pkid: {}] Invalid cloud event time {ce_time}: {e}", m.pkid);
                                        }
                                    }
                                } else {
                                    cloud_event = Some(ce);
                                }
                            } else {
                                log::error!(
                                    "[pkid: {}] Telemetry received invalid cloud event",
                                    m.pkid
                                );
                            }
                        }
                    }

                    let topic = match std::str::from_utf8(&m.topic) {
                        Ok(topic) => topic,
                        Err(e) => {
                            // This should never happen as the topic is always a valid UTF-8 string from the MQTT client
                            log::error!("[pkid: {}] Topic deserialization error: {e:?}", m.pkid);
                            break 'process_message;
                        }
                    };

                    let topic_tokens = self.topic_pattern.parse_tokens(topic);

                    // Deserialize payload
                    let payload = match T::deserialize(&m.payload) {
                        Ok(p) => p,
                        Err(e) => {
                            log::error!("[pkid: {}] Payload deserialization error: {e:?}", m.pkid);
                            break 'process_message;
                        }
                    };

                    let telemetry_message = TelemetryMessage {
                        payload,
                        custom_user_data,
                        sender_id,
                        timestamp,
                        cloud_event,
                        topic_tokens,
                    };

                    return Some(Ok((telemetry_message, ack_token)));
                }

                // Occurs on an error processing the message, ack to prevent redelivery
                if let Some(ack_token) = ack_token {
                    tokio::spawn({
                        let receiver_cancellation_token_clone =
                            self.receiver_cancellation_token.clone();
                        async move {
                            tokio::select! {
                                () = receiver_cancellation_token_clone.cancelled() => { /* Received loop cancelled */ },
                                ack_res = ack_token.ack() => {
                                    match ack_res {
                                        Ok(_) => { /* Success */ }
                                        Err(e) => {
                                            log::error!("[pkid: {}] Ack error {e}", m.pkid);
                                        }
                                    }
                                }
                            }
                        }
                    });
                }
            } else {
                // There will be no more messages
                return None;
            }
        }
    }
}

impl<T, C> Drop for TelemetryReceiver<T, C>
where
    T: PayloadSerialize + Send + Sync + 'static,
    C: ManagedClient + Clone + Send + Sync + 'static,
    C::PubReceiver: Send + Sync + 'static,
{
    fn drop(&mut self) {
        // Cancel all tasks awaiting responses
        self.receiver_cancellation_token.cancel();
        // Close the receiver
        self.mqtt_receiver.close();

        // If the receiver has not unsubscribed, attempt to unsubscribe
        if let TelemetryReceiverState::Subscribed | TelemetryReceiverState::ShutdownInitiated =
            self.receiver_state
        {
            tokio::spawn({
                let telemetry_topic = self.telemetry_topic.clone();
                let mqtt_client = self.mqtt_client.clone();
                async move {
                    match mqtt_client.unsubscribe(telemetry_topic.clone()).await {
                        Ok(_) => {
                            log::debug!("Unsubscribe sent on topic {telemetry_topic}. Unsuback may still be pending.");
                        }
                        Err(e) => {
                            log::error!("Unsubscribe error on topic {telemetry_topic}: {e}");
                        }
                    }
                }
            });
        }

        log::info!("Telemetry receiver dropped");
    }
}

#[cfg(test)]
mod tests {
    use test_case::test_case;

    use super::*;
    use crate::{
        common::{
            aio_protocol_error::AIOProtocolErrorKind,
            payload_serialize::{FormatIndicator, MockPayload, CONTENT_TYPE_MTX},
        },
        telemetry::telemetry_receiver::{TelemetryReceiver, TelemetryReceiverOptionsBuilder},
    };
    use azure_iot_operations_mqtt::{
        session::{Session, SessionOptionsBuilder},
        MqttConnectionSettingsBuilder,
    };

    // Payload that has an invalid content type for testing
    struct InvalidContentTypePayload {}
    impl Clone for InvalidContentTypePayload {
        fn clone(&self) -> Self {
            unimplemented!()
        }
    }
    impl PayloadSerialize for InvalidContentTypePayload {
        type Error = String;
        fn content_type() -> &'static str {
            "application/json\u{0000}"
        }
        fn format_indicator() -> FormatIndicator {
            unimplemented!()
        }
        fn serialize(self) -> Result<Vec<u8>, String> {
            unimplemented!()
        }
        fn deserialize(_payload: &[u8]) -> Result<Self, String> {
            unimplemented!()
        }
    }

    // TODO: This should return a mock Session instead
    fn get_session() -> Session {
        // TODO: Make a real mock that implements Session
        let connection_settings = MqttConnectionSettingsBuilder::default()
            .hostname("localhost")
            .client_id("test_server")
            .build()
            .unwrap();
        let session_options = SessionOptionsBuilder::default()
            .connection_settings(connection_settings)
            .build()
            .unwrap();
        Session::new(session_options).unwrap()
    }

    fn create_topic_tokens() -> HashMap<String, String> {
        HashMap::from([("telemetryName".to_string(), "test_telemetry".to_string())])
    }

    #[test]
    fn test_new_defaults() {
        // Get mutex lock for content type
        let _content_type_mutex = CONTENT_TYPE_MTX.lock();
        // Mock context to track content_type calls
        let mock_payload_content_type_ctx = MockPayload::content_type_context();
        let _mock_payload_content_type = mock_payload_content_type_ctx
            .expect()
            .returning(|| "application/json");

        let session = get_session();
        let receiver_options = TelemetryReceiverOptionsBuilder::default()
            .topic_pattern("test/receiver")
            .build()
            .unwrap();

        TelemetryReceiver::<MockPayload, _>::new(session.create_managed_client(), receiver_options)
            .unwrap();
    }

    #[test]
    fn test_new_override_defaults() {
        // Get mutex lock for content type
        let _content_type_mutex = CONTENT_TYPE_MTX.lock();
        // Mock context to track content_type calls
        let mock_payload_content_type_ctx = MockPayload::content_type_context();
        let _mock_payload_content_type = mock_payload_content_type_ctx
            .expect()
            .returning(|| "application/json");

        let session = get_session();
        let receiver_options = TelemetryReceiverOptionsBuilder::default()
            .topic_pattern("test/{telemetryName}/receiver")
            .topic_namespace("test_namespace")
            .topic_token_map(create_topic_tokens())
            .build()
            .unwrap();

        TelemetryReceiver::<MockPayload, _>::new(session.create_managed_client(), receiver_options)
            .unwrap();
    }

    #[test]
    fn test_invalid_telemetry_content_type() {
        let session = get_session();
        let receiver_options = TelemetryReceiverOptionsBuilder::default()
            .topic_pattern("test/receiver")
            .build()
            .unwrap();

        let telemetry_receiver: Result<
            TelemetryReceiver<InvalidContentTypePayload, _>,
            AIOProtocolError,
        > = TelemetryReceiver::new(session.create_managed_client(), receiver_options);

        match telemetry_receiver {
            Err(e) => {
                assert_eq!(e.kind, AIOProtocolErrorKind::ConfigurationInvalid);
                assert!(!e.in_application);
                assert!(e.is_shallow);
                assert!(!e.is_remote);
                assert_eq!(e.http_status_code, None);
                assert_eq!(e.property_name, Some("content_type".to_string()));
                assert!(
                    e.property_value == Some(Value::String("application/json\u{0000}".to_string()))
                );
            }
            Ok(_) => {
                panic!("Expected error");
            }
        }
    }

    #[test_case(""; "new_empty_topic_pattern")]
    #[test_case(" "; "new_whitespace_topic_pattern")]
    fn test_new_empty_topic_pattern(topic_pattern: &str) {
        // Get mutex lock for content type
        let _content_type_mutex = CONTENT_TYPE_MTX.lock();
        // Mock context to track content_type calls
        let mock_payload_content_type_ctx = MockPayload::content_type_context();
        let _mock_payload_content_type = mock_payload_content_type_ctx
            .expect()
            .returning(|| "application/json");

        let session = get_session();
        let receiver_options = TelemetryReceiverOptionsBuilder::default()
            .topic_pattern(topic_pattern)
            .build()
            .unwrap();

        let result: Result<TelemetryReceiver<MockPayload, _>, _> =
            TelemetryReceiver::new(session.create_managed_client(), receiver_options);
        match result {
            Ok(_) => panic!("Expected error"),
            Err(e) => {
                assert_eq!(e.kind, AIOProtocolErrorKind::ConfigurationInvalid);
                assert!(!e.in_application);
                assert!(e.is_shallow);
                assert!(!e.is_remote);
                assert_eq!(e.http_status_code, None);
                assert_eq!(
                    e.property_name,
                    Some("receiver_options.topic_pattern".to_string())
                );
                assert_eq!(
                    e.property_value,
                    Some(Value::String(topic_pattern.to_string()))
                );
            }
        }
    }

    #[tokio::test]
    async fn test_shutdown_without_subscribe() {
        // Get mutex lock for content type
        let _content_type_mutex = CONTENT_TYPE_MTX.lock();
        // Mock context to track content_type calls
        let mock_payload_content_type_ctx = MockPayload::content_type_context();
        let _mock_payload_content_type = mock_payload_content_type_ctx
            .expect()
            .returning(|| "application/json");
        let session = get_session();
        let receiver_options = TelemetryReceiverOptionsBuilder::default()
            .topic_pattern("test/receiver")
            .build()
            .unwrap();

        let mut telemetry_receiver: TelemetryReceiver<MockPayload, _> =
            TelemetryReceiver::new(session.create_managed_client(), receiver_options).unwrap();
        assert!(telemetry_receiver.shutdown().await.is_ok());
    }
}

// Test cases for recv telemetry
// Tests failure:
//   if properties are missing, the message is not processed and is acked
//   if content type is not supported by the payload type, the message is not processed and is acked
//   if timestamp is invalid, the message is not processed and is acked
//   if payload deserialization fails, the message is not processed and is acked
//
// Test cases for telemetry message processing
// Tests success:
//   QoS 1 message is processed and AckToken is used, message is acked<|MERGE_RESOLUTION|>--- conflicted
+++ resolved
@@ -450,7 +450,6 @@
                             break 'process_message;
                         }
 
-<<<<<<< HEAD
                         let mut cloud_event_present = false;
                         let mut cloud_event_builder = CloudEventBuilder::default();
                         let mut cloud_event_time = None;
@@ -467,75 +466,6 @@
                                                 m.pkid
                                             );
                                             break 'process_message;
-=======
-                                let mut cloud_event_present = false;
-                                let mut cloud_event_builder = CloudEventBuilder::default();
-                                let mut cloud_event_time = None;
-                                for (key, value) in properties.user_properties {
-                                    match UserProperty::from_str(&key) {
-                                        Ok(UserProperty::Timestamp) => {
-                                            match HybridLogicalClock::from_str(&value) {
-                                                Ok(ts) => {
-                                                    timestamp = Some(ts);
-                                                }
-                                                Err(e) => {
-                                                    log::error!(
-                                                        "[pkid: {}] Invalid timestamp {value}: {e}",
-                                                        m.pkid
-                                                    );
-                                                    break 'process_message;
-                                                }
-                                            }
-                                        },
-                                        Ok(UserProperty::ProtocolVersion) => {
-                                            // skip, already processed
-                                        },
-                                        Ok(UserProperty::SourceId) => {
-                                            sender_id = Some(value);
-                                        },
-                                        Err(()) => {
-                                            match CloudEventFields::from_str(&key) {
-                                                Ok(CloudEventFields::Id) => {
-                                                    cloud_event_present = true;
-                                                    cloud_event_builder.id(value);
-                                                },
-                                                Ok(CloudEventFields::Source) => {
-                                                    cloud_event_present = true;
-                                                    cloud_event_builder.source(value);
-                                                },
-                                                Ok(CloudEventFields::SpecVersion) => {
-                                                    cloud_event_present = true;
-                                                    cloud_event_builder.spec_version(value);
-                                                },
-                                                Ok(CloudEventFields::EventType) => {
-                                                    cloud_event_present = true;
-                                                    cloud_event_builder.event_type(value);
-                                                },
-                                                Ok(CloudEventFields::Subject) => {
-                                                    cloud_event_present = true;
-                                                    cloud_event_builder.subject(value);
-                                                },
-                                                Ok(CloudEventFields::DataSchema) => {
-                                                    cloud_event_present = true;
-                                                    cloud_event_builder.data_schema(Some(value));
-                                                },
-                                                Ok(CloudEventFields::DataContentType) => {
-                                                    cloud_event_present = true;
-                                                    cloud_event_builder.data_content_type(value);
-                                                },
-                                                Ok(CloudEventFields::Time) => {
-                                                    cloud_event_present = true;
-                                                    cloud_event_time = Some(value);
-                                                },
-                                                Err(()) => {
-                                                    custom_user_data.push((key, value));
-                                                }
-                                            }
-                                        }
-                                        _ => {
-                                            log::warn!("[pkid: {}] Telemetry message should not contain MQTT user property {key}. Value is {value}", m.pkid);
-                                            custom_user_data.push((key, value));
->>>>>>> dafb4b92
                                         }
                                     }
                                 }
@@ -579,15 +509,12 @@
                                         cloud_event_time = Some(value);
                                     }
                                     Err(()) => {
-                                        if key.starts_with(RESERVED_PREFIX) {
-                                            log::error!("[pkid: {}] Invalid telemetry user data property '{}' starts with reserved prefix '{}'. Value is '{}'", m.pkid, key, RESERVED_PREFIX, value);
-                                        } else {
-                                            custom_user_data.push((key, value));
-                                        }
+                                        custom_user_data.push((key, value));
                                     }
                                 },
                                 _ => {
-                                    log::error!("[pkid: {}] Telemetry message should not contain MQTT user property {key}. Value is {value}", m.pkid);
+                                    log::warn!("[pkid: {}] Telemetry message should not contain MQTT user property {key}. Value is {value}", m.pkid);
+                                    custom_user_data.push((key, value));
                                 }
                             }
                         }
