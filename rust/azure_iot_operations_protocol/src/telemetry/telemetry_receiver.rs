// Copyright (c) Microsoft Corporation.
// Licensed under the MIT License.
use std::{collections::HashMap, marker::PhantomData, str::FromStr};

use azure_iot_operations_mqtt::{
    control_packet::QoS,
    interface::{self, ManagedClient, PubReceiver},
};
use chrono::{DateTime, Utc};
use tokio::{sync::oneshot, task::JoinSet};

use crate::{
    common::{
        aio_protocol_error::{AIOProtocolError, Value},
        hybrid_logical_clock::HybridLogicalClock,
        payload_serialize::{PayloadSerialize, FormatIndicator},
        topic_processor::TopicPattern,
        user_properties::UserProperty,
    },
    DEFAULT_AIO_PROTOCOL_VERSION,
};
use crate::{
    telemetry::cloud_event::{CloudEventFields, DEFAULT_CLOUD_EVENT_SPEC_VERSION},
    ProtocolVersion,
};

const SUPPORTED_PROTOCOL_VERSIONS: &[u16] = &[1];

/// Cloud Event struct
///
/// Implements the cloud event spec 1.0 for the telemetry receiver.
/// See [CloudEvents Spec](https://github.com/cloudevents/spec/blob/main/cloudevents/spec.md).
#[derive(Builder, Clone, Debug)]
#[builder(setter(into), build_fn(validate = "Self::validate"))]
pub struct CloudEvent {
    /// Identifies the event. Producers MUST ensure that source + id is unique for each distinct
    /// event. If a duplicate event is re-sent (e.g. due to a network error) it MAY have the same
    /// id. Consumers MAY assume that Events with identical source and id are duplicates.
    pub id: String,
    /// Identifies the context in which an event happened. Often this will include information such
    /// as the type of the event source, the organization publishing the event or the process that
    /// produced the event. The exact syntax and semantics behind the data encoded in the URI is
    /// defined by the event producer.
    pub source: String,
    /// The version of the cloud events specification which the event uses. This enables the
    /// interpretation of the context. Compliant event producers MUST use a value of 1.0 when
    /// referring to this version of the specification.
    pub spec_version: String,
    /// Contains a value describing the type of event related to the originating occurrence. Often
    /// this attribute is used for routing, observability, policy enforcement, etc. The format of
    /// this is producer defined and might include information such as the version of the type.
    pub event_type: String,
    /// Identifies the subject of the event in the context of the event producer (identified by
    /// source). In publish-subscribe scenarios, a subscriber will typically subscribe to events
    /// emitted by a source, but the source identifier alone might not be sufficient as a qualifier
    /// for any specific event if the source context has internal sub-structure.
    #[builder(default = "None")]
    pub subject: Option<String>,
    /// Identifies the schema that data adheres to. Incompatible changes to the schema SHOULD be
    /// reflected by a different URI.
    #[builder(default = "None")]
    pub data_schema: Option<String>,
    /// Content type of data value. This attribute enables data to carry any type of content,
    /// whereby format and encoding might differ from that of the chosen event format.
    #[builder(default = "None")]
    pub data_content_type: Option<String>,
    /// Timestamp of when the occurrence happened. If the time of the occurrence cannot be
    /// determined then this attribute MAY be set to some other time (such as the current time) by
    /// the cloud event producer, however all producers for the same source MUST be consistent in
    /// this respect. In other words, either they all use the actual time of the occurrence or they
    /// all use the same algorithm to determine the value used.
    #[builder(default = "None")]
    pub time: Option<DateTime<Utc>>,
}

impl CloudEventBuilder {
    fn validate(&self) -> Result<(), String> {
        let mut spec_version = DEFAULT_CLOUD_EVENT_SPEC_VERSION.to_string();

        if let Some(sv) = &self.spec_version {
            CloudEventFields::SpecVersion.validate(sv, &spec_version)?;
            spec_version = sv.to_string();
        }

        if let Some(id) = &self.id {
            CloudEventFields::Id.validate(id, &spec_version)?;
        }

        if let Some(source) = &self.source {
            CloudEventFields::Source.validate(source, &spec_version)?;
        }

        if let Some(event_type) = &self.event_type {
            CloudEventFields::EventType.validate(event_type, &spec_version)?;
        }

        if let Some(Some(subject)) = &self.subject {
            CloudEventFields::Subject.validate(subject, &spec_version)?;
        }

        if let Some(Some(data_schema)) = &self.data_schema {
            CloudEventFields::DataSchema.validate(data_schema, &spec_version)?;
        }

        if let Some(Some(data_content_type)) = &self.data_content_type {
            CloudEventFields::DataContentType.validate(data_content_type, &spec_version)?;
        }

        Ok(())
    }
}

/// Acknowledgement token used to acknowledge a telemetry message.
/// Used by the [`TelemetryReceiver`].
///
/// When dropped without calling [`AckToken::ack`], the message is automatically acknowledged.
pub struct AckToken {
    ack_tx: oneshot::Sender<()>,
}

impl AckToken {
    /// Consumes the [`AckToken`] and acknowledges the telemetry message.
    pub fn ack(self) {
        match self.ack_tx.send(()) {
            Ok(()) => { /* Success */ }
            Err(()) => {
                log::error!("Ack error");
            }
        }
    }
}

/// Telemetry message struct
/// Used by the telemetry receiver.
pub struct TelemetryMessage<T: PayloadSerialize> {
    /// Payload of the telemetry message. Must implement [`PayloadSerialize`].
    pub payload: T,
    /// Content Type of the telemetry message.
    pub content_type: Option<String>,
    /// Format Indicator of the telemetry message.
    pub format_indicator: FormatIndicator,
    /// Custom user data set as custom MQTT User Properties on the telemetry message.
    pub custom_user_data: Vec<(String, String)>,
    /// If present, contains the client ID of the sender of the telemetry message.
    pub sender_id: Option<String>,
    /// Timestamp of the telemetry message.
    pub timestamp: Option<HybridLogicalClock>,
    /// Cloud event of the telemetry message.
    pub cloud_event: Option<CloudEvent>,
    /// Resolved topic tokens from the incoming message's topic.
    pub topic_tokens: HashMap<String, String>,
}

/// Telemetry Receiver Options struct
#[derive(Builder, Clone)]
#[builder(setter(into, strip_option))]
pub struct TelemetryReceiverOptions {
    /// Topic pattern for the telemetry message
    /// Must align with [topic-structure.md](https://github.com/microsoft/mqtt-patterns/blob/main/docs/specs/topic-structure.md)
    topic_pattern: String,
    /// Optional Topic namespace to be prepended to the topic pattern
    #[builder(default = "None")]
    topic_namespace: Option<String>,
    /// Topic token keys/values to be permanently replaced in the topic pattern
    #[builder(default)]
    topic_token_map: HashMap<String, String>,
    /// If true, telemetry messages are auto-acknowledged
    #[builder(default = "true")]
    auto_ack: bool,
    /// Service group ID
    #[allow(unused)]
    #[builder(default = "None")]
    service_group_id: Option<String>,
}

/// Telemetry Receiver struct
/// # Example
/// ```
/// # use tokio_test::block_on;
/// # use azure_iot_operations_mqtt::MqttConnectionSettingsBuilder;
/// # use azure_iot_operations_mqtt::session::{Session, SessionOptionsBuilder};
/// # use azure_iot_operations_protocol::telemetry::telemetry_receiver::{TelemetryReceiver, TelemetryReceiverOptionsBuilder};
/// # use azure_iot_operations_protocol::common::payload_serialize::{PayloadSerialize, FormatIndicator};
/// # #[derive(Clone, Debug)]
/// # pub struct SamplePayload { }
/// # impl PayloadSerialize for SamplePayload {
/// #   type Error = String;
/// #   fn content_type() -> &'static str { "application/json" }
/// #   fn format_indicator() -> FormatIndicator { FormatIndicator::Utf8EncodedCharacterData }
/// #   fn serialize(self) -> Result<Vec<u8>, String> { Ok(Vec::new()) }
/// #   fn deserialize(payload: &[u8]) -> Result<Self, String> { Ok(SamplePayload {}) }
/// # }
/// # let mut connection_settings = MqttConnectionSettingsBuilder::default()
/// #     .client_id("test_server")
/// #     .hostname("mqtt://localhost")
/// #     .tcp_port(1883u16)
/// #     .build().unwrap();
/// # let mut session_options = SessionOptionsBuilder::default()
/// #     .connection_settings(connection_settings)
/// #     .build().unwrap();
/// # let mut mqtt_session = Session::new(session_options).unwrap();
/// let receiver_options = TelemetryReceiverOptionsBuilder::default()
///  .topic_pattern("test/telemetry")
///  .build().unwrap();
/// let mut telemetry_receiver: TelemetryReceiver<SamplePayload, _> = TelemetryReceiver::new(mqtt_session.create_managed_client(), receiver_options).unwrap();
/// // let telemetry_message = telemetry_receiver.recv().await.unwrap();
/// ```
pub struct TelemetryReceiver<T, C>
where
    T: PayloadSerialize + Send + Sync + 'static,
    C: ManagedClient + Clone + Send + Sync + 'static,
    C::PubReceiver: Send + Sync + 'static,
{
    // Static properties of the receiver
    mqtt_client: C,
    mqtt_receiver: C::PubReceiver,
    telemetry_topic: String,
    topic_pattern: TopicPattern,
    message_payload_type: PhantomData<T>,
    // Describes state
    is_subscribed: bool,
    // Information to manage state
    pending_acks: JoinSet<interface::AckToken>, // TODO: Remove need for this
}

/// Implementation of a Telemetry Sender
impl<T, C> TelemetryReceiver<T, C>
where
    T: PayloadSerialize + Send + Sync + 'static,
    C: ManagedClient + Clone + Send + Sync + 'static,
    C::PubReceiver: Send + Sync + 'static,
{
    /// Creates a new [`TelemetryReceiver`].
    ///
    /// # Arguments
    /// * `client` - [`ManagedClient`] to use for telemetry communication.
    /// * `receiver_options` - [`TelemetryReceiverOptions`] to configure the telemetry receiver.
    ///
    /// Returns Ok([`TelemetryReceiver`]) on success, otherwise returns[`AIOProtocolError`].
    ///
    /// # Errors
    /// [`AIOProtocolError`] of kind [`ConfigurationInvalid`](crate::common::aio_protocol_error::AIOProtocolErrorKind::ConfigurationInvalid)
    /// - [`topic_pattern`](TelemetryReceiverOptions::topic_pattern),
    ///   [`topic_namespace`](TelemetryReceiverOptions::topic_namespace), are Some and and invalid
    ///   or contain a token with no valid replacement
    /// - [`topic_token_map`](TelemetryReceiverOptions::topic_token_map) is not empty
    ///   and contains invalid key(s) and/or token(s)
    #[allow(clippy::needless_pass_by_value)]
    pub fn new(
        client: C,
        receiver_options: TelemetryReceiverOptions,
    ) -> Result<Self, AIOProtocolError> {
        // Validation for topic pattern and related options done in
        // [`TopicPattern::new`]
        let topic_pattern = TopicPattern::new(
            "receiver_options.topic_pattern",
            &receiver_options.topic_pattern,
            receiver_options.topic_namespace.as_deref(),
            &receiver_options.topic_token_map,
        )?;

        // Get the telemetry topic
        let telemetry_topic = topic_pattern.as_subscribe_topic();

        let mqtt_receiver = match client
            .create_filtered_pub_receiver(&telemetry_topic, receiver_options.auto_ack)
        {
            Ok(receiver) => receiver,
            Err(e) => {
                return Err(AIOProtocolError::new_configuration_invalid_error(
                    Some(Box::new(e)),
                    "topic_pattern",
                    Value::String(telemetry_topic),
                    Some("Could not parse subscription topic pattern".to_string()),
                    None,
                ));
            }
        };

        Ok(Self {
            mqtt_client: client,
            mqtt_receiver,
            telemetry_topic,
            topic_pattern,
            message_payload_type: PhantomData,
            is_subscribed: false,
            pending_acks: JoinSet::new(),
        })
    }

    // TODO: Finish implementing shutdown logic
    /// Shutdown the [`TelemetryReceiver`]. Unsubscribes from the telemetry topic if subscribed.
    ///
    /// Note: If this method is called, the [`TelemetryReceiver`] should not be used again.
    /// If the method returns an error, it may be called again to attempt the unsubscribe again.
    ///
    /// Returns Ok(()) on success, otherwise returns [`AIOProtocolError`].
    /// # Errors
    /// [`AIOProtocolError`] of kind [`ClientError`](crate::common::aio_protocol_error::AIOProtocolErrorKind::ClientError) if the unsubscribe fails or if the unsuback reason code doesn't indicate success.
    pub async fn shutdown(&mut self) -> Result<(), AIOProtocolError> {
        if self.is_subscribed {
            let unsubscribe_result = self.mqtt_client.unsubscribe(&self.telemetry_topic).await;

            match unsubscribe_result {
                Ok(unsub_ct) => {
                    match unsub_ct.await {
                        Ok(()) => { /* Success */ }
                        Err(e) => {
                            log::error!("Unsuback error: {e}");
                            return Err(AIOProtocolError::new_mqtt_error(
                                Some("MQTT error on telemetry receiver unsuback".to_string()),
                                Box::new(e),
                                None,
                            ));
                        }
                    }
                }
                Err(e) => {
                    log::error!("Client error while unsubscribing: {e}");
                    return Err(AIOProtocolError::new_mqtt_error(
                        Some("Client error on telemetry receiver unsubscribe".to_string()),
                        Box::new(e),
                        None,
                    ));
                }
            }
        }
        log::info!("Shutdown");
        Ok(())
    }

    /// Subscribe to the telemetry topic if not already subscribed.
    ///
    /// Returns Ok(()) on success, otherwise returns [`AIOProtocolError`].
    /// # Errors
    /// [`AIOProtocolError`] of kind [`ClientError`](crate::common::aio_protocol_error::AIOProtocolErrorKind::ClientError) if the subscribe fails or if the suback reason code doesn't indicate success.
    async fn try_subscribe(&mut self) -> Result<(), AIOProtocolError> {
        let subscribe_result = self
            .mqtt_client
            .subscribe(&self.telemetry_topic, QoS::AtLeastOnce)
            .await;

        match subscribe_result {
            Ok(sub_ct) => match sub_ct.await {
                Ok(()) => {
                    self.is_subscribed = true;
                }
                Err(e) => {
                    log::error!("Suback error: {e}");
                    return Err(AIOProtocolError::new_mqtt_error(
                        Some("MQTT error on telemetry receiver suback".to_string()),
                        Box::new(e),
                        None,
                    ));
                }
            },
            Err(e) => {
                log::error!("Client error while subscribing: {e}");
                return Err(AIOProtocolError::new_mqtt_error(
                    Some("Client error on telemetry receiver subscribe".to_string()),
                    Box::new(e),
                    None,
                ));
            }
        }
        Ok(())
    }

    /// Receives a telemetry message or [`None`] if there will be no more changes.
    /// Receives a telemetry message or [`None`] if there will be no more messages.
    /// If there are messages:
    /// - Returns Ok([`TelemetryMessage`], [`Option<AckToken>`]) on success
    ///     - If the message is received with Quality of Service 1 an [`AckToken`] is returned.
    /// - Returns [`AIOProtocolError`] on error.
    ///
    /// A received message can be acknowledged via the [`AckToken`] by calling [`AckToken::ack`] or dropping the [`AckToken`].
    ///
    /// # Errors
    /// [`AIOProtocolError`] of kind [`ClientError`](crate::common::aio_protocol_error::AIOProtocolErrorKind::ClientError) if the subscribe fails or if the suback reason code doesn't indicate success.
    pub async fn recv(
        &mut self,
    ) -> Option<Result<(TelemetryMessage<T>, Option<AckToken>), AIOProtocolError>> {
        // Subscribe to the telemetry topic if not already subscribed
        if !self.is_subscribed {
            match self.try_subscribe().await {
                Ok(()) => {
                    /* Success */
                    log::info!("Subscribed to telemetry topic");
                }
                Err(e) => {
                    return Some(Err(e));
                }
            }
        }

        loop {
            tokio::select! {
                // TODO: BUG, if recv() is not called, pending_acks will never be processed
                Some(inner_ack_token_result) = self.pending_acks.join_next() => {

                    match inner_ack_token_result {
                        Ok(inner_ack_token) => {
                            match inner_ack_token.ack().await {
                                Ok(_) => { /* Acked */ }
                                Err(e) => {
                                    log::error!("Ack error: {e}");
                                }
                            }

                        }
                        Err(e) => {
                            // Unreachable: Occurs when the task failed to execute to completion by
                            // panicking or cancelling.
                            log::error!("Failure to process ack: {e}");
                        }
                    }
                },
                recv_result = self.mqtt_receiver.recv() => {
                    // Process the received message
                    if let Some((m, inner_ack_token)) = recv_result {
                        log::info!("[pkid: {}] Received message", m.pkid);

                        'process_message: {
                            // Clone properties

                            let properties = m.properties.clone();

                            let mut custom_user_data = Vec::new();
                            let mut timestamp = None;
                            let mut cloud_event = None;
                            let mut sender_id = None;
                            let mut content_type = None;
                            let mut format_indicator = FormatIndicator::UnspecifiedBytes;

                            if let Some(properties) = properties {
                                // Get content type
                                content_type = properties.content_type;
                                // Get format indicator
                                if let Some(payload_format_indicator) = properties.payload_format_indicator {
                                    format_indicator = payload_format_indicator.into();
                                }

                                // unused beyond validation, but may be used in the future to determine how to handle other fields.
                                let mut message_protocol_version = DEFAULT_AIO_PROTOCOL_VERSION; // assume default version if none is provided
                                if let Some((_, protocol_version)) = properties.user_properties.iter().find(|(key, _)| UserProperty::from_str(key) == Ok(UserProperty::ProtocolVersion)) {
                                    if let Some(message_version) = ProtocolVersion::parse_protocol_version(protocol_version) {
                                        message_protocol_version = message_version;
                                    } else {
                                        log::error!("[pkid: {}] Unparsable protocol version value provided: {protocol_version}.",
                                            m.pkid
                                        );
                                        break 'process_message;
                                    }
                                }
                                // Check that the version (or the default version if one isn't provided) is supported
                                if !message_protocol_version.is_supported(SUPPORTED_PROTOCOL_VERSIONS) {
                                    log::error!("[pkid: {}] Unsupported Protocol Version '{message_protocol_version}'. Only major protocol versions '{SUPPORTED_PROTOCOL_VERSIONS:?}' are supported.",
                                        m.pkid
                                    );
                                    break 'process_message;
                                }

                                let mut cloud_event_present = false;
                                let mut cloud_event_builder = CloudEventBuilder::default();
                                let mut cloud_event_time = None;
                                for (key, value) in properties.user_properties {
                                    match UserProperty::from_str(&key) {
                                        Ok(UserProperty::Timestamp) => {
                                            match HybridLogicalClock::from_str(&value) {
                                                Ok(ts) => {
                                                    timestamp = Some(ts);
                                                }
                                                Err(e) => {
                                                    log::error!(
                                                        "[pkid: {}] Invalid timestamp {value}: {e}",
                                                        m.pkid
                                                    );
                                                    break 'process_message;
                                                }
                                            }
                                        },
                                        Ok(UserProperty::ProtocolVersion) => {
                                            // skip, already processed
                                        },
                                        Ok(UserProperty::SourceId) => {
                                            sender_id = Some(value);
                                        },
                                        Err(()) => {
                                            match CloudEventFields::from_str(&key) {
                                                Ok(CloudEventFields::Id) => {
                                                    cloud_event_present = true;
                                                    cloud_event_builder.id(value);
                                                },
                                                Ok(CloudEventFields::Source) => {
                                                    cloud_event_present = true;
                                                    cloud_event_builder.source(value);
                                                },
                                                Ok(CloudEventFields::SpecVersion) => {
                                                    cloud_event_present = true;
                                                    cloud_event_builder.spec_version(value);
                                                },
                                                Ok(CloudEventFields::EventType) => {
                                                    cloud_event_present = true;
                                                    cloud_event_builder.event_type(value);
                                                },
                                                Ok(CloudEventFields::Subject) => {
                                                    cloud_event_present = true;
                                                    cloud_event_builder.subject(value);
                                                },
                                                Ok(CloudEventFields::DataSchema) => {
                                                    cloud_event_present = true;
                                                    cloud_event_builder.data_schema(Some(value));
                                                },
                                                Ok(CloudEventFields::DataContentType) => {
                                                    cloud_event_present = true;
                                                    cloud_event_builder.data_content_type(value);
                                                },
                                                Ok(CloudEventFields::Time) => {
                                                    cloud_event_present = true;
                                                    cloud_event_time = Some(value);
                                                },
                                                Err(()) => {
                                                    custom_user_data.push((key, value));
                                                }
                                            }
                                        }
                                        _ => {
                                            log::warn!("[pkid: {}] Telemetry message should not contain MQTT user property {key}. Value is {value}", m.pkid);
                                            custom_user_data.push((key, value));
                                        }
                                    }
                                }
                                if cloud_event_present {
                                    if let Ok(mut ce) = cloud_event_builder.build() {
                                        if let Some(ce_time) = cloud_event_time {
                                            match DateTime::parse_from_rfc3339(&ce_time) {
                                                Ok(time) => {
                                                    let time = time.with_timezone(&Utc);
                                                    ce.time = Some(time);
                                                    cloud_event = Some(ce);
                                                },
                                                Err(e) => {
                                                    log::error!("[pkid: {}] Invalid cloud event time {ce_time}: {e}", m.pkid);
                                                }
                                            }
                                        } else {
                                            cloud_event = Some(ce);
                                        }
                                    } else {
                                        log::error!("[pkid: {}] Telemetry received invalid cloud event", m.pkid);
                                    }
                                }
                            }

                            let topic = match std::str::from_utf8(&m.topic) {
                                Ok(topic) => topic,
                                Err(e) => {
                                    // This should never happen as the topic is always a valid UTF-8 string from the MQTT client
                                    log::error!("[pkid: {}] Topic deserialization error: {e:?}", m.pkid);
                                    break 'process_message;
                                }
                            };

                            let topic_tokens = self.topic_pattern.parse_tokens(topic);

                            // Deserialize payload
                            let payload = match T::deserialize(&m.payload, &content_type, &format_indicator) {
                                Ok(p) => p,
                                Err(e) => {
                                    log::error!("[pkid: {}] Payload deserialization error: {e:?}", m.pkid);
                                    break 'process_message;
                                }
                            };

                            let telemetry_message = TelemetryMessage {
                                payload,
                                content_type,
                                format_indicator,
                                custom_user_data,
                                sender_id,
                                timestamp,
                                cloud_event,
                                topic_tokens
                            };

                            // If the telemetry message needs ack, return telemetry message with ack token
                            if let Some(inner_ack_token) = inner_ack_token {
                                let (ack_tx, ack_rx) = oneshot::channel();
                                let ack_token = AckToken { ack_tx };

                                self.pending_acks.spawn({
                                    async move {
                                        match ack_rx.await {
                                            Ok(()) => { /* Ack token used */ },
                                            Err(_) => {
                                                log::error!("[pkid: {}] Ack channel closed, acking", m.pkid);
                                            }
                                        }
                                        inner_ack_token
                                    }
                                });

                                return Some(Ok((telemetry_message, Some(ack_token))));
                            }

                            return Some(Ok((telemetry_message, None)));
                        }

                        // Occurs on an error processing the message, ack to prevent redelivery
                        if let Some(inner_ack_token) = inner_ack_token {
                            match inner_ack_token.ack().await {
                                Ok(_) => { /* Success */ }
                                Err(e) => {
                                    log::error!("[pkid: {}] Ack error {e}", m.pkid);
                                }
                            };
                        }
                    } else {
                        // There will be no more messages
                        return None;
                    }
                }
            }
        }
    }
}

impl<T, C> Drop for TelemetryReceiver<T, C>
where
    T: PayloadSerialize + Send + Sync + 'static,
    C: ManagedClient + Clone + Send + Sync + 'static,
    C::PubReceiver: Send + Sync + 'static,
{
    fn drop(&mut self) {}
}

#[cfg(test)]
mod tests {
    use test_case::test_case;

    use super::*;
    use crate::{
        common::{
            aio_protocol_error::AIOProtocolErrorKind,
            payload_serialize::MockPayload,
        },
        telemetry::telemetry_receiver::{TelemetryReceiver, TelemetryReceiverOptionsBuilder},
    };
    use azure_iot_operations_mqtt::{
        session::{Session, SessionOptionsBuilder},
        MqttConnectionSettingsBuilder,
    };

<<<<<<< HEAD
    // // Payload that has an invalid content type for testing
    // struct InvalidContentTypePayload {}
    // impl Clone for InvalidContentTypePayload {
    //     fn clone(&self) -> Self {
    //         unimplemented!()
    //     }
    // }
    // impl PayloadSerialize for InvalidContentTypePayload {
    //     type Error = String;
    //     fn content_type() -> &'static str {
    //         "application/json\u{0000}"
    //     }
    //     fn format_indicator() -> FormatIndicator {
    //         unimplemented!()
    //     }
    //     fn serialize(&self) -> Result<Vec<u8>, String> {
    //         unimplemented!()
    //     }
    //     fn deserialize(_payload: &[u8]) -> Result<Self, String> {
    //         unimplemented!()
    //     }
    // }
=======
    // Payload that has an invalid content type for testing
    struct InvalidContentTypePayload {}
    impl Clone for InvalidContentTypePayload {
        fn clone(&self) -> Self {
            unimplemented!()
        }
    }
    impl PayloadSerialize for InvalidContentTypePayload {
        type Error = String;
        fn content_type() -> &'static str {
            "application/json\u{0000}"
        }
        fn format_indicator() -> FormatIndicator {
            unimplemented!()
        }
        fn serialize(self) -> Result<Vec<u8>, String> {
            unimplemented!()
        }
        fn deserialize(_payload: &[u8]) -> Result<Self, String> {
            unimplemented!()
        }
    }
>>>>>>> 5ff86efa

    // TODO: This should return a mock Session instead
    fn get_session() -> Session {
        // TODO: Make a real mock that implements Session
        let connection_settings = MqttConnectionSettingsBuilder::default()
            .hostname("localhost")
            .client_id("test_server")
            .build()
            .unwrap();
        let session_options = SessionOptionsBuilder::default()
            .connection_settings(connection_settings)
            .build()
            .unwrap();
        Session::new(session_options).unwrap()
    }

    fn create_topic_tokens() -> HashMap<String, String> {
        HashMap::from([("telemetryName".to_string(), "test_telemetry".to_string())])
    }

    #[test]
    fn test_new_defaults() {
        let session = get_session();
        let receiver_options = TelemetryReceiverOptionsBuilder::default()
            .topic_pattern("test/receiver")
            .build()
            .unwrap();

        TelemetryReceiver::<MockPayload, _>::new(session.create_managed_client(), receiver_options)
            .unwrap();
    }

    #[test]
    fn test_new_override_defaults() {
        let session = get_session();
        let receiver_options = TelemetryReceiverOptionsBuilder::default()
            .topic_pattern("test/{telemetryName}/receiver")
            .topic_namespace("test_namespace")
            .topic_token_map(create_topic_tokens())
            .build()
            .unwrap();

        TelemetryReceiver::<MockPayload, _>::new(session.create_managed_client(), receiver_options)
            .unwrap();
    }

    // #[test]
    // fn test_invalid_telemetry_content_type() {
    //     let session = get_session();
    //     let receiver_options = TelemetryReceiverOptionsBuilder::default()
    //         .topic_pattern("test/receiver")
    //         .build()
    //         .unwrap();

    //     let telemetry_receiver: Result<
    //         TelemetryReceiver<InvalidContentTypePayload, _>,
    //         AIOProtocolError,
    //     > = TelemetryReceiver::new(session.create_managed_client(), receiver_options);

    //     match telemetry_receiver {
    //         Err(e) => {
    //             assert_eq!(e.kind, AIOProtocolErrorKind::ConfigurationInvalid);
    //             assert!(!e.in_application);
    //             assert!(e.is_shallow);
    //             assert!(!e.is_remote);
    //             assert_eq!(e.http_status_code, None);
    //             assert_eq!(e.property_name, Some("content_type".to_string()));
    //             assert!(
    //                 e.property_value == Some(Value::String("application/json\u{0000}".to_string()))
    //             );
    //         }
    //         Ok(_) => {
    //             panic!("Expected error");
    //         }
    //     }
    // }

    #[test_case(""; "new_empty_topic_pattern")]
    #[test_case(" "; "new_whitespace_topic_pattern")]
    fn test_new_empty_topic_pattern(topic_pattern: &str) {
        let session = get_session();
        let receiver_options = TelemetryReceiverOptionsBuilder::default()
            .topic_pattern(topic_pattern)
            .build()
            .unwrap();

        let result: Result<TelemetryReceiver<MockPayload, _>, _> =
            TelemetryReceiver::new(session.create_managed_client(), receiver_options);
        match result {
            Ok(_) => panic!("Expected error"),
            Err(e) => {
                assert_eq!(e.kind, AIOProtocolErrorKind::ConfigurationInvalid);
                assert!(!e.in_application);
                assert!(e.is_shallow);
                assert!(!e.is_remote);
                assert_eq!(e.http_status_code, None);
                assert_eq!(
                    e.property_name,
                    Some("receiver_options.topic_pattern".to_string())
                );
                assert_eq!(
                    e.property_value,
                    Some(Value::String(topic_pattern.to_string()))
                );
            }
        }
    }

    #[tokio::test]
    async fn test_shutdown_without_subscribe() {
       let session = get_session();
        let receiver_options = TelemetryReceiverOptionsBuilder::default()
            .topic_pattern("test/receiver")
            .build()
            .unwrap();

        let mut telemetry_receiver: TelemetryReceiver<MockPayload, _> =
            TelemetryReceiver::new(session.create_managed_client(), receiver_options).unwrap();
        assert!(telemetry_receiver.shutdown().await.is_ok());
    }
}

// Test cases for recv telemetry
// Tests failure:
//   if properties are missing, the message is not processed and is acked
//   if content type is not supported by the payload type, the message is not processed and is acked
//   if timestamp is invalid, the message is not processed and is acked
//   if payload deserialization fails, the message is not processed and is acked
//
// Test cases for telemetry message processing
// Tests success:
//   QoS 1 message is processed and AckToken is used, message is acked<|MERGE_RESOLUTION|>--- conflicted
+++ resolved
@@ -651,7 +651,6 @@
         MqttConnectionSettingsBuilder,
     };
 
-<<<<<<< HEAD
     // // Payload that has an invalid content type for testing
     // struct InvalidContentTypePayload {}
     // impl Clone for InvalidContentTypePayload {
@@ -667,37 +666,13 @@
     //     fn format_indicator() -> FormatIndicator {
     //         unimplemented!()
     //     }
-    //     fn serialize(&self) -> Result<Vec<u8>, String> {
+    //     fn serialize(self) -> Result<Vec<u8>, String> {
     //         unimplemented!()
     //     }
     //     fn deserialize(_payload: &[u8]) -> Result<Self, String> {
     //         unimplemented!()
     //     }
     // }
-=======
-    // Payload that has an invalid content type for testing
-    struct InvalidContentTypePayload {}
-    impl Clone for InvalidContentTypePayload {
-        fn clone(&self) -> Self {
-            unimplemented!()
-        }
-    }
-    impl PayloadSerialize for InvalidContentTypePayload {
-        type Error = String;
-        fn content_type() -> &'static str {
-            "application/json\u{0000}"
-        }
-        fn format_indicator() -> FormatIndicator {
-            unimplemented!()
-        }
-        fn serialize(self) -> Result<Vec<u8>, String> {
-            unimplemented!()
-        }
-        fn deserialize(_payload: &[u8]) -> Result<Self, String> {
-            unimplemented!()
-        }
-    }
->>>>>>> 5ff86efa
 
     // TODO: This should return a mock Session instead
     fn get_session() -> Session {
