# Azure IoT Operations Rust SDK

This directory contains the source code, examples and tests for the Azure IoT Operations Rust SDK.

## Getting started

The following Azure IoT Operations crates are available:
| Crate | Description |
| - | -|
<<<<<<< HEAD
| [**azure_iot_operations_mqtt**](../azure_iot_operations_mqtt/) | Flexible MQTT client types and traits for async applications |
| [**azure_iot_operations_protocol**](../azure_iot_operations_protocol/) | Types and traits for using the Azure IoT Operations Protocol |
=======
| [**azure_iot_operations_mqtt**](./azure_iot_operations_mqtt/) | MQTT utilities |
| [**azure_iot_operations_protocol**](./azure_iot_operations_protocol/) | Protocol envoys for RPC and Telemetry patterns|
>>>>>>> dea3ef34
| **azure_iot_operations_services** | COMING SOON

## Installing crates

> [!CAUTION]
> These crates are currently in preview and are subject to change until version 1.0.
> Pinning a specific release will protect you from any breaking changes, which are subject to occur until we release 1.0.

1. Ensure your git credentials are set in your environment, as you will need them to access this repository and take a dependency on the crates within it.

    **You can probably skip this step, since most people already have this set up.**

    ```
    $ git config --global user.name "Your Name Here"
    $ git config --global user.email myemail@example.com
    ```

2. Install the SSL toolkit
    #### Linux
    ```bash
    sudo apt-get install libssl-dev
    ```

    #### Windows
    While this can be done on a Windows development environment, we would at this time advise you to simply use WSL and follow the above Linux instructions.

3. Take a dependency on the crate(s) you need to use in your `Cargo.toml` file for your application.
    ```toml
    [dependencies]
    azure_iot_operations_mqtt = { git = "https://github.com/Azure/iot-operations-sdks.git", tag = "<release tag here>"}
    azure_iot_operations_protocol = { git = "https://github.com/Azure/iot-operations-sdks.git", tag = "<release tag here>" }
    ```
    > We recommend the use of a `tag` parameter to pin a [specific release](https://github.com/Azure/iot-operations-sdks/releases), but you may also use `rev` for a particular commit or pull.
    >To get the latest build, just pass the `git` argument by itself, with no other parameters, although this is not recommended.

#### Deploy MQ broker?
#### Run samples?<|MERGE_RESOLUTION|>--- conflicted
+++ resolved
@@ -7,13 +7,8 @@
 The following Azure IoT Operations crates are available:
 | Crate | Description |
 | - | -|
-<<<<<<< HEAD
 | [**azure_iot_operations_mqtt**](../azure_iot_operations_mqtt/) | Flexible MQTT client types and traits for async applications |
-| [**azure_iot_operations_protocol**](../azure_iot_operations_protocol/) | Types and traits for using the Azure IoT Operations Protocol |
-=======
-| [**azure_iot_operations_mqtt**](./azure_iot_operations_mqtt/) | MQTT utilities |
-| [**azure_iot_operations_protocol**](./azure_iot_operations_protocol/) | Protocol envoys for RPC and Telemetry patterns|
->>>>>>> dea3ef34
+| [**azure_iot_operations_protocol**](../azure_iot_operations_protocol/) | Utilities for using the Azure IoT Operations Protocol (RPC, Telemetry) |
 | **azure_iot_operations_services** | COMING SOON
 
 ## Installing crates
