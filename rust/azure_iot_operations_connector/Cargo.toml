--- conflicted
+++ resolved
@@ -14,13 +14,9 @@
 [dependencies]
 # azure_iot_operations_protocol = { version = "0.9", path = "../azure_iot_operations_protocol", registry = "aio-sdks"  }
 # azure_iot_operations_services = { version = "0.8", path = "../azure_iot_operations_services", registry = "aio-sdks", features = ["state_store", "schema_registry", "azure_device_registry"]  }
-<<<<<<< HEAD
 # temporary import from branch while ADR client gets code reviewed
 azure_iot_operations_services = { git = "https://github.com/Azure/iot-operations-sdks", branch = "feature/rust-akri", features = ["state_store", "schema_registry", "azure_device_registry"]  }
-# azure_iot_operations_mqtt = { version = "0.9", path = "../azure_iot_operations_mqtt", registry = "aio-sdks"  }
-=======
 azure_iot_operations_mqtt = { version = "0.9", path = "../azure_iot_operations_mqtt", registry = "aio-sdks"  }
->>>>>>> 95bfb3b6
 # derive_builder.workspace = true
 # tokio.workspace = true
 tokio = { version = "1.41", features = ["full"] } # TODO: If I use the workspace version of tokio I run into errors with tokio in the tests, will investigate later
@@ -35,17 +31,11 @@
 serde_json = "1.0"
 
 [dev-dependencies]
-<<<<<<< HEAD
 env_logger.workspace = true
 temp-env = { version = "0.3.6", features = ["async_closure"]}
 tempfile.workspace = true
 test-case.workspace = true
 tokio-test.workspace = true
-=======
-temp-env = "0.3.6"
-# env_logger.workspace = true
-test-case.workspace = true
->>>>>>> 95bfb3b6
 
 [lints]
 workspace = true