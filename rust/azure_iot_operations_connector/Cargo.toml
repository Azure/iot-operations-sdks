# Copyright (c) Microsoft Corporation.
# Licensed under the MIT License.

[package]
name = "azure_iot_operations_connector"
version = "0.1.0"
edition = "2024"
license = "MIT"
description = "Azure IoT Operations Connector"
repository = "https://github.com/Azure/iot-operations-sdks"
readme = "README.md"
publish = true

[dependencies]
azure_iot_operations_protocol = { version = "0.9", path = "../azure_iot_operations_protocol", registry = "aio-sdks"  }
azure_iot_operations_services = { version = "0.8", path = "../azure_iot_operations_services", registry = "aio-sdks", features = ["state_store", "schema_registry", "azure_device_registry"]  }
azure_iot_operations_mqtt = { version = "0.9", path = "../azure_iot_operations_mqtt", registry = "aio-sdks"  }
<<<<<<< HEAD
jmespath = "0.3.0"
=======
derive-getters.workspace = true
>>>>>>> 9144245e
log.workspace = true
notify.workspace = true
notify-debouncer-full.workspace = true
schemars = "0.8"
serde = { version = "1.0", features = ["derive"] }
serde_json = "1.0"
thiserror.workspace = true
# tokio.workspace = true
tokio = { version = "1.41", features = ["full"] } # TODO: If I use the workspace version of tokio I run into errors with tokio in the tests, will investigate later
tokio-retry2 = "0.5.7"
tokio-util.workspace = true

[dev-dependencies]
env_logger.workspace = true
temp-env = { version = "0.3.6", features = ["async_closure"]}
tempfile.workspace = true
test-case.workspace = true
tokio-test.workspace = true

[lints]
workspace = true<|MERGE_RESOLUTION|>--- conflicted
+++ resolved
@@ -15,11 +15,8 @@
 azure_iot_operations_protocol = { version = "0.9", path = "../azure_iot_operations_protocol", registry = "aio-sdks"  }
 azure_iot_operations_services = { version = "0.8", path = "../azure_iot_operations_services", registry = "aio-sdks", features = ["state_store", "schema_registry", "azure_device_registry"]  }
 azure_iot_operations_mqtt = { version = "0.9", path = "../azure_iot_operations_mqtt", registry = "aio-sdks"  }
-<<<<<<< HEAD
+derive-getters.workspace = true
 jmespath = "0.3.0"
-=======
-derive-getters.workspace = true
->>>>>>> 9144245e
 log.workspace = true
 notify.workspace = true
 notify-debouncer-full.workspace = true
