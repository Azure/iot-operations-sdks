# Copyright (c) Microsoft Corporation.
# Licensed under the MIT License.

[package]
name = "azure_iot_operations_connector"
version = "0.1.0"
edition = "2024"
license = "MIT"
description = "Azure IoT Operations Connector"
repository = "https://github.com/Azure/iot-operations-sdks"
readme = "README.md"
publish = true

[dependencies]
# azure_iot_operations_protocol = { version = "0.9", path = "../azure_iot_operations_protocol", registry = "aio-sdks"  }
# azure_iot_operations_services = { version = "0.8", path = "../azure_iot_operations_services", registry = "aio-sdks", features = ["state_store", "schema_registry", "azure_device_registry"]  }
azure_iot_operations_mqtt = { version = "0.9", path = "../azure_iot_operations_mqtt", registry = "aio-sdks"  }
# derive_builder.workspace = true
# tokio.workspace = true
tokio = { version = "1.41", features = ["full"] } # TODO: If I use the workspace version of tokio I run into errors with tokio in the tests, will investigate later
tokio-util.workspace = true
notify.workspace = true
notify-debouncer-full.workspace = true
# futures = "0.3"
# tokio-stream = "0.1"
thiserror.workspace = true
<<<<<<< HEAD
serde = { version = "1.0", features = ["derive"] }
serde_json = "1.0"

[dev-dependencies]
temp-env = "0.3.6"
# env_logger.workspace = true
test-case.workspace = true
=======
log.workspace = true

[dev-dependencies]
env_logger.workspace = true
temp-env = { version = "0.3.6", features = ["async_closure"]}
tempfile.workspace = true
test-case.workspace = true
tokio-test.workspace = true
>>>>>>> b6698a93

[lints]
workspace = true<|MERGE_RESOLUTION|>--- conflicted
+++ resolved
@@ -24,16 +24,10 @@
 # futures = "0.3"
 # tokio-stream = "0.1"
 thiserror.workspace = true
-<<<<<<< HEAD
+log.workspace = true
 serde = { version = "1.0", features = ["derive"] }
 serde_json = "1.0"
 
-[dev-dependencies]
-temp-env = "0.3.6"
-# env_logger.workspace = true
-test-case.workspace = true
-=======
-log.workspace = true
 
 [dev-dependencies]
 env_logger.workspace = true
@@ -41,7 +35,6 @@
 tempfile.workspace = true
 test-case.workspace = true
 tokio-test.workspace = true
->>>>>>> b6698a93
 
 [lints]
 workspace = true