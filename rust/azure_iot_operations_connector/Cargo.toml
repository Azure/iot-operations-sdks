--- conflicted
+++ resolved
@@ -26,8 +26,9 @@
 # futures = "0.3"
 # tokio-stream = "0.1"
 thiserror.workspace = true
-<<<<<<< HEAD
 log.workspace = true
+serde = { version = "1.0", features = ["derive"] }
+serde_json = "1.0"
 
 [dev-dependencies]
 env_logger.workspace = true
@@ -35,15 +36,6 @@
 tempfile.workspace = true
 test-case.workspace = true
 tokio-test.workspace = true
-=======
-serde = { version = "1.0", features = ["derive"] }
-serde_json = "1.0"
-
-[dev-dependencies]
-temp-env = "0.3.6"
-# env_logger.workspace = true
-# test-case.workspace = true
->>>>>>> 93ac2c5b
 
 [lints]
 workspace = true