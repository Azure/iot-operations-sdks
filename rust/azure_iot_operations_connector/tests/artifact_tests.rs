--- conflicted
+++ resolved
@@ -33,11 +33,7 @@
     let trust_bundle_mount_path = get_broker_trust_bundle_mount_path();
     temp_env::with_vars(
         [
-<<<<<<< HEAD
             ("CONNECTOR_ID", Some("connector_id")),
-=======
-            ("CONNECTOR_ID", Some("connector-id")),
->>>>>>> 4bde2a93
             (
                 "CONNECTOR_CONFIGURATION_MOUNT_PATH",
                 Some(cc_mount_path.to_str().unwrap()),
@@ -51,27 +47,7 @@
             let artifacts = ConnectorArtifacts::new_from_deployment().unwrap();
             // -- Validate the ConnectorArtifacts --
             // NOTE: This value was set directly above in the environment variables
-<<<<<<< HEAD
             assert_eq!(artifacts.connector_id, "connector_id");
-=======
-            assert_eq!(cc.connector_id, "connector-id");
-            // NOTE: These values come from the MQTT_CONNECTION_CONFIGURATION file
-            assert_eq!(cc.mqtt_connection_configuration.host, "someHostName:1234");
-            assert_eq!(cc.mqtt_connection_configuration.keep_alive_seconds, 10);
-            assert_eq!(cc.mqtt_connection_configuration.max_inflight_messages, 10);
-            assert!(matches!(
-                cc.mqtt_connection_configuration.protocol,
-                Protocol::Mqtt
-            ));
-            assert_eq!(cc.mqtt_connection_configuration.session_expiry_seconds, 20);
-            assert!(matches!(
-                cc.mqtt_connection_configuration.tls.mode,
-                TlsMode::Enabled
-            ));
-            // NOTE: These values come from the DIAGNOSTICS file
-            // TODO: reenable test
-            //assert!(matches!(cc.diagnostics.logs.level, LogLevel::Trace));
->>>>>>> 4bde2a93
             // NOTE: These values are paths specified in the environment variable
             assert_eq!(
                 artifacts.broker_trust_bundle_mount,
@@ -102,7 +78,7 @@
                 .into_os_string()
                 .into_string()
                 .unwrap();
-            assert_eq!(mcs.client_id(), "connector_id-id_suffix");
+            assert_eq!(mcs.client_id(), "connector-id-id_suffix");
             assert_eq!(mcs.hostname(), "someHostName");
             assert_eq!(mcs.tcp_port(), 1234);
             assert_eq!(mcs.keep_alive(), &Duration::from_secs(10));
@@ -158,7 +134,6 @@
             assert!(matches!(diagnostics.logs.level, LogLevel::Trace));
 
             // --- Convert the ConnectorConfiguration to MqttConnectionSettings ---
-<<<<<<< HEAD
             let conversion_result = artifacts.to_mqtt_connection_settings("-id_suffix");
             assert!(conversion_result.is_ok());
             let mcs = conversion_result.unwrap();
@@ -177,11 +152,6 @@
                 .build()
                 .unwrap();
             assert!(Session::new(session_options).is_ok());
-=======
-            assert!(cc.to_mqtt_connection_settings("-suffix").is_ok());
-            // TODO: validate - but need getters from MQTTCS first.
-            // Or maybe that's just for unit tests and this should just make a session
->>>>>>> 4bde2a93
         },
     );
 }
