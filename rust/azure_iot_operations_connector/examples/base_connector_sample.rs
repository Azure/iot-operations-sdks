--- conflicted
+++ resolved
@@ -183,18 +183,8 @@
 
                         let sample_data = mock_received_data(0);
 
-<<<<<<< HEAD
-                    let message_schema =
-                        derived_json::transform(sample_data).unwrap();
-                    match dataset_client.report_message_schema(message_schema).await {
-                        Ok(message_schema_reference) => {
-                            log::info!("Message Schema reported, reference returned: {message_schema_reference:?}");
-                        }
-                        Err(e) => {
-                            log::error!("Error reporting message schema: {e}");
-=======
-                        let (_, message_schema) =
-                            derived_json::transform(sample_data, dataset_client.dataset_definition()).unwrap();
+                        let message_schema =
+                            derived_json::transform(sample_data).unwrap();
                         match dataset_client.report_message_schema(message_schema).await {
                             Ok(message_schema_reference) => {
                                 log::info!("Message Schema reported, reference returned: {message_schema_reference:?}");
@@ -202,7 +192,6 @@
                             Err(e) => {
                                 log::error!("Error reporting message schema: {e}");
                             }
->>>>>>> 398174cb
                         }
                         dataset_valid = true;
                     },
