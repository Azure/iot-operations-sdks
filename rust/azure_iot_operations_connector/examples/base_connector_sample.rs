// Copyright (c) Microsoft Corporation.
// Licensed under the MIT License.

//! This example demonstrates how to use the base connector SDK to initialize
//! a deployed Connector and get [`DeviceEndpointClients`] and [`AssetClients`].
//!
//! This sample simply logs the device information received - a real
//! connector would then use these to connect to the device/inbound endpoints
//! and start operations defined in the assets.
//!
//! To deploy and test this example, see instructions in `rust/azure_iot_operations_connector/README.md`

use std::{collections::HashMap, time::Duration};

use azure_iot_operations_connector::{
    AdrConfigError, Data, DataOperationKind,
    base_connector::{
        self, BaseConnector,
        managed_azure_device_registry::{
            AssetClient, ClientNotification, DataOperationClient, DataOperationNotification,
            DeviceEndpointClient, DeviceEndpointClientCreationObservation, SchemaModifyResult,
        },
    },
    data_processor::derived_json,
    deployment_artifacts::connector::ConnectorArtifacts,
};
use azure_iot_operations_otel::Otel;
use azure_iot_operations_protocol::application::ApplicationContextBuilder;
use azure_iot_operations_services::azure_device_registry;

const OTEL_TAG: &str = "base_connector_sample_logs";
const DEFAULT_LOG_LEVEL: &str =
    "warn,base_connector_sample=info,azure_iot_operations_connector=info";

#[tokio::main(flavor = "current_thread")]
async fn main() -> Result<(), Box<dyn std::error::Error>> {
    // Create the connector artifacts from the deployment
    let connector_artifacts = ConnectorArtifacts::new_from_deployment()?;

    // Initialize the OTEL logger / exporter
    let otel_config = connector_artifacts.to_otel_config(OTEL_TAG, DEFAULT_LOG_LEVEL);
    let mut otel_exporter = Otel::new(otel_config);
    let otel_task = otel_exporter.run();

    // Create an ApplicationContext
    let application_context = ApplicationContextBuilder::default().build()?;

    // Create the BaseConnector
    let base_connector = BaseConnector::new(application_context, connector_artifacts)?;

    // Create a device endpoint client creation observation
    let device_creation_observation =
        base_connector.create_device_endpoint_client_create_observation();

    // Create a discovery client
    let adr_discovery_client = base_connector.discovery_client();

    // Run the Session and the Azure Device Registry operations concurrently
    let res = tokio::select! {

        (r1, r2) = async {
            tokio::join!(
                run_program(device_creation_observation),
                run_discovery(adr_discovery_client),
            )
        } => {
            match r2 {
                Ok(()) => log::info!("Discovery finished successfully"),
                Err(e) => {
                    log::error!("Discovery failed: {e}");
                    Err(e)?;
                },
            }
            Ok(r1)
        }
        r = base_connector.run() => {
            match r {
                Ok(()) => {
                    log::info!("Base connector finished successfully");
                    Ok(())
                }
                Err(e) => {
                    log::error!("Base connector failed: {e}");
                    Err(Box::new(e))?
                }
            }
        },
        r = otel_task => {
            match r {
                Ok(()) => {
                    log::info!("OTEL task finished successfully");
                    Ok(())
                }
                Err(e) => {
                    log::error!("OTEL task failed: {e}");
                    Err(Box::new(e))?
                }
            }
        },
    };

    otel_exporter.shutdown().await;

    res
}

// This function runs in a loop, waiting for device creation notifications.
async fn run_program(mut device_creation_observation: DeviceEndpointClientCreationObservation) {
    // Wait for a device creation notification
    loop {
        let device_endpoint_client = device_creation_observation.recv_notification().await;
        let log_identifier = format!("[{}]", device_endpoint_client.device_endpoint_ref());
        log::info!("Device created: {device_endpoint_client:?}");

        // Get the status reporter for this device endpoint
        let device_endpoint_reporter = device_endpoint_client.get_status_reporter();

        // now we should update the status of the device
        if let Err(e) = device_endpoint_reporter
            .report_device_status_if_modified(report_status_if_changed(&log_identifier, Ok(())))
            .await
        {
            log::error!("Error reporting device status: {e}");
        }

        // Generate endpoint status outside closure to avoid borrowing issues
        let endpoint_status = generate_endpoint_status(&device_endpoint_client);

        if let Err(e) = device_endpoint_reporter
            .report_endpoint_status_if_modified(report_status_if_changed(
                &log_identifier,
                endpoint_status,
            ))
            .await
        {
            log::error!("Error reporting device endpoint status: {e}");
        }

        // Start handling the assets for this device endpoint
        // if we didn't accept the inbound endpoint, then we still want to run this to wait for updates
        tokio::task::spawn(run_device(log_identifier, device_endpoint_client));
    }
}

// This function runs in a loop, waiting for asset creation notifications.
async fn run_device(log_identifier: String, mut device_endpoint_client: DeviceEndpointClient) {
    // Get the status reporter for this device endpoint - create once and reuse
    let device_endpoint_reporter = device_endpoint_client.get_status_reporter();

    loop {
        match device_endpoint_client.recv_notification().await {
            ClientNotification::Deleted => {
                log::warn!("{log_identifier} Device Endpoint deleted");
                break;
            }
            ClientNotification::Updated => {
                log::info!("{log_identifier} Device updated: {device_endpoint_client:?}");

                // Update device status - usually only on first report or error changes
                if let Err(e) = device_endpoint_reporter
                    .report_device_status_if_modified(report_status_if_changed(
                        &log_identifier,
                        Ok(()),
                    ))
                    .await
                {
                    log::error!("{log_identifier} Error reporting device status: {e}");
                }

                // Update endpoint status - check for changes
                let endpoint_status = generate_endpoint_status(&device_endpoint_client);

                if let Err(e) = device_endpoint_reporter
                    .report_endpoint_status_if_modified(report_status_if_changed(
                        &log_identifier,
                        endpoint_status,
                    ))
                    .await
                {
                    log::error!("{log_identifier} Error reporting endpoint status: {e}");
                }
            }
            ClientNotification::Created(asset_client) => {
                let asset_log_identifier =
                    format!("{log_identifier}[{}]", asset_client.asset_ref().name);
                log::info!("{asset_log_identifier} Asset created: {asset_client:?}");

                // Get the status reporter for this asset
                let asset_reporter = asset_client.get_status_reporter();

                // Generate status outside the closure to avoid borrowing issues
                let asset_status = generate_asset_status(&asset_client);

<<<<<<< HEAD
                if let Err(e) = asset_reporter
                    .report_status_if_modified(report_status_if_changed(
                        &asset_log_identifier,
                        asset_status,
                    ))
                    .await
                {
                    log::error!("{asset_log_identifier} Error reporting asset status: {e}");
=======
                if let Err(e) = asset_client.report_status_if_modified(|curr_status| {
                    if curr_status.is_err() {
                        log::warn!("Asset status already reported as error, not updating again");
                        None
                    } else {
                        log::info!("Reporting asset status: {asset_status:?}");
                        Some(Ok(()))
                    }
                }).await {
                    log::error!("Error reporting asset status: {e}");
>>>>>>> e534ae32
                }

                // if let Err(e) = asset_client.report_status(asset_status).await {
                //     log::error!("Error reporting asset status: {e}");
                // }

                // Start handling the datasets for this asset
                // if we didn't accept the asset, then we still want to run this to wait for updates
                tokio::task::spawn(run_asset(asset_log_identifier, asset_client));
            }
        }
    }
}

// This function runs in a loop, waiting for dataset creation notifications.
async fn run_asset(asset_log_identifier: String, mut asset_client: AssetClient) {
    // Get the status reporter for this asset - create once and reuse
    let asset_reporter = asset_client.get_status_reporter();

    loop {
        match asset_client.recv_notification().await {
            ClientNotification::Updated => {
                log::info!("{asset_log_identifier} Asset updated");

                // Generate status outside the closure to avoid borrowing issues
                let asset_status = generate_asset_status(&asset_client);

                if let Err(e) = asset_reporter
                    .report_status_if_modified(report_status_if_changed(
                        &asset_log_identifier,
                        asset_status,
                    ))
                    .await
                {
                    log::error!("{asset_log_identifier} Error reporting asset status: {e}");
                }
            }
            ClientNotification::Deleted => {
                log::warn!("{asset_log_identifier} Asset has been deleted");
                break;
            }
            ClientNotification::Created(data_operation_client) => {
                let data_operation_log_identifier = format!(
                    "{asset_log_identifier}[{}]",
                    data_operation_client
                        .data_operation_ref()
                        .data_operation_name
                );
                log::info!(
                    "{data_operation_log_identifier} Data Operation Created: {data_operation_client:?}"
                );
                if let DataOperationKind::Dataset = data_operation_client
                    .data_operation_ref()
                    .data_operation_kind
                {
                    tokio::task::spawn(run_dataset(
                        data_operation_log_identifier,
                        data_operation_client,
                    ));
                } else {
                    tokio::task::spawn(handle_unsupported_data_operation(
                        data_operation_log_identifier,
                        data_operation_client,
                    ));
                }
            }
        }
    }
}

/// Note, this function takes in a `DataOperationClient`, but we know it is specifically a `Dataset`
/// because we already filtered out non-dataset `DataOperationClient`s in the `run_asset` function.
async fn run_dataset(log_identifier: String, mut data_operation_client: DataOperationClient) {
    // Get the status reporter for this data operation - create once and reuse
    let data_operation_reporter = data_operation_client.get_status_reporter();

    // now we should update the status of the dataset and report the message schema
    if let Err(e) = data_operation_reporter
        .report_status_if_modified(report_status_if_changed(&log_identifier, Ok(())))
        .await
    {
        log::error!("{log_identifier} Error reporting dataset status: {e}");
    }

    let sample_data = mock_received_data(0);

    let mut local_message_schema = derived_json::create_schema(&sample_data).unwrap();
    let mut local_schema_reference = match data_operation_client
        .report_message_schema_if_modified(|_current_schema| Some(local_message_schema.clone()))
        .await
    {
        Ok(status_reported) => match status_reported {
            SchemaModifyResult::Reported(schema_ref) => {
                log::info!("{log_identifier} Message Schema reported successfully: {schema_ref:?}");
                schema_ref
            }
            SchemaModifyResult::NotModified => {
                log::info!("{log_identifier} Message Schema already exists, not reporting");
                unreachable!(); // Always report the first time
            }
        },
        Err(e) => {
            log::error!("{log_identifier} Error reporting message schema: {e}");
            panic!();
        }
    };
    let mut count = 0;
    // Timer will trigger the sampling of data
    let mut timer = tokio::time::interval(Duration::from_secs(10));
    let mut dataset_valid = true;
    loop {
        tokio::select! {
            biased;
            // Listen for a dataset update notifications
            res = data_operation_client.recv_notification() => {
                match res {
                    DataOperationNotification::Updated => {
                        log::info!("{log_identifier} Dataset updated: {data_operation_client:?}");

                        // now we should update the status of the dataset and report the message schema
                        if let Err(e) = data_operation_reporter
                            .report_status_if_modified(report_status_if_changed(&log_identifier, Ok(())))
                            .await
                        {
                            log::error!("{log_identifier} Error reporting dataset status: {e}");
                        }

                        let sample_data = mock_received_data(0);

                        let current_message_schema =
                            derived_json::create_schema(&sample_data).unwrap();
                        // Report schema only if there isn't already one
                        match data_operation_client
                            .report_message_schema_if_modified(|current_schema_reference| {
                                // Only report schema if there isn't already one
                                if let Some(current_schema_reference) = current_schema_reference {
                                    if *current_schema_reference != local_schema_reference
                                        || current_message_schema != local_message_schema
                                    {
                                        Some(current_message_schema.clone())
                                    } else {
                                        None
                                    }
                                } else {
                                    Some(current_message_schema.clone())
                                }
                            })
                            .await
                        {
                            Ok(status_reported) => {
                                match status_reported {
                                    SchemaModifyResult::Reported(schema_ref) => {
                                        local_message_schema = current_message_schema;
                                        local_schema_reference = schema_ref;

                                        log::info!("{log_identifier} Message Schema reported successfully: {local_schema_reference:?}");
                                    }
                                    SchemaModifyResult::NotModified => {
                                        log::info!("{log_identifier} Message Schema already exists, not reporting");
                                    }
                                }
                            }
                            Err(e) => {
                                log::error!("{log_identifier} Error reporting message schema: {e}");
                            }
                        }
                        dataset_valid = true;
                    },
                    DataOperationNotification::UpdatedInvalid => {
                        log::warn!("{log_identifier} Dataset has invalid update. Wait for new dataset update.");
                        dataset_valid = false;
                    },
                    DataOperationNotification::Deleted => {
                        log::warn!("{log_identifier} Dataset has been deleted. No more dataset updates will be received");
                        break;
                    }
                }
            },
            _ = timer.tick(), if dataset_valid => {
                let sample_data = mock_received_data(count);
                match data_operation_client.forward_data(sample_data).await {
                    Ok(()) => {
                        log::info!(
                            "{log_identifier} data {count} for {} forwarded",
                            data_operation_client.data_operation_ref().data_operation_name
                        );
                        count += 1;
                    }
                    Err(e) => log::error!("{log_identifier} error forwarding data: {e}"),
                }
            }
        }
    }
}

/// Small handler to indicate lack of stream/event support in this connector
async fn handle_unsupported_data_operation(
    log_identifier: String,
    mut data_operation_client: DataOperationClient,
) {
    let data_operation_kind = data_operation_client
        .data_operation_ref()
        .data_operation_kind;
    let data_operation_name = data_operation_client
        .data_operation_ref()
        .data_operation_name
        .clone();
    log::warn!(
        "{log_identifier} Data Operation kind {data_operation_kind:?} not supported for this connector"
    );

    // Get the status reporter for this data operation - create once and reuse
    let data_operation_reporter = data_operation_client.get_status_reporter();

    // Report invalid definition to adr
    let error_status = Err(AdrConfigError {
        message: Some(format!(
            "Data Operation kind {data_operation_kind:?} not supported for this connector",
        )),
        ..Default::default()
    });

    if let Err(e) = data_operation_reporter
        .report_status_if_modified(report_status_if_changed(&log_identifier, error_status))
        .await
    {
        log::error!(
            "{log_identifier} Error reporting {data_operation_kind:?} {data_operation_name} status: {e}"
        );
    }

    loop {
        match data_operation_client.recv_notification().await {
            DataOperationNotification::Updated => {
                log::warn!(
                    "{log_identifier} {data_operation_name} update notification received. {data_operation_kind:?} is not supported for the this Connector",
                );

                let error_status = Err(AdrConfigError {
                    message: Some(format!(
                        "Data Operation kind {data_operation_kind:?} not supported for this connector",
                    )),
                    ..Default::default()
                });

                if let Err(e) = data_operation_reporter
                    .report_status_if_modified(report_status_if_changed(
                        &log_identifier,
                        error_status,
                    ))
                    .await
                {
                    log::error!(
                        "{log_identifier} Error reporting {data_operation_kind:?} {data_operation_name} status: {e}"
                    );
                }
            }
            DataOperationNotification::UpdatedInvalid => {
                log::info!(
                    "{log_identifier} {data_operation_kind:?} {data_operation_name} update invalid notification received"
                );
            }
            DataOperationNotification::Deleted => {
                log::info!(
                    "{log_identifier} {data_operation_kind:?} {data_operation_name} deleted notification received"
                );
                break;
            }
        }
    }
}

#[must_use]
pub fn mock_received_data(count: u32) -> Data {
    Data {
        // temp and newTemp
        payload: format!(
            r#"{{
            "temp": {count},
            "newTemp": {}
        }}"#,
            count * 2
        )
        .into(),
        content_type: "application/json".to_string(),
        custom_user_data: Vec::new(),
        timestamp: None,
    }
}

/// Only reports status on first time (None) or when changing from OK to Error.
/// Skips reporting when status has already been reported and hasn't changed.
fn report_status_if_changed(
    log_identifier: &str,
    new_status: Result<(), AdrConfigError>,
) -> impl Fn(Option<Result<(), &AdrConfigError>>) -> Option<Result<(), AdrConfigError>> {
    move |current_status| match current_status {
        None => {
            log::info!("{log_identifier} reporting status");
            Some(new_status.clone())
        }
        Some(Ok(())) => {
            // Status was OK, report if we now have an error
            if new_status.is_err() {
                log::info!("{log_identifier} reporting error on ok status");
                Some(new_status.clone())
            } else {
                // Still OK, no need to report again
                log::info!("{log_identifier} reporting no change");
                None
            }
        }
        Some(Err(_)) => {
            // Status was error, report if we now have OK
            if new_status.is_ok() {
                log::info!("{log_identifier} reporting ok on error status");
                Some(new_status.clone())
            } else {
                log::info!("{log_identifier} reporting no change");
                // Still error, no need to report again
                None
            }
        }
    }
}

fn generate_endpoint_status(
    device_endpoint_client: &DeviceEndpointClient,
) -> Result<(), AdrConfigError> {
    // now we should update the status of the device
    match device_endpoint_client
        .specification()
        .endpoints
        .inbound
        .endpoint_type
        .as_str()
    {
        "rest-thermostat" | "coap-thermostat" => Ok(()),
        unsupported_endpoint_type => {
            // if we don't support the endpoint type, then we can report that error
            log::warn!(
                "Endpoint '{}' not accepted. Endpoint type '{}' not supported.",
                device_endpoint_client
                    .specification()
                    .endpoints
                    .inbound
                    .name,
                unsupported_endpoint_type
            );
            Err(AdrConfigError {
                message: Some("endpoint type is not supported".to_string()),
                ..Default::default()
            })
        }
    }
}

fn generate_asset_status(asset_client: &AssetClient) -> Result<(), AdrConfigError> {
    match asset_client.specification().manufacturer.as_deref() {
        Some("Contoso") | None => Ok(()),
        Some(m) => {
            log::warn!(
                "Asset '{}' not accepted. Manufacturer '{m}' not supported.",
                asset_client.asset_ref().name
            );
            Err(AdrConfigError {
                message: Some("asset manufacturer type is not supported".to_string()),
                ..Default::default()
            })
        }
    }
}

/// NOTE: This is just showing that running discovery concurrently works. In a real world solution,
/// this should be run in a loop and create the discovered devices through an actual disovery process
/// instead of being hard-coded
async fn run_discovery(
    discovery_client: base_connector::adr_discovery::Client,
) -> Result<(), Box<dyn std::error::Error>> {
    let device_name = "my-thermostat".to_string();

    let discovered_inbound_endpoints = HashMap::from([(
        "inbound_endpoint1".to_string(),
        azure_device_registry::models::DiscoveredInboundEndpoint {
            address: "tcp://inbound/endpoint1".to_string(),
            endpoint_type: "rest-thermostat".to_string(),
            supported_authentication_methods: vec![],
            version: Some("1.0.0".to_string()),
            last_updated_on: Some(chrono::Utc::now()),
            additional_configuration: None,
        },
    )]);
    let device = azure_device_registry::models::DiscoveredDevice {
        attributes: HashMap::default(),
        endpoints: Some(azure_device_registry::models::DiscoveredDeviceEndpoints {
            inbound: discovered_inbound_endpoints,
            outbound: None,
        }),
        external_device_id: None,
        manufacturer: Some("Contoso".to_string()),
        model: Some("Device Model".to_string()),
        operating_system: Some("MyOS".to_string()),
        operating_system_version: Some("1.0.0".to_string()),
    };

    match discovery_client
        .create_or_update_discovered_device(device_name, device, "rest-thermostat".to_string())
        .await
    {
        Ok(response) => {
            log::info!("Discovered device created or updated successfully: {response:?}");
            Ok(())
        }
        Err(e) => {
            log::error!("Error creating or updating discovered device: {e}");
            Err(Box::new(e))
        }
    }
}<|MERGE_RESOLUTION|>--- conflicted
+++ resolved
@@ -191,7 +191,6 @@
                 // Generate status outside the closure to avoid borrowing issues
                 let asset_status = generate_asset_status(&asset_client);
 
-<<<<<<< HEAD
                 if let Err(e) = asset_reporter
                     .report_status_if_modified(report_status_if_changed(
                         &asset_log_identifier,
@@ -200,18 +199,6 @@
                     .await
                 {
                     log::error!("{asset_log_identifier} Error reporting asset status: {e}");
-=======
-                if let Err(e) = asset_client.report_status_if_modified(|curr_status| {
-                    if curr_status.is_err() {
-                        log::warn!("Asset status already reported as error, not updating again");
-                        None
-                    } else {
-                        log::info!("Reporting asset status: {asset_status:?}");
-                        Some(Ok(()))
-                    }
-                }).await {
-                    log::error!("Error reporting asset status: {e}");
->>>>>>> e534ae32
                 }
 
                 // if let Err(e) = asset_client.report_status(asset_status).await {
