--- conflicted
+++ resolved
@@ -10,7 +10,6 @@
 //!
 //! To deploy and test this example, see instructions in `rust/azure_iot_operations_connector/README.md`
 
-<<<<<<< HEAD
 use std::time::Duration;
 
 use azure_iot_operations_connector::{
@@ -20,12 +19,6 @@
         managed_azure_device_registry::{
             AssetClientCreationObservation, DatasetClient, DeviceEndpointClientCreationObservation,
         },
-=======
-use azure_iot_operations_connector::base_connector::{
-    BaseConnector,
-    managed_azure_device_registry::{
-        AssetClientCreationObservation, DatasetClient, DeviceEndpointClientCreationObservation,
->>>>>>> 9144245e
     },
 };
 use azure_iot_operations_protocol::application::ApplicationContextBuilder;
@@ -101,15 +94,7 @@
         // Start handling the assets for this device endpoint
         // if we didn't accept the inbound endpoint, then there's no reason to manage the assets
         if endpoint_status.is_ok() {
-<<<<<<< HEAD
-            tokio::task::spawn({
-                async move {
-                    run_assets(asset_creation_observation).await;
-                }
-            });
-=======
             tokio::task::spawn(run_assets(asset_creation_observation));
->>>>>>> 9144245e
         }
 
         device_endpoint_client
@@ -193,7 +178,6 @@
             log::error!("Error reporting message schema: {e}");
         }
     }
-<<<<<<< HEAD
     let mut count = 0;
     loop {
         tokio::time::sleep(Duration::from_secs(5)).await;
@@ -216,6 +200,4 @@
             Err(e) => log::error!("error forwarding data: {e}"),
         }
     }
-=======
->>>>>>> 9144245e
 }