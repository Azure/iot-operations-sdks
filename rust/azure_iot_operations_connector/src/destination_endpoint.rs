// Copyright (c) Microsoft Corporation.
// Licensed under the MIT License.

//! Traits, types, and implementations for Azure IoT Operations Connector Destination Endpoints.

use std::{sync::Arc, time::Duration};

use azure_iot_operations_mqtt::{control_packet::QoS, session::SessionManagedClient};
use azure_iot_operations_protocol::{
    common::{
        aio_protocol_error::AIOProtocolError,
        payload_serialize::{BypassPayload, FormatIndicator},
    },
    telemetry,
};
use azure_iot_operations_services::{azure_device_registry::models as adr_models, state_store};
use chrono::{DateTime, Utc};
use thiserror::Error;

use crate::{AdrConfigError, Data, base_connector::ConnectorContext};

/// Represents an error that occurred in the [`Forwarder`].
#[derive(Debug, Error)]
#[error(transparent)]
pub struct Error(#[from] ErrorKind);

impl Error {
    /// Returns the [`ErrorKind`] of the error.
    #[must_use]
    pub fn kind(&self) -> &ErrorKind {
        &self.0
    }
}

// TODO: Once we have retriable/not retriable designators on underlying errors, this should
// split into StateError (Missing Message Schema), RetriableError(Network errors), and
// NonRetriableError (Invalid data, etc)
/// Represents the kinds of errors that occur in the [`Forwarder`] implementation.
#[derive(Error, Debug)]
pub enum ErrorKind {
    /// Message Schema must be present before data can be forwarded
    #[error("Message Schema must be reported before data can be forwarded")]
    MissingMessageSchema,
    /// An error occurred while forwarding data to the State Store
    #[error(transparent)]
    BrokerStateStoreError(#[from] state_store::Error),
    /// An error occurred while forwarding data as MQTT Telemetry
    #[error(transparent)]
    MqttTelemetryError(#[from] AIOProtocolError),
    /// Data provided to be forwarded is invalid
    #[error("Error with contents of Data: {0}")]
    ValidationError(String),
}

/// A [`Forwarder`] forwards [`Data`] to a destination defined in a dataset or asset
#[derive(Debug)]
pub(crate) struct Forwarder {
<<<<<<< HEAD
    message_schema_reference: Option<MessageSchemaReference>,
=======
    message_schema_reference: Arc<RwLock<Option<adr_models::MessageSchemaReference>>>,
>>>>>>> c1628e4a
    destination: ForwarderDestination,
    connector_context: Arc<ConnectorContext>,
}
impl Forwarder {
    /// Creates a new [`Forwarder`] from a dataset definition's Destinations
    /// and default destinations, if present on the asset
    ///
    /// # Errors
    /// [`AdrConfigError`] if there are any issues processing
    /// the destination from the definitions. This can be used to report the error
    /// to the ADR service on the dataset's status
    pub(crate) fn new_dataset_forwarder(
        dataset_destinations: &[adr_models::DatasetDestination],
        inbound_endpoint_name: &str,
        default_destinations: &[Arc<Destination>],
        connector_context: Arc<ConnectorContext>,
    ) -> Result<Self, AdrConfigError> {
        // if the dataset has destinations defined, use them, otherwise use the default dataset destinations
        let destination = match Destination::new_dataset_destinations(
            dataset_destinations,
            inbound_endpoint_name,
            &connector_context,
        )?
        // for now, this vec will only ever be length 1
        .pop()
        {
            Some(destination) => ForwarderDestination::DatasetDestination(destination),
            None => {
                if default_destinations.is_empty() {
                    Err(AdrConfigError {
                                code: None,
                                details: None,
                                inner_error: None,
                                message: Some("Asset must have default dataset destinations if dataset doesn't have destinations".to_string()),
                            })?
                } else {
                    // for now, this vec will only ever be length 1
                    ForwarderDestination::DefaultDestination(default_destinations[0].clone())
                }
            }
        };

        Ok(Self {
            message_schema_reference: None,
            destination,
            connector_context,
        })
    }

    /// Forwards [`Data`] to the destination
    /// Returns once the message has been sent successfully
    ///
    /// # Errors
    /// [`struct@Error`] of kind [`MissingMessageSchema`](ErrorKind::MissingMessageSchema)
    /// if the [`MessageSchema`] has not been reported yet. This is required before forwarding any data
    ///
    /// [`struct@Error`] of kind [`DataValidationError`](ErrorKind::MqttTelemetryError)
    /// if the [`Data`] isn't valid.
    ///
    /// [`struct@Error`] of kind [`BrokerStateStoreError`](ErrorKind::BrokerStateStoreError)
    /// if the destination is `BrokerStateStore` and there are any errors setting the data with the service
    ///
    /// [`struct@Error`] of kind [`MqttTelemetryError`](ErrorKind::MqttTelemetryError)
    /// if the destination is `Mqtt` and there are any errors sending the message to the broker
    pub(crate) async fn send_data(&self, data: Data) -> Result<(), Error> {
        // Forward the data to the destination
        let destination = match &self.destination {
            ForwarderDestination::DefaultDestination(destination) => destination.as_ref(),
            ForwarderDestination::DatasetDestination(destination) => destination,
        };
        match destination {
            Destination::BrokerStateStore { key } => {
                if self
                    .connector_context
                    .state_store_client
                    .set(
                        key.clone().into(),
                        data.payload,
                        self.connector_context.default_timeout,
                        None,
                        state_store::SetOptions {
                            expires: None, // TODO: expiry?
                            ..state_store::SetOptions::default()
                        },
                    )
                    .await
                    .map_err(ErrorKind::from)?
                    .response
                {
                    Ok(())
                } else {
                    // This shouldn't be possible since SetOptions are unconditional
                    unreachable!()
                }
            }
            Destination::Mqtt {
                qos,
                retain,
                ttl,
                inbound_endpoint_name,
                telemetry_sender,
            } => {
                // create MQTT message, setting schema id to response from SR (message_schema_uri)
                // TODO: cloud event
                // TODO: remove once message schema validation is turned back on
                #[allow(clippy::manual_map)]
                let message_schema_uri =
                    if let Some(message_schema_reference) = &self.message_schema_reference {
                        Some(format!(
                            "aio-sr://{}/{}:{}",
                            message_schema_reference.registry_namespace,
                            message_schema_reference.name,
                            message_schema_reference.version
                        ))
                    } else {
                        // TODO: validate this for other destinations as well
                        // Commented out to remove the requirement for message schema temporarily
                        // return Err(Error(ErrorKind::MissingMessageSchema));
                        None
                    };
                let mut cloud_event_builder = telemetry::sender::CloudEventBuilder::default();
                cloud_event_builder.source(inbound_endpoint_name);
                // .event_type("something?")
                if let Some(message_schema_uri) = message_schema_uri {
                    cloud_event_builder.data_schema(message_schema_uri);
                }
                if let Some(hlc) = data.timestamp {
                    cloud_event_builder.time(DateTime::<Utc>::from(hlc.timestamp));
                }
                let cloud_event = cloud_event_builder.build().map_err(|e| {
                    match e {
                        // since we specify `source`, all required fields will always be present
                        telemetry::sender::CloudEventBuilderError::UninitializedField(_) => {
                            unreachable!()
                        }
                        // This can be caused by a
                        // source that isn't a uri reference
                        // data_schema that isn't a valid uri - don't think this is possible since we create it
                        telemetry::sender::CloudEventBuilderError::ValidationError(e) => {
                            Error(ErrorKind::ValidationError(e))
                        }
                        e => Error(ErrorKind::ValidationError(e.to_string())),
                    }
                })?;
                let mut message_builder = telemetry::sender::MessageBuilder::default();
                if let Some(qos) = qos {
                    message_builder.qos(*qos);
                }
                if let Some(ttl) = ttl {
                    message_builder.message_expiry(Duration::from_secs(*ttl));
                }
                if let Some(retain) = retain {
                    message_builder.retain(*retain);
                }
                // Can return an error if content type isn't valid UTF-8. Serialization can't fail
                message_builder
                    .payload(BypassPayload {
                        content_type: data.content_type,
                        payload: data.payload,
                        format_indicator: FormatIndicator::default(),
                    })
                    .map_err(|e| ErrorKind::ValidationError(e.to_string()))?;
                message_builder.cloud_event(cloud_event);
                message_builder.custom_user_data(data.custom_user_data);
                // This validates the content type and custom user data
                let message = message_builder
                    .build()
                    .map_err(|e| ErrorKind::ValidationError(e.to_string()))?;
                // send message with telemetry::Sender
                Ok(telemetry_sender
                    .send(message)
                    .await
                    .map_err(ErrorKind::from)?)
            }
            Destination::Storage { path: _ } => {
                // TODO: implement
                log::error!("Storage destination not implemented");
                unimplemented!()
            }
        }
    }

    /// Sets the message schema reference for this forwarder to use. Must be done before
    /// calling `send_data`
    pub(crate) fn update_message_schema_reference(
<<<<<<< HEAD
        &mut self,
        message_schema_reference: Option<MessageSchemaReference>,
=======
        &self,
        message_schema_reference: Option<adr_models::MessageSchemaReference>,
>>>>>>> c1628e4a
    ) {
        // Add the message schema URI to the forwarder
        self.message_schema_reference = message_schema_reference;
    }
}

#[derive(Debug)]
pub(crate) enum ForwarderDestination {
    DefaultDestination(Arc<Destination>),
    DatasetDestination(Destination),
}

#[allow(dead_code)]
pub(crate) enum Destination {
    BrokerStateStore {
        key: String,
    },
    Mqtt {
        qos: Option<QoS>, // these are optional so that we use the defaults from the telemetry::sender if they aren't specified on the dataset/asset definition
        retain: Option<bool>,
        ttl: Option<u64>,
        inbound_endpoint_name: String,
        telemetry_sender: telemetry::Sender<BypassPayload, SessionManagedClient>,
    },
    Storage {
        path: String,
    },
}

impl Destination {
    /// Creates a list of new [`Destination`]s from a list of [`azure_device_registry::models::DatasetDestination`]s.
    /// At this time, this list cannot have more than one element. If there are no items in the list,
    /// this function will return an empty Vec. This isn't an error, since a default destination may or
    /// may not exist in the definition.
    ///
    /// # Errors
    /// [`AdrConfigError`] if the destination is `Mqtt` and the topic is invalid.
    /// This can be used to report the error to the ADR service on the status
    pub(crate) fn new_dataset_destinations(
        dataset_destinations: &[adr_models::DatasetDestination],
        inbound_endpoint_name: &str,
        connector_context: &Arc<ConnectorContext>,
    ) -> Result<Vec<Self>, AdrConfigError> {
        // Create a new forwarder
        if dataset_destinations.is_empty() {
            Ok(vec![])
        } else {
            // for now, this vec will only ever be length 1
            let definition_destination = &dataset_destinations[0];
            let destination = match definition_destination.target {
                adr_models::DatasetTarget::BrokerStateStore => {
                    Destination::BrokerStateStore {
                        // TODO: validate key not empty?
                        key: definition_destination
                            .configuration
                            .key
                            .clone()
                            .expect("Key must be present if Target is BrokerStateStore"),
                    }
                }
                adr_models::DatasetTarget::Mqtt => {
                    let telemetry_sender_options = telemetry::sender::OptionsBuilder::default()
                        .topic_pattern(
                            definition_destination
                                .configuration
                                .topic
                                .clone()
                                .expect("Topic must be present if Target is Mqtt"),
                        )
                        .build()
                        // TODO: check if this can fail, or just the next one
                        .map_err(|e| AdrConfigError {
                            code: None,
                            details: None,
                            inner_error: None,
                            message: Some(e.to_string()),
                        })?; // can fail if topic isn't valid in config
                    let telemetry_sender = telemetry::Sender::new(
                        connector_context.application_context.clone(),
                        connector_context.managed_client.clone(),
                        telemetry_sender_options,
                    )
                    .map_err(|e| AdrConfigError {
                        code: None,
                        details: None,
                        inner_error: None,
                        message: Some(e.to_string()),
                    })?;
                    Destination::Mqtt {
                        qos: definition_destination.configuration.qos.map(Into::into),
                        retain: definition_destination
                            .configuration
                            .retain
                            .as_ref()
                            .map(|r| matches!(r, adr_models::Retain::Keep)),
                        ttl: definition_destination.configuration.ttl,
                        inbound_endpoint_name: inbound_endpoint_name.to_string(),
                        telemetry_sender,
                    }
                }
                adr_models::DatasetTarget::Storage => {
                    Err(AdrConfigError {
                        code: None,
                        details: None,
                        inner_error: None,
                        message: Some(
                            "Storage destination not supported for this connector".to_string(),
                        ),
                    })?
                    // Destination::Storage {
                    //     path: definition_destination
                    //         .configuration
                    //         .path
                    //         .clone()
                    //         .expect("Path must be present if Target is Storage"),
                    // }
                }
            };
            Ok(vec![destination])
        }
    }
}

impl std::fmt::Debug for Destination {
    fn fmt(&self, f: &mut std::fmt::Formatter<'_>) -> std::fmt::Result {
        match self {
            Self::BrokerStateStore { key } => f
                .debug_struct("BrokerStateStore")
                .field("key", key)
                .finish(),
            Self::Mqtt {
                qos,
                retain,
                ttl,
                inbound_endpoint_name,
                telemetry_sender: _,
            } => f
                .debug_struct("Mqtt")
                .field("qos", qos)
                .field("retain", retain)
                .field("ttl", ttl)
                .field("inbound_endpoint_name", inbound_endpoint_name)
                // .field("telemetry_sender", telemetry_sender)
                .finish(),
            Self::Storage { path } => f.debug_struct("Storage").field("path", path).finish(),
        }
    }
}<|MERGE_RESOLUTION|>--- conflicted
+++ resolved
@@ -55,11 +55,7 @@
 /// A [`Forwarder`] forwards [`Data`] to a destination defined in a dataset or asset
 #[derive(Debug)]
 pub(crate) struct Forwarder {
-<<<<<<< HEAD
-    message_schema_reference: Option<MessageSchemaReference>,
-=======
-    message_schema_reference: Arc<RwLock<Option<adr_models::MessageSchemaReference>>>,
->>>>>>> c1628e4a
+    message_schema_reference: Option<adr_models::MessageSchemaReference>,
     destination: ForwarderDestination,
     connector_context: Arc<ConnectorContext>,
 }
@@ -245,13 +241,8 @@
     /// Sets the message schema reference for this forwarder to use. Must be done before
     /// calling `send_data`
     pub(crate) fn update_message_schema_reference(
-<<<<<<< HEAD
         &mut self,
-        message_schema_reference: Option<MessageSchemaReference>,
-=======
-        &self,
         message_schema_reference: Option<adr_models::MessageSchemaReference>,
->>>>>>> c1628e4a
     ) {
         // Add the message schema URI to the forwarder
         self.message_schema_reference = message_schema_reference;
