// Copyright (c) Microsoft Corporation.
// Licensed under the MIT License.

//! Types for Azure IoT Operations Connectors.

use std::{
    collections::HashMap,
    sync::{Arc, RwLock},
};

use azure_iot_operations_services::{
    azure_device_registry::{
        self,
        models::{self as adr_models},
    },
    schema_registry,
};
use chrono::{DateTime, Utc};
use tokio::sync::mpsc::{self, UnboundedReceiver, UnboundedSender};
use tokio_retry2::{Retry, RetryError};

use crate::{
    AdrConfigError, Data, DatasetRef, MessageSchema,
    base_connector::ConnectorContext,
    destination_endpoint,
    filemount::{
        self,
        azure_device_registry::{AssetDeletionToken, AssetRef, DeviceEndpointRef},
    },
};

/// Used as the strategy when using [`tokio_retry2::Retry`]
const RETRY_STRATEGY: tokio_retry2::strategy::ExponentialFactorBackoff =
    tokio_retry2::strategy::ExponentialFactorBackoff::from_millis(500, 2.0);

/// An Observation for device endpoint creation events that uses
/// multiple underlying clients to get full device endpoint information.
pub struct DeviceEndpointClientCreationObservation {
    connector_context: Arc<ConnectorContext>,
    device_endpoint_create_observation:
        filemount::azure_device_registry::DeviceEndpointCreateObservation,
}
impl DeviceEndpointClientCreationObservation {
    /// Creates a new [`DeviceEndpointClientCreationObservation`] that uses the given [`ConnectorContext`]
    pub(crate) fn new(connector_context: Arc<ConnectorContext>) -> Self {
        // TODO: handle unwrap in a better way
        let device_endpoint_create_observation =
            filemount::azure_device_registry::DeviceEndpointCreateObservation::new(
                connector_context.debounce_duration,
            )
            .unwrap();

        Self {
            connector_context,
            device_endpoint_create_observation,
        }
    }

    /// Receives a notification for a newly created device endpoint or [`None`]
    /// if there will be no more notifications. This notification includes the
    /// [`DeviceEndpointClient`] and an [`AssetClientCreationObservation`]
    /// to observe for newly created Assets related to this Device
    pub async fn recv_notification(
        &mut self,
    ) -> Option<(
        DeviceEndpointClient,
        /*DeviceDeleteToken,*/ AssetClientCreationObservation,
    )> {
        loop {
            // Get the notification
            let (device_endpoint_ref, asset_create_observation) = self
                .device_endpoint_create_observation
                .recv_notification()
                .await?;

            // and then get device update observation as well
            let device_endpoint_update_observation =  match Retry::spawn(RETRY_STRATEGY.map(tokio_retry2::strategy::jitter).take(10), async || -> Result<azure_device_registry::DeviceUpdateObservation, RetryError<azure_device_registry::Error>> {
                self.connector_context
                    .azure_device_registry_client
                    .observe_device_update_notifications(
                        device_endpoint_ref.device_name.clone(),
                        device_endpoint_ref.inbound_endpoint_name.clone(),
                        self.connector_context.default_timeout,
                    )
                    // retry on network errors, otherwise don't retry on config/dev errors
                    .await.map_err(observe_error_into_retry_error)
            }).await {
                Ok(device_update_observation) => device_update_observation,
                Err(e) => {
                  log::error!("Failed to observe for device update notifications after retries: {e}");
                  log::error!("Dropping device endpoint create notification: {device_endpoint_ref:?}");
                  continue;
                },
            };

            // get the device definition
            let device = match Retry::spawn(
                RETRY_STRATEGY.map(tokio_retry2::strategy::jitter),
                async || -> Result<adr_models::Device, RetryError<azure_device_registry::Error>> {
                    self.connector_context
                        .azure_device_registry_client
                        .get_device(
                            device_endpoint_ref.device_name.clone(),
                            device_endpoint_ref.inbound_endpoint_name.clone(),
                            self.connector_context.default_timeout,
                        )
                        .await
                        .map_err(|e| adr_error_into_retry_error(e, "Get Device Definition"))
                },
            )
            .await
            {
                Ok(device) => device,
                Err(e) => {
                    log::error!("Failed to get Device definition after retries: {e}");
                    log::error!(
                        "Dropping device endpoint create notification: {device_endpoint_ref:?}"
                    );
                    // unobserve as cleanup
                    let _ = Retry::spawn(
                        RETRY_STRATEGY.map(tokio_retry2::strategy::jitter).take(10),
                        async || -> Result<(), RetryError<azure_device_registry::Error>> {
                            self.connector_context
                                .azure_device_registry_client
                                .unobserve_device_update_notifications(
                                    device_endpoint_ref.device_name.clone(),
                                    device_endpoint_ref.inbound_endpoint_name.clone(),
                                    self.connector_context.default_timeout,
                                )
                                // retry on network errors, otherwise don't retry on config/dev errors
                                .await
                                .map_err(observe_error_into_retry_error)
                        },
                    )
                    .await
                    .inspect_err(|e| {
                        log::error!(
                            "Failed to unobserve device update notifications after retries: {e}"
                        );
                    });
                    continue;
                }
            };

            // get the device status
            let device_status = match Retry::spawn(
                RETRY_STRATEGY,
                async || -> Result<adr_models::DeviceStatus, RetryError<azure_device_registry::Error>> {
                    self.connector_context
                        .azure_device_registry_client
                        .get_device_status(
                            device_endpoint_ref.device_name.clone(),
                            device_endpoint_ref.inbound_endpoint_name.clone(),
                            self.connector_context.default_timeout,
                        )
                        .await
                        .map_err(|e| adr_error_into_retry_error(e, "Get Device Status"))
                },
            )
            .await
            {
                Ok(device_status) => device_status,
                Err(e) => {
                    log::error!("Failed to get Device Status after retries: {e}");
                    log::error!(
                        "Dropping device endpoint create notification: {device_endpoint_ref:?}"
                    );
                    // unobserve as cleanup
                    let _ = Retry::spawn(
                        RETRY_STRATEGY.take(10),
                        async || -> Result<(), RetryError<azure_device_registry::Error>> {
                            self.connector_context
                                .azure_device_registry_client
                                .unobserve_device_update_notifications(
                                    device_endpoint_ref.device_name.clone(),
                                    device_endpoint_ref.inbound_endpoint_name.clone(),
                                    self.connector_context.default_timeout,
                                )
                                // retry on network errors, otherwise don't retry on config/dev errors
                                .await
                                .map_err(observe_error_into_retry_error)
                        },
                    )
                    .await
                    .inspect_err(|e| {
                        log::error!(
                            "Failed to unobserve device update notifications after retries: {e}"
                        );
                    });
                    continue;
                }
            };

            // turn the device definition into a DeviceEndpointClient
            let device_endpoint_client = match DeviceEndpointClient::new(
                device,
                device_status,
                device_endpoint_ref.clone(),
                device_endpoint_update_observation,
                self.connector_context.clone(),
            ) {
                Ok(managed_device) => managed_device,
                Err(e) => {
                    // the device definition didn't include the inbound_endpoint, so it likely no longer exists
                    // TODO: This won't be a possible failure point in the future once the service returns errors
                    log::error!("{e}");
                    log::error!(
                        "Dropping device endpoint create notification: {device_endpoint_ref:?}"
                    );
                    // unobserve
                    let _ = Retry::spawn(
                        RETRY_STRATEGY.map(tokio_retry2::strategy::jitter).take(10),
                        async || -> Result<(), RetryError<azure_device_registry::Error>> {
                            self.connector_context
                                .azure_device_registry_client
                                .unobserve_device_update_notifications(
                                    device_endpoint_ref.device_name.clone(),
                                    device_endpoint_ref.inbound_endpoint_name.clone(),
                                    self.connector_context.default_timeout,
                                )
                                // retry on network errors, otherwise don't retry on config/dev errors
                                .await
                                .map_err(observe_error_into_retry_error)
                        },
                    )
                    .await
                    .inspect_err(|e| {
                        log::error!(
                            "Failed to unobserve device update notifications after retries: {e}"
                        );
                    });
                    continue;
                }
            };

            // Turn AssetCreateObservation into an AssetClientCreationObservation
            let asset_client_creation_observation = AssetClientCreationObservation {
                asset_create_observation,
                connector_context: self.connector_context.clone(),
                device_specification: device_endpoint_client.specification.clone(),
                device_status: device_endpoint_client.status.clone(),
            };

            return Some((device_endpoint_client, asset_client_creation_observation));
        }
    }
}

/// Azure Device Registry Device Endpoint that includes additional functionality to report status and receive updates
#[derive(Debug, Getters)]
pub struct DeviceEndpointClient {
    /// The names of the Device and Inbound Endpoint
    device_endpoint_ref: DeviceEndpointRef,
    /// The 'specification' Field.
    #[getter(skip)]
    specification: Arc<RwLock<DeviceSpecification>>,
    /// The 'status' Field.
    #[getter(skip)]
<<<<<<< HEAD
    status: Arc<RwLock<DeviceEndpointStatus>>,
=======
    status: Arc<RwLock<Option<DeviceEndpointStatus>>>,
    // Internally used fields
>>>>>>> 4742c359
    /// The internal observation for updates
    #[getter(skip)]
    device_update_observation: azure_device_registry::DeviceUpdateObservation,
    #[getter(skip)]
    connector_context: Arc<ConnectorContext>,
}
impl DeviceEndpointClient {
    pub(crate) fn new(
        device: adr_models::Device,
        device_status: adr_models::DeviceStatus,
        device_endpoint_ref: DeviceEndpointRef,
        device_update_observation: azure_device_registry::DeviceUpdateObservation,
        connector_context: Arc<ConnectorContext>,
        // TODO: This won't need to return an error once the service properly sends errors if the endpoint doesn't exist
    ) -> Result<Self, String> {
        Ok(DeviceEndpointClient {
            // TODO: get device_endpoint_credentials_mount_path from connector config
            specification: Arc::new(RwLock::new(DeviceSpecification::new(
                device,
                "/etc/akri/secrets/device_endpoint_auth",
                &device_endpoint_ref.inbound_endpoint_name,
            )?)),
            status: Arc::new(RwLock::new(DeviceEndpointStatus::new(
                device_status,
                &device_endpoint_ref.inbound_endpoint_name,
            ))),
            device_endpoint_ref,
            device_update_observation,
            connector_context,
        })
    }

    /// Used to report the status of a device and endpoint together,
    /// and then updates the `self.status` with the new status returned
    ///
    /// # Panics
    /// if the specification mutex has been poisoned, which should not be possible
    pub async fn report_status(
        &self,
        device_status: Result<(), AdrConfigError>,
        endpoint_status: Result<(), AdrConfigError>,
    ) {
        // Create status
        let version = self.specification.read().unwrap().version;
        let status = adr_models::DeviceStatus {
            config: Some(azure_device_registry::StatusConfig {
                version,
                error: device_status.err(),
                last_transition_time: None, // this field will be removed, so we don't need to worry about it for now. TODO: report it though
            }),
            // inserts the inbound endpoint name with None if there's no error, or Some(AdrConfigError) if there is
            endpoints: HashMap::from([(
                self.device_endpoint_ref.inbound_endpoint_name.clone(),
                endpoint_status.err(),
            )]),
        };

        // send status update to the service
        self.internal_report_status(status).await;
    }

    /// Used to report the status of just the device,
    /// and then updates the [`Device`] with the new status returned
    ///
    /// # Panics
    /// if the status or specification mutexes have been poisoned, which should not be possible
    pub async fn report_device_status(&self, device_status: Result<(), AdrConfigError>) {
        // Create status with maintained endpoint status
        let version = self.specification.read().unwrap().version;
        let current_endpoints = self
            .status
            .read()
            .unwrap()
            .adr_endpoints(version, &self.device_endpoint_ref.inbound_endpoint_name);
        let status = adr_models::DeviceStatus {
            config: Some(azure_device_registry::StatusConfig {
                version,
                error: device_status.err(),
                last_transition_time: None, // this field will be removed, so we don't need to worry about it for now
            }),
            // Endpoints are merged on the service, so sending an empty map won't update anything
            endpoints: current_endpoints,
        };

        // send status update to the service
        self.internal_report_status(status).await;
    }

    /// Used to report the status of just the endpoint,
    /// and then updates the [`Device`] with the new status returned
    /// # Panics
    /// if the status or specification mutexes have been poisoned, which should not be possible
    pub async fn report_endpoint_status(&self, endpoint_status: Result<(), AdrConfigError>) {
        // If the version of the current status config matches the current version, then include the existing config.
        // If there's no current config or the version doesn't match, don't report a status since the status for this version hasn't been reported yet
        let current_config = {
            let current_status = self.status.read().unwrap();
            if current_status
                .config
                .as_ref()
                .and_then(|config| config.version)
                == self.specification.read().unwrap().version
            {
                current_status.config.clone()
            } else {
                None
            }
        };
        // Create status without updating the device status
        let status = adr_models::DeviceStatus {
            config: current_config,
            // inserts the inbound endpoint name with None if there's no error, or Some(AdrConfigError) if there is
            endpoints: HashMap::from([(
                self.device_endpoint_ref.inbound_endpoint_name.clone(),
                endpoint_status.err(),
            )]),
        };

        // send status update to the service
        self.internal_report_status(status).await;
    }

    /// Used to receive updates for the Device/Inbound Endpoint from the Azure Device Registry Service.
    /// This function returning `Some(())` indicates that the device specification has been
    /// updated in place. The function returns [`None`] if there will be no more notifications.
    ///
    /// TODO: add deletion monitoring to this same receive flow
    ///
    /// # Panics
    /// If the Azure Device Registry Service provides a notification that isn't for this Device Endpoint. This should not be possible.
    ///
    /// If the specification mutex has been poisoned, which should not be possible
    pub async fn recv_update(&mut self) -> Option<()> {
        // handle the notification
        // We set auto ack to true, so there's never an ack here to deal with. If we restart, then we'll implicitly
        // get the update again because we'll pull the latest definition on the restart, so we don't need to get
        // the notification again.
        let (updated_device, _) = self.device_update_observation.recv_notification().await?;
        // update self with updated specification
        let mut unlocked_specification = self.specification.write().unwrap(); // unwrap can't fail unless lock is poisoned
        *unlocked_specification = DeviceSpecification::new(
                updated_device,
                // TODO: get device_endpoint_credentials_mount_path from connector config
                "/etc/akri/secrets/device_endpoint_auth",
                &self.device_endpoint_ref.inbound_endpoint_name,
            ).expect("Device Update Notification should never provide a device that doesn't have the inbound endpoint");
        Some(())
    }

    // Returns a clone of the current device status
    /// # Panics
    /// if the status mutex has been poisoned, which should not be possible
    #[must_use]
    pub fn status(&self) -> DeviceEndpointStatus {
        (*self.status.read().unwrap()).clone()
    }

    // Returns a clone of the current device specification
    /// # Panics
    /// if the specification mutex has been poisoned, which should not be possible
    #[must_use]
    pub fn specification(&self) -> DeviceSpecification {
        (*self.specification.read().unwrap()).clone()
    }

    /// Reports an already built status to the service, with retries, and then updates the device with the new status returned
    async fn internal_report_status(&self, adr_device_status: adr_models::DeviceStatus) {
        // send status update to the service
        match Retry::spawn(
<<<<<<< HEAD
            RETRY_STRATEGY.take(10),
            async || -> Result<adr_models::DeviceStatus, RetryError<azure_device_registry::Error>> {
=======
            RETRY_STRATEGY.map(tokio_retry2::strategy::jitter).take(10),
            async || -> Result<adr_models::Device, RetryError<azure_device_registry::Error>> {
>>>>>>> 4742c359
                self.connector_context
                    .azure_device_registry_client
                    .update_device_plus_endpoint_status(
                        self.device_endpoint_ref.device_name.clone(),
                        self.device_endpoint_ref.inbound_endpoint_name.clone(),
                        adr_device_status.clone(),
                        self.connector_context.default_timeout,
                    )
                    .await
                    .map_err(|e| adr_error_into_retry_error(e, "Update Device Status"))
            },
        )
        .await
        {
            Ok(updated_device_status) => {
                // update self with new returned status
                let mut unlocked_status = self.status.write().unwrap(); // unwrap can't fail unless lock is poisoned
                *unlocked_status = DeviceEndpointStatus::new(
                        updated_device_status,
                        &self.device_endpoint_ref.inbound_endpoint_name,
                    );
            }
            Err(e) => {
                // TODO: return an error for this scenario? Largely shouldn't be possible
                log::error!("Failed to Update Device Status: {e}");
            }
        };
    }
}

/// An Observation for asset creation events that uses
/// multiple underlying clients to get full asset information.
pub struct AssetClientCreationObservation {
    asset_create_observation: filemount::azure_device_registry::AssetCreateObservation,
    connector_context: Arc<ConnectorContext>,
    device_specification: Arc<RwLock<DeviceSpecification>>,
    device_status: Arc<RwLock<DeviceEndpointStatus>>,
}
impl AssetClientCreationObservation {
    /// Receives a notification for a newly created asset or [`None`] if there
    /// will be no more notifications. This notification includes the [`AssetClient`],
    /// an [`AssetDeletionToken`] to observe for deletion of this Asset, and a
    /// [`DatasetClientCreationObservation`] to observe for newly created Datasets
    /// related to this Asset
    pub async fn recv_notification(
        &mut self,
    ) -> Option<(
        AssetClient,
        AssetDeletionToken,
        DatasetClientCreationObservation,
    )> {
        loop {
            // Get the notification
            let (asset_ref, asset_deletion_token) =
                self.asset_create_observation.recv_notification().await?;

            // Get asset update observation as well
            let asset_update_observation =  match Retry::spawn(RETRY_STRATEGY.map(tokio_retry2::strategy::jitter).take(10), async || -> Result<azure_device_registry::AssetUpdateObservation, RetryError<azure_device_registry::Error>> {
                self.connector_context
                    .azure_device_registry_client
                    .observe_asset_update_notifications(
                        asset_ref.device_name.clone(),
                        asset_ref.inbound_endpoint_name.clone(),
                        asset_ref.name.clone(),
                        self.connector_context.default_timeout,
                    )
                    // retry on network errors, otherwise don't retry on config/dev errors
                    .await.map_err(observe_error_into_retry_error)
            }).await {
                Ok(asset_update_observation) => asset_update_observation,
                Err(e) => {
                    log::error!("Failed to observe for asset update notifications after retries: {e}");
                    log::error!("Dropping asset create notification: {asset_ref:?}");
                    continue;
                },
            };

            let (dataset_creation_tx, dataset_creation_rx) = mpsc::unbounded_channel();
            // get the asset definition
            let asset_client = match Retry::spawn(
                RETRY_STRATEGY.map(tokio_retry2::strategy::jitter),
                async || -> Result<adr_models::Asset, RetryError<azure_device_registry::Error>> {
                    self.connector_context
                        .azure_device_registry_client
                        .get_asset(
                            asset_ref.device_name.clone(),
                            asset_ref.inbound_endpoint_name.clone(),
                            asset_ref.name.clone(),
                            self.connector_context.default_timeout,
                        )
                        .await
                        .map_err(|e| adr_error_into_retry_error(e, "Get Asset Definition"))
                },
            )
            .await
            {
                Ok(asset) => {
<<<<<<< HEAD
                    // get the asset status
                    match Retry::spawn(
                            RETRY_STRATEGY,
                            async || -> Result<adr_models::AssetStatus, RetryError<azure_device_registry::Error>> {
                                self.connector_context
                                    .azure_device_registry_client
                                    .get_asset_status(
                                        asset_ref.device_name.clone(),
                                        asset_ref.inbound_endpoint_name.clone(),
                                        asset_ref.name.clone(),
                                        self.connector_context.default_timeout,
                                    )
                                    .await
                                    .map_err(|e| adr_error_into_retry_error(e, "Get Asset Definition"))
                            },
                        )
                        .await {
                            Ok(asset_status) => {
                                 AssetClient::new(
                                    asset,
                                    asset_status,
                                    asset_ref,
                                    self.device_specification.clone(),
                                    self.device_status.clone(),
                                    self.connector_context.clone(),
                                )
                                .await
                            },
                            Err(e) => {
                                log::error!("Failed to get Asset status after retries: {e}");
                                log::error!("Dropping asset create notification: {asset_ref:?}");
                                // unobserve as cleanup
                                let _ = Retry::spawn(
                                    RETRY_STRATEGY.take(10),
                                    async || -> Result<(), RetryError<azure_device_registry::Error>> {
                                        self.connector_context
                                            .azure_device_registry_client
                                            .unobserve_asset_update_notifications(
                                                asset_ref.device_name.clone(),
                                                asset_ref.inbound_endpoint_name.clone(),
                                                asset_ref.name.clone(),
                                                self.connector_context.default_timeout,
                                            )
                                            // retry on network errors, otherwise don't retry on config/dev errors
                                            .await
                                            .map_err(observe_error_into_retry_error)
                                    },
                                )
                                .await
                                .inspect_err(|e| {
                                    log::error!(
                                        "Failed to unobserve asset update notifications after retries: {e}"
                                    );
                                });
                                continue;
                            },
                        }
=======
                    AssetClient::new(
                        asset,
                        asset_ref,
                        self.device_specification.clone(),
                        self.device_status.clone(),
                        asset_update_observation,
                        dataset_creation_tx,
                        self.connector_context.clone(),
                    )
                    .await
>>>>>>> 4742c359
                }
                Err(e) => {
                    log::error!("Failed to get Asset definition after retries: {e}");
                    log::error!("Dropping asset create notification: {asset_ref:?}");
                    // unobserve as cleanup
                    let _ = Retry::spawn(
                        RETRY_STRATEGY.map(tokio_retry2::strategy::jitter).take(10),
                        async || -> Result<(), RetryError<azure_device_registry::Error>> {
                            self.connector_context
                                .azure_device_registry_client
                                .unobserve_asset_update_notifications(
                                    asset_ref.device_name.clone(),
                                    asset_ref.inbound_endpoint_name.clone(),
                                    asset_ref.name.clone(),
                                    self.connector_context.default_timeout,
                                )
                                // retry on network errors, otherwise don't retry on config/dev errors
                                .await
                                .map_err(observe_error_into_retry_error)
                        },
                    )
                    .await
                    .inspect_err(|e| {
                        log::error!(
                            "Failed to unobserve asset update notifications after retries: {e}"
                        );
                    });
                    continue;
                }
            };

            return Some((
                asset_client,
                asset_deletion_token,
                DatasetClientCreationObservation {
                    dataset_creation_rx,
                },
            ));
        }
    }
}

/// Azure Device Registry Asset that includes additional functionality
/// to report status and receive Asset updates
#[derive(Debug, Getters)]
pub struct AssetClient {
    /// Asset, device, and inbound endpoint names
    asset_ref: AssetRef,
    /// Specification for the Asset
    #[getter(skip)]
    specification: Arc<RwLock<AssetSpecification>>,
    /// Status for the Asset
    #[getter(skip)]
<<<<<<< HEAD
    status: Arc<RwLock<adr_models::AssetStatus>>,
    /// Datasets on this Asset
    datasets: Vec<DatasetClient>, // TODO: might need to change this model once the dataset definition can get updated from an update
    // TODO: events, streams, and management groups as well
=======
    status: Arc<RwLock<Option<adr_models::AssetStatus>>>,
>>>>>>> 4742c359
    /// Specification of the device that this Asset is tied to
    #[getter(skip)]
    device_specification: Arc<RwLock<DeviceSpecification>>,
    /// Status of the device that this Asset is tied to
    #[getter(skip)]
<<<<<<< HEAD
    device_status: Arc<RwLock<DeviceEndpointStatus>>,
=======
    device_status: Arc<RwLock<Option<DeviceEndpointStatus>>>,
    // Internally used fields
    /// The internal observation for updates
    #[getter(skip)]
    asset_update_observation: azure_device_registry::AssetUpdateObservation,
    /// Internal sender for when new datasets are created
    #[getter(skip)]
    dataset_creation_tx: UnboundedSender<(
        DatasetClient,
        tokio::sync::watch::Receiver<()>, // watch receiver for when the creation notification should be released to the application
    )>,
    /// hashmap of current dataset names to their current definition and a sender to send dataset updates
    #[getter(skip)]
    dataset_hashmap: HashMap<
        String,
        (
            adr_models::Dataset,
            UnboundedSender<DatasetUpdateNotification>,
        ),
    >,
>>>>>>> 4742c359
    #[getter(skip)]
    connector_context: Arc<ConnectorContext>,
    /// The last definition of the asset that was received so we can filter out updates that only report status changes. Temporary
    #[getter(skip)]
    last_specification: adr_models::AssetSpecification,
    /// Internal watch sender for releasing dataset create/update notifications
    #[getter(skip)]
    release_dataset_notifications_tx: tokio::sync::watch::Sender<()>,
}

impl AssetClient {
    pub(crate) async fn new(
        asset: adr_models::Asset,
        asset_status: adr_models::AssetStatus,
        asset_ref: AssetRef,
        device_specification: Arc<RwLock<DeviceSpecification>>,
<<<<<<< HEAD
        device_status: Arc<RwLock<DeviceEndpointStatus>>,
        connector_context: Arc<ConnectorContext>,
    ) -> Self {
        let status = Arc::new(RwLock::new(asset_status));
        let dataset_definitions = asset.datasets.clone();
        let specification = Arc::new(AssetSpecification::from(asset));
        let default_dataset_destinations =
=======
        device_status: Arc<RwLock<Option<DeviceEndpointStatus>>>,
        asset_update_observation: azure_device_registry::AssetUpdateObservation,
        dataset_creation_tx: UnboundedSender<(DatasetClient, tokio::sync::watch::Receiver<()>)>,
        connector_context: Arc<ConnectorContext>,
    ) -> Self {
        let status = Arc::new(RwLock::new(asset.status));
        let dataset_definitions = asset.specification.datasets.clone();
        let specification = AssetSpecification::from(asset.specification.clone());
        let specification_version = specification.version;

        // Create the default dataset destinations from the asset definition
        let default_dataset_destinations: Vec<Arc<destination_endpoint::Destination>> =
>>>>>>> 4742c359
            match destination_endpoint::Destination::new_dataset_destinations(
                &specification.default_datasets_destinations,
                &asset_ref.inbound_endpoint_name,
                &connector_context,
            ) {
                Ok(res) => res.into_iter().map(Arc::new).collect(),
                Err(e) => {
                    log::error!(
                        "Invalid default dataset destination for Asset {}: {e:?}",
                        asset_ref.name
                    );
                    let adr_asset_status =
                        Self::internal_asset_status(Err(e), specification_version);
                    // send status update to the service
                    Self::internal_report_status(
                        adr_asset_status,
                        &connector_context,
                        &asset_ref,
                        &status,
                        "AssetClient::new default_dataset_destination",
                    )
                    .await;
                    // set this to None because if all datasets have a destination specified, this might not cause the asset to be unusable
                    vec![]
                }
            };
<<<<<<< HEAD
        let mut dataset_config_errors = Vec::new();
        let datasets = dataset_definitions
            .into_iter()
            // leave out any datasets that have config errors - they will be provided by an update notification if they get fixed, otherwise they can't be used at this point
            // TODO: should we instead include it with a forwarder that doesn't work?
            .filter_map(|dataset| {
                let dataset_name = dataset.name.clone();
                match DatasetClient::new(
                    dataset,
                    &default_dataset_destinations,
                    asset_ref.clone(),
                    status.clone(),
                    specification.clone(),
                    device_specification.clone(),
                    device_status.clone(),
                    connector_context.clone(),
                ) {
                    Ok(dataset_client) => Some(dataset_client),
                    Err(e) => {
                        log::error!(
                            "Invalid dataset destination for dataset: {dataset_name} {e:?}"
                        );
                        // Get current message schema reference if there is one, so that it isn't overwritten
                        let message_schema_reference = status
                            .read()
                            .unwrap()
                            .datasets
                            .as_ref()?
                            .iter()
                            .find(|dataset| dataset.name == dataset_name)?
                            .message_schema_reference
                            .clone();
                        dataset_config_errors.push(adr_models::DatasetEventStreamStatus {
                            name: dataset_name,
                            message_schema_reference,
                            error: Some(e),
                        });
                        None
                    }
                }
            })
            .collect();
        if !dataset_config_errors.is_empty() {
            // if the config is present and the version doesn't match, clear everything that we aren't explicitly trying to report,
            // since it's all from an old version. Otherwise, if the config status doesn't exist, or the version matches, keep everything
            // and just modify what we're explicitly trying to set
            let mut new_status = {
                let current_status = status.read().unwrap();
                if let Some(config) = &current_status.config {
                    // version matches
                    if config.version == specification.version {
                        current_status.clone()
                    } else {
                        // config out of date, clear everything
                        adr_models::AssetStatus::default()
                    }
                } else {
                    // config not reported
                    current_status.clone()
                }
            };
            // TODO: do a proper find/update here instead of replacing the whole datasets vec
            new_status.datasets = Some(dataset_config_errors);

            // send status update to the service
            AssetClient::internal_report_status(
                new_status,
                &connector_context,
                &asset_ref,
                &status,
            )
            .await;
        }
        AssetClient {
=======

        // Create the AssetClient so that we can use the same helper functions for processing the datasets as we do during the update flow
        let mut asset_client = AssetClient {
>>>>>>> 4742c359
            asset_ref,
            specification: Arc::new(RwLock::new(specification)),
            status,
            device_specification,
            device_status,
            asset_update_observation,
            dataset_creation_tx,
            dataset_hashmap: HashMap::new(),
            connector_context,
            last_specification: asset.specification,
            release_dataset_notifications_tx: tokio::sync::watch::Sender::new(()),
        };

        // if there are any config errors when creating the datasets, collect them all so we can report them at once
        let mut dataset_config_errors = Vec::new();

        // create the DatasetClients for each dataset in the definition, add them
        // to our tracking for handling updates, and send the create notification
        // to the dataset creation observation
        for dataset_definition in dataset_definitions {
            if let Err(e) =
                asset_client.setup_new_dataset(dataset_definition, &default_dataset_destinations)
            {
                // If an error is returned, continue to process other datasets even if one isn't valid. Don't give this one to
                // the application since we can't forward data on it. If there's an update to the
                // definition, they'll get the create notification for it at that point if it's valid
                dataset_config_errors.push(e);
            }
        }

        // if there were any config errors, report them to the ADR service
        asset_client
            .report_dataset_config_errors(
                dataset_config_errors,
                specification_version,
                "AssetClient::new dataset_destination(s)",
            )
            .await;

        // release new datasets to be consumable
        asset_client
            .release_dataset_notifications_tx
            .send_modify(|()| ());

        asset_client
    }

    /// Used to report the status of an Asset,
    /// and then updates the `self.status` with the new status returned
    ///
    /// # Panics
    /// if the specification or status mutexes have been poisoned, which should not be possible
    pub async fn report_status(&self, status: Result<(), AdrConfigError>) {
<<<<<<< HEAD
        // if the config is present and the version doesn't match, clear everything that we aren't explicitly trying to report,
        // since it's all from an old version. Otherwise, if the config status doesn't exist, or the version matches, keep everything
        // and just modify what we're explicitly trying to set
        let mut new_status = {
            let current_status = self.status.read().unwrap();
            if let Some(config) = &current_status.config {
                // version matches
                if config.version == self.specification.version {
                    current_status.clone()
                } else {
                    // config out of date, clear everything
                    adr_models::AssetStatus::default()
                }
            } else {
                // config not reported
                current_status.clone()
            }
        };

        // no matter whether we kept other fields or not, we will always fully replace the config status
        new_status.config = Some(azure_device_registry::StatusConfig {
            version: self.specification.version,
            error: status.err(),
            last_transition_time: None, // this field will be removed, so we don't need to worry about it for now
        });

=======
        let version = self.specification.read().unwrap().version;
        let adr_asset_status = Self::internal_asset_status(status, version);

        log::debug!("reporting asset status from app");
>>>>>>> 4742c359
        // send status update to the service
        Self::internal_report_status(
            new_status,
            &self.connector_context,
            &self.asset_ref,
            &self.status,
            "AssetClient::report_status",
        )
        .await;
    }

    /// Used to receive updates for the Asset from the Azure Device Registry Service.
    /// This function returning `Some(())` indicates that the asset specification and status have been
    /// updated in place. The function returns [`None`] if there will be no more notifications.
    /// Receiving an update will also trigger update/creation/deletion notifications for datasets that
    /// are linked to this asset. To ensure the asset update is received before dataset notifications,
    /// dataset notifications won't be released until this function is polled again after receiving an
    /// update.
    ///
    /// TODO: add deletion monitoring to this same receive flow
    ///
    /// # Panics
    /// If the status or specification mutexes have been poisoned, which should not be possible
    pub async fn recv_update(&mut self) -> Option<()> {
        // release any pending dataset create/update notifications
        self.release_dataset_notifications_tx.send_modify(|()| ());
        loop {
            // handle the notification
            // We set auto ack to true, so there's never an ack here to deal with. If we restart, then we'll implicitly
            // get the update again because we'll pull the latest definition on the restart, so we don't need to get
            // the notification again as an MQTT message.
            let (updated_asset, _) = self.asset_update_observation.recv_notification().await?;

            // ignore updates that only report status changes. NOTE: This filtering should be added by the service
            // soon. This current filtering does filter out new status updates that are reported by other connectors
            // as well, which may not be desirable.
            if updated_asset.specification == self.last_specification {
                log::debug!("ignoring asset update, no specification changes");
                // wait for an actual specification update
                continue;
            }

            // Update status before generating datasets so that if a status needs to be reported, it uses the latest one
            // but release the write guard because reporting a status when creating the datasets might update the status
            {
                let mut unlocked_status = self.status.write().unwrap(); // unwrap can't fail unless lock is poisoned
                *unlocked_status = updated_asset.status;
            }

            // update datasets
            // remove the datasets that are no longer present in the new asset definition.
            // This triggers deletion notification since this drops the update sender.
            self.dataset_hashmap.retain(|dataset_name, _| {
                updated_asset
                    .specification
                    .datasets
                    .iter()
                    .any(|dataset| dataset.name == *dataset_name)
            });

            // Get the new default dataset destination and track whether it's different or not from the current one
            let default_dataset_destination_updated =
                updated_asset.specification.default_datasets_destinations
                    != self
                        .specification
                        .read()
                        .unwrap()
                        .default_datasets_destinations;
            let default_dataset_destinations: Vec<Arc<destination_endpoint::Destination>> =
                match destination_endpoint::Destination::new_dataset_destinations(
                    &updated_asset.specification.default_datasets_destinations,
                    &self.asset_ref.inbound_endpoint_name,
                    &self.connector_context,
                ) {
                    Ok(res) => res.into_iter().map(Arc::new).collect(),
                    Err(e) => {
                        log::error!(
                            "Invalid default dataset destination for Asset {}: {e:?}",
                            self.asset_ref.name
                        );
                        let adr_asset_status = Self::internal_asset_status(
                            Err(e),
                            updated_asset.specification.version,
                        );
                        // send status update to the service
                        Self::internal_report_status(
                            adr_asset_status,
                            &self.connector_context,
                            &self.asset_ref,
                            &self.status,
                            "AssetClient::recv_update default_dataset_destination",
                        )
                        .await;
                        // set this to None because if all datasets have a destination specified, this might not cause the asset to be unusable
                        vec![]
                    }
                };

            // if there are any config errors when creating the datasets, collect them all so we can report them at once
            let mut dataset_config_errors = Vec::new();

            // For all received datasets, check if the existing dataset needs an update or if a new one needs to be created
            for received_dataset_definition in &updated_asset.specification.datasets {
                // it already exists
                if let Some((dataset_definition, dataset_update_tx)) = self
                    .dataset_hashmap
                    .get_mut(&received_dataset_definition.name)
                {
                    // if the default destination has changed, update all datasets. TODO: might be able to track whether a dataset uses a default to reduce updates needed here
                    // otherwise, only send an update if the dataset definition has changed
                    if default_dataset_destination_updated
                        || received_dataset_definition != dataset_definition
                    {
                        // we need to make sure we have the updated definition for comparing next time
                        *dataset_definition = received_dataset_definition.clone();
                        // send update to the dataset
                        let _ = dataset_update_tx
                            .send((
                                received_dataset_definition.clone(),
                                default_dataset_destinations.clone(),
                                self.release_dataset_notifications_tx.subscribe(),
                            )).inspect_err(|tokio::sync::mpsc::error::SendError((e_dataset_definition, _,_))| {
                                // TODO: should this trigger the datasetClient create flow, or is this just indicative of an application bug?
                                log::warn!(
                                    "Update received for dataset {}, but DatasetClient has been dropped",
                                    e_dataset_definition.name
                                );
                            });
                    }
                }
                // it needs to be created
                else if let Err(e) = self.setup_new_dataset(
                    received_dataset_definition.clone(),
                    &default_dataset_destinations,
                ) {
                    // If an error is returned, continue to process other datasets even if one isn't valid. Don't give this one to
                    // the application since we can't forward data on it. If there's an update to the
                    // definition, they'll get the create notification for it at that point if it's valid
                    dataset_config_errors.push(e);
                }
            }

            // if there were any config errors on the datasets, report them to the ADR service
            self.report_dataset_config_errors(
                dataset_config_errors,
                updated_asset.specification.version,
                "AssetClient::recv_update dataset_destination",
            )
            .await;

            // update specification
            let mut unlocked_specification = self.specification.write().unwrap(); // unwrap can't fail unless lock is poisoned
            *unlocked_specification = AssetSpecification::from(updated_asset.specification.clone());

            self.last_specification = updated_asset.specification;

            return Some(());
        }
    }

    // Returns a clone of the current asset specification
    /// # Panics
    /// if the specification mutex has been poisoned, which should not be possible
    #[must_use]
    pub fn specification(&self) -> AssetSpecification {
        (*self.specification.read().unwrap()).clone()
    }

    /// Returns a clone of the current asset status
    /// # Panics
    /// if the status mutex has been poisoned, which should not be possible
    #[must_use]
    pub fn status(&self) -> adr_models::AssetStatus {
        (*self.status.read().unwrap()).clone()
    }

    // Returns a clone of the current device specification
    /// # Panics
    /// if the device specification mutex has been poisoned, which should not be possible
    #[must_use]
    pub fn device_specification(&self) -> DeviceSpecification {
        (*self.device_specification.read().unwrap()).clone()
    }

    // Returns a clone of the current device status
    /// # Panics
    /// if the device status mutex has been poisoned, which should not be possible
    #[must_use]
    pub fn device_status(&self) -> DeviceEndpointStatus {
        (*self.device_status.read().unwrap()).clone()
    }

    /// Internal helper function to create an [`adr_models::AssetStatus`] from a Result and version
    fn internal_asset_status(
        status: Result<(), AdrConfigError>,
        version: Option<u64>,
    ) -> adr_models::AssetStatus {
        adr_models::AssetStatus {
            config: Some(azure_device_registry::StatusConfig {
                version,
                error: status.err(),
                last_transition_time: None, // this field will be removed, so we don't need to worry about it for now
            }),
            ..Default::default()
        }
    }

    pub(crate) async fn internal_report_status(
        adr_asset_status: adr_models::AssetStatus,
        connector_context: &ConnectorContext,
        asset_ref: &AssetRef,
<<<<<<< HEAD
        asset_status_ref: &Arc<RwLock<adr_models::AssetStatus>>,
    ) {
        // send status update to the service
        match Retry::spawn(
            RETRY_STRATEGY.take(10),
            async || -> Result<adr_models::AssetStatus, RetryError<azure_device_registry::Error>> {
=======
        asset_status_ref: &Arc<RwLock<Option<adr_models::AssetStatus>>>,
        log_identifier: &str,
    ) {
        // send status update to the service
        match Retry::spawn(
            RETRY_STRATEGY.map(tokio_retry2::strategy::jitter).take(10),
            async || -> Result<adr_models::Asset, RetryError<azure_device_registry::Error>> {
>>>>>>> 4742c359
                connector_context
                    .azure_device_registry_client
                    .update_asset_status(
                        asset_ref.device_name.clone(),
                        asset_ref.inbound_endpoint_name.clone(),
                        asset_ref.name.clone(),
                        adr_asset_status.clone(),
                        connector_context.default_timeout,
                    )
                    .await
<<<<<<< HEAD
                    .map_err(|e| adr_error_into_retry_error(e, "Update Asset Status"))
=======
                    .map_err(|e| {
                        match e.kind() {
                            // network/retriable
                            azure_device_registry::ErrorKind::AIOProtocolError(_) => {
                                log::warn!(
                                    "Update asset status failed for {log_identifier}. Retrying: {e}"
                                );
                                RetryError::transient(e)
                            }
                            // indicates an error in the configuration, might be transient in the future depending on what it can indicate
                            azure_device_registry::ErrorKind::ServiceError(_) => {
                                RetryError::permanent(e)
                            }
                            _ => {
                                // InvalidRequestArgument shouldn't be possible since timeout is already validated
                                // ValidationError shouldn't be possible since we shouldn't have an asset with an empty asset name
                                // ObservationError, DuplicateObserve, and ShutdownError aren't possible for this fn to return
                                unreachable!()
                            }
                        }
                    })
>>>>>>> 4742c359
            },
        )
        .await
        {
            Ok(updated_asset_status) => {
                // update self with new returned status
                let mut unlocked_status = asset_status_ref.write().unwrap(); // unwrap can't fail unless lock is poisoned
                *unlocked_status = updated_asset_status;
            }
            Err(e) => {
                // TODO: return an error for this scenario? Largely shouldn't be possible
                log::error!("Failed to Update Asset Status: {e}");
            }
        };
    }

    /// Creates a new [`DatasetClient`] for the given dataset definition,
    /// adds it to the dataset hashmap, and sends the create notification.
    /// If the dataset definition is invalid, it returns an error with the
    /// `adr_models::DatasetEventStreamStatus` that can be used to report the error.
    #[allow(clippy::result_large_err)] // since we are immediately using the error value, not worth boxing
    fn setup_new_dataset(
        &mut self,
        dataset_definition: adr_models::Dataset,
        default_dataset_destinations: &[Arc<destination_endpoint::Destination>],
    ) -> Result<(), adr_models::DatasetEventStreamStatus> {
        let (dataset_update_tx, dataset_update_rx) = mpsc::unbounded_channel();

        let new_dataset_client = DatasetClient::new(
            dataset_definition.clone(),
            dataset_update_rx,
            default_dataset_destinations,
            self.asset_ref.clone(),
            self.status.clone(),
            self.specification.clone(),
            self.device_specification.clone(),
            self.device_status.clone(),
            self.connector_context.clone(),
        )
        .map_err(|e| {
            log::error!(
                "Invalid dataset destination for dataset: {} {e:?}",
                dataset_definition.name.clone()
            );
            // Get current message schema reference if there is one, so that it isn't overwritten
            let message_schema_reference =
                self.status.read().unwrap().as_ref().and_then(|status| {
                    status
                        .datasets
                        .as_ref()?
                        .iter()
                        .find(|dataset| dataset.name == dataset_definition.name)?
                        .message_schema_reference
                        .clone()
                });
            // Don't give this dataset to the application or track it in our dataset_hashmap since
            // we can't forward data on it. If there's an update to the definition, they'll get the
            // create notification for it at that point if it's valid
            adr_models::DatasetEventStreamStatus {
                name: dataset_definition.name.clone(),
                message_schema_reference,
                error: Some(e),
            }
        })?;

        // insert the dataset client into the hashmap so we can handle updates
        self.dataset_hashmap.insert(
            dataset_definition.name.clone(),
            (dataset_definition, dataset_update_tx),
        );

        if self
            .dataset_creation_tx
            .send((
                new_dataset_client,
                self.release_dataset_notifications_tx.subscribe(),
            ))
            .is_err()
        {
            // should only happen if the dataset creation observation is dropped. Should not be possible on AssetClient::new
            log::warn!(
                "New dataset received, but DatasetClientCreationObservation has been dropped"
            );
        }
        Ok(())
    }

    /// Convenience function to report a vector of dataset errors to the ADR service
    async fn report_dataset_config_errors(
        &self,
        dataset_config_errors: Vec<adr_models::DatasetEventStreamStatus>,
        specification_version: Option<u64>,
        log_identifier: &str,
    ) {
        if !dataset_config_errors.is_empty() {
            // If the version of the current status config matches the current version, then include the existing config.
            // If there's no current config or the version doesn't match, don't report a status since the status for this version hasn't been reported yet
            let current_asset_config = self.status.read().unwrap().as_ref().and_then(|status| {
                status
                    .config
                    .as_ref()
                    .filter(|config| config.version == specification_version)
                    .cloned()
            });
            let adr_asset_status = adr_models::AssetStatus {
                config: current_asset_config,
                datasets: Some(dataset_config_errors),
                ..Default::default()
            };
            // send status update to the service
            log::debug!(
                "Reporting status(es) for invalid dataset destination(s) for Asset {}",
                self.asset_ref.name
            );
            AssetClient::internal_report_status(
                adr_asset_status,
                &self.connector_context,
                &self.asset_ref,
                &self.status,
                log_identifier,
            )
            .await;
        }
    }
}

/// An Observation for dataset creation events that uses
/// multiple underlying clients to get full dataset information.
pub struct DatasetClientCreationObservation {
    /// Internal channel for receiving notifications about dataset creation events.
    dataset_creation_rx: UnboundedReceiver<(
        DatasetClient,
        tokio::sync::watch::Receiver<()>, // watch receiver for when the creation notification should be released to the application
    )>,
}
impl DatasetClientCreationObservation {
    /// Receives a notification for a newly created dataset with the
    /// [`DatasetClient`] or [`None`] if there will be no more notifications.
    /// Receiving [`None`] indicates that the Asset has been deleted or the
    /// [`AssetClient`] has been dropped.
    pub async fn recv_notification(&mut self) -> Option<DatasetClient> {
        let (dataset_client, mut watch_receiver) = self.dataset_creation_rx.recv().await?;
        // wait until the message has been released. If the watch sender has been dropped, this means the Asset has been deleted/dropped
        watch_receiver.changed().await.ok()?;
        Some(dataset_client)
    }
}

type DatasetUpdateNotification = (
    adr_models::Dataset,                         // new Dataset definition
    Vec<Arc<destination_endpoint::Destination>>, // new default dataset destinations
    tokio::sync::watch::Receiver<()>, // watch receiver for when the update notification should be released to the application
);

/// Azure Device Registry Dataset that includes additional functionality
/// to report status, report message schema, receive Dataset updates,
/// and send data to the destination
#[derive(Debug, Getters)]
pub struct DatasetClient {
    /// Dataset, asset, device, and inbound endpoint names
    dataset_ref: DatasetRef,
    /// Dataset Definition
    dataset_definition: adr_models::Dataset,
    /// Current status for the Asset
    #[getter(skip)]
    asset_status: Arc<RwLock<adr_models::AssetStatus>>,
    /// Current specification for the Asset
    #[getter(skip)]
    asset_specification: Arc<RwLock<AssetSpecification>>,
    /// Specification of the device that this dataset is tied to
    #[getter(skip)]
    device_specification: Arc<RwLock<DeviceSpecification>>,
    /// Status of the device that this dataset is tied to
    #[getter(skip)]
<<<<<<< HEAD
    device_status: Arc<RwLock<DeviceEndpointStatus>>,
=======
    device_status: Arc<RwLock<Option<DeviceEndpointStatus>>>,
    // Internally used fields
    /// Internal [`Forwarder`] that handles forwarding data to the destination defined in the dataset definition
>>>>>>> 4742c359
    #[getter(skip)]
    forwarder: destination_endpoint::Forwarder,
    #[getter(skip)]
    connector_context: Arc<ConnectorContext>,
    /// Asset reference for internal use
    #[getter(skip)]
    asset_ref: AssetRef,
    /// Internal channel for receiving notifications about dataset updates.
    #[getter(skip)]
    dataset_update_rx: UnboundedReceiver<DatasetUpdateNotification>,
}

impl DatasetClient {
    #[allow(clippy::too_many_arguments)]
    pub(crate) fn new(
        dataset_definition: adr_models::Dataset,
        dataset_update_rx: UnboundedReceiver<DatasetUpdateNotification>,
        default_destinations: &[Arc<destination_endpoint::Destination>],
        asset_ref: AssetRef,
<<<<<<< HEAD
        asset_status: Arc<RwLock<adr_models::AssetStatus>>,
        asset_specification: Arc<AssetSpecification>,
=======
        asset_status: Arc<RwLock<Option<adr_models::AssetStatus>>>,
        asset_specification: Arc<RwLock<AssetSpecification>>,
>>>>>>> 4742c359
        device_specification: Arc<RwLock<DeviceSpecification>>,
        device_status: Arc<RwLock<DeviceEndpointStatus>>,
        connector_context: Arc<ConnectorContext>,
    ) -> Result<Self, AdrConfigError> {
        // Create a new dataset
        let forwarder = destination_endpoint::Forwarder::new_dataset_forwarder(
            &dataset_definition.destinations,
            &asset_ref.inbound_endpoint_name,
            default_destinations,
            connector_context.clone(),
        )?;
        Ok(Self {
            dataset_ref: DatasetRef {
                dataset_name: dataset_definition.name.clone(),
                asset_name: asset_ref.name.clone(),
                device_name: asset_ref.device_name.clone(),
                inbound_endpoint_name: asset_ref.inbound_endpoint_name.clone(),
            },
            asset_ref,
            dataset_definition,
            asset_status,
            asset_specification,
            device_specification,
            device_status,
            forwarder,
            dataset_update_rx,
            connector_context,
        })
    }

    /// Used to report the status of a dataset
    /// # Panics
    /// if the asset status or specification mutexes have been poisoned, which should not be possible
    pub async fn report_status(&self, status: Result<(), AdrConfigError>) {
<<<<<<< HEAD
        // if the config is present and the version doesn't match, clear everything that we aren't explicitly trying to report,
        // since it's all from an old version. Otherwise, if the config status doesn't exist, or the version matches, keep everything
        // and just modify what we're explicitly trying to set
        let mut new_status = {
            let current_status = self.asset_status.read().unwrap();
            if let Some(config) = &current_status.config {
                // version matches
                if config.version == self.asset_specification.version {
                    current_status.clone()
=======
        // If the version of the current status config matches the current version, then include the existing config.
        // If there's no current config or the version doesn't match, don't report a status since the status for this version hasn't been reported yet
        let current_asset_config = self
            .asset_status
            .read()
            .unwrap()
            .as_ref()
            .and_then(|status| {
                if status.config.as_ref().and_then(|config| config.version)
                    == self.asset_specification.read().unwrap().version
                {
                    status.config.clone()
>>>>>>> 4742c359
                } else {
                    // config out of date, clear everything
                    adr_models::AssetStatus::default()
                }
<<<<<<< HEAD
            } else {
                // config not reported
                current_status.clone()
            }
=======
            });
        // Get current message schema reference, so that it isn't overwritten
        let current_message_schema_reference = self.message_schema_reference();
        let adr_asset_status = adr_models::AssetStatus {
            config: current_asset_config,
            datasets: Some(vec![adr_models::DatasetEventStreamStatus {
                name: self.dataset_ref.dataset_name.clone(),
                message_schema_reference: current_message_schema_reference,
                error: status.err(),
            }]),
            ..Default::default()
>>>>>>> 4742c359
        };

        // if dataset is already in the current status, then update the existing dataset with the new error
        // Otherwise if the dataset isn't present, or no datasets have been reported yet, then add it with the new error
        if let Some(dataset_status) = new_status.datasets.as_mut().and_then(|datasets| {
            datasets
                .iter_mut()
                .find(|dataset| dataset.name == self.dataset_ref.dataset_name)
        }) {
            // If the dataset already has a status, update the existing dataset with the new error
            dataset_status.error = status.err();
        } else {
            // If the dataset doesn't exist in the current status, then add it
            new_status.datasets.get_or_insert_with(Vec::new).push(
                adr_models::DatasetEventStreamStatus {
                    name: self.dataset_ref.dataset_name.clone(),
                    message_schema_reference: None,
                    error: status.err(),
                },
            );
        }

        // send status update to the service
        log::debug!(
            "reporting dataset {} status from app",
            self.dataset_ref.dataset_name
        );
        AssetClient::internal_report_status(
            new_status,
            &self.connector_context,
            &self.asset_ref,
            &self.asset_status,
            "DatasetClient::report_status",
        )
        .await;
    }

    /// Used to report the message schema of a dataset
    ///
    /// # Errors
    /// [`schema_registry::Error`] of kind [`InvalidArgument`](schema_registry::ErrorKind::InvalidArgument)
    /// if the content of the [`MessageSchema`] is empty or there is an error building the request
    ///
    /// [`schema_registry::Error`] of kind [`ServiceError`](schema_registry::ErrorKind::ServiceError)
    /// if there is an error returned by the Schema Registry Service.
    ///
    /// # Panics
    /// If the Schema Registry Service returns a schema without required values. This should get updated
    /// to be validated by the Schema Registry API surface in the future
    ///
    /// If the asset status or specification mutexes have been poisoned, which should not be possible
    pub async fn report_message_schema(
        &mut self,
        message_schema: MessageSchema,
    ) -> Result<adr_models::MessageSchemaReference, schema_registry::Error> {
        // TODO: save message schema provided with message schema uri so it can be compared
        // send message schema to schema registry service
        let message_schema_reference = Retry::spawn(
            RETRY_STRATEGY.map(tokio_retry2::strategy::jitter),
            async || -> Result<schema_registry::Schema, RetryError<schema_registry::Error>> {
                self.connector_context
                    .schema_registry_client
                    .put(
                        message_schema.clone(),
                        self.connector_context.default_timeout,
                    )
                    .await
                    .map_err(|e| {
                        match e.kind() {
                            // network/retriable
                            schema_registry::ErrorKind::AIOProtocolError(_) => {
                                log::warn!(
                                    "Reporting message schema failed for {}. Retrying: {e}",
                                    self.dataset_ref.dataset_name
                                );
                                RetryError::transient(e)
                            }
                            // indicates an error in the provided message schema, return to caller so they can fix
                            schema_registry::ErrorKind::ServiceError(_)
                            | schema_registry::ErrorKind::InvalidArgument(_) => {
                                RetryError::permanent(e)
                            }
                            // SerializationError shouldn't be possible since any [`MessageSchema`] should be serializable
                            schema_registry::ErrorKind::SerializationError(_) => {
                                unreachable!()
                            }
                        }
                    })
            },
        )
        .await
        .map(|schema| {
            adr_models::MessageSchemaReference {
                name: schema
                    .name
                    .expect("schema name will always be present since sent in PUT"),
                version: schema
                    .version
                    .expect("schema version will always be present since sent in PUT"),
                registry_namespace: schema
                    .namespace
                    .expect("schema namespace will always be present."), // waiting on change to service DTDL for this to be guaranteed in code
            }
        })?;
<<<<<<< HEAD

        // if the config is present and the version doesn't match, clear everything that we aren't explicitly trying to report,
        // since it's all from an old version. Otherwise, if the config status doesn't exist, or the version matches, keep everything
        // and just modify what we're explicitly trying to set
        let mut new_status = {
            let current_status = self.asset_status.read().unwrap();
            if let Some(config) = &current_status.config {
                // version matches
                if config.version == self.asset_specification.version {
                    current_status.clone()
=======
        // If the version of the current status config matches the current version, then include the existing config.
        // If there's no current config or the version doesn't match, don't report a status since the status for this version hasn't been reported yet
        let current_asset_config = self
            .asset_status
            .read()
            .unwrap()
            .as_ref()
            .and_then(|status| {
                if status.config.as_ref().and_then(|config| config.version)
                    == self.asset_specification.read().unwrap().version
                {
                    status.config.clone()
>>>>>>> 4742c359
                } else {
                    // config out of date, clear everything
                    adr_models::AssetStatus::default()
                }
<<<<<<< HEAD
            } else {
                // config not reported
                current_status.clone()
            }
=======
            });
        // Get the current dataset config error, if it exists, so that it isn't overwritten
        let current_dataset_config_error =
            self.asset_status
                .read()
                .unwrap()
                .as_ref()
                .and_then(|status| {
                    status.datasets.as_ref().and_then(|datasets| {
                        datasets
                            .iter()
                            .find(|dataset| dataset.name == self.dataset_ref.dataset_name)
                            .and_then(|dataset| dataset.error.clone())
                    })
                });
        let adr_asset_status = adr_models::AssetStatus {
            config: current_asset_config,
            datasets: Some(vec![adr_models::DatasetEventStreamStatus {
                name: self.dataset_ref.dataset_name.clone(),
                message_schema_reference: Some(message_schema_reference.clone()),
                error: current_dataset_config_error,
            }]),
            ..Default::default()
>>>>>>> 4742c359
        };

        // if dataset is already in the current status, then update the existing dataset with the new message schema
        // Otherwise if the dataset isn't present, or no datasets have been reported yet, then add it with the new message schema
        if let Some(dataset_status) = new_status.datasets.as_mut().and_then(|datasets| {
            datasets
                .iter_mut()
                .find(|dataset| dataset.name == self.dataset_ref.dataset_name)
        }) {
            // If the dataset already has a status, update the existing dataset with the new message schema
            dataset_status.message_schema_reference = Some(message_schema_reference.clone());
        } else {
            // If the dataset doesn't exist in the current status, then add it
            new_status.datasets.get_or_insert_with(Vec::new).push(
                adr_models::DatasetEventStreamStatus {
                    name: self.dataset_ref.dataset_name.clone(),
                    message_schema_reference: Some(message_schema_reference.clone()),
                    error: None,
                },
            );
        }

        // send status update to the service
        log::debug!(
            "reporting dataset {} message schema from app",
            self.dataset_ref.dataset_name
        );
        AssetClient::internal_report_status(
            new_status,
            &self.connector_context,
            &self.asset_ref,
            &self.asset_status,
            "DatasetClient::report_message_schema",
        )
        .await;

        self.forwarder
            .update_message_schema_reference(Some(message_schema_reference.clone()));

        Ok(message_schema_reference)
    }

    /// Used to send transformed data to the destination
    /// # Errors
    /// TODO
    pub async fn forward_data(&self, data: Data) -> Result<(), destination_endpoint::Error> {
        self.forwarder.send_data(data).await
    }

    /// Used to receive updates for the Dataset from the Azure Device Registry Service.
    /// This function returning `Some(())` indicates that the dataset definition has been
    /// updated in place. The function returns [`None`] if there will be no more
    /// notifications. This can occur if the Dataset has been deleted or the
    /// [`AssetClient`] that this [`DatasetClient`] is related to has been dropped.
    pub async fn recv_update(&mut self) -> Option<()> {
        loop {
            let (updated_dataset, default_destinations, mut watch_receiver) =
                self.dataset_update_rx.recv().await?;
            // wait until the update has been released. If the watch sender has been dropped, this means the Asset has been deleted/dropped
            watch_receiver.changed().await.ok()?;
            // create new forwarder, in case destination has changed
            self.forwarder = match destination_endpoint::Forwarder::new_dataset_forwarder(
                &updated_dataset.destinations,
                &self.asset_ref.inbound_endpoint_name,
                &default_destinations,
                self.connector_context.clone(),
            ) {
                Ok(forwarder) => forwarder,
                Err(e) => {
                    // TODO: we could delete the dataset here, but the current implementation would just wait for a new valid definition, which seems okay for now?
                    log::error!(
                        "Ignoring update. Invalid dataset destination for updated dataset: {} {e:?}",
                        updated_dataset.name.clone()
                    );
                    self.report_status(Err(e)).await;
                    continue;
                }
            };
            self.dataset_definition = updated_dataset;
            break;
        }
        Some(())
    }

    /// Returns a clone of this dataset's [`MessageSchemaReference`] from
    /// the [`AssetStatus`], if it exists
    ///
    /// # Panics
    /// if the asset status mutex has been poisoned, which should not be possible
    #[must_use]
    pub fn message_schema_reference(&self) -> Option<adr_models::MessageSchemaReference> {
        // unwrap can't fail unless lock is poisoned
        self.asset_status
            .read()
            .unwrap()
            .datasets
            .as_ref()?
            .iter()
            .find(|dataset| dataset.name == self.dataset_ref.dataset_name)?
            .message_schema_reference
            .clone()
    }

    /// Returns a clone of the current asset specification
    /// # Panics
    /// if the asset specification mutex has been poisoned, which should not be possible
    #[must_use]
    pub fn asset_specification(&self) -> AssetSpecification {
        (*self.asset_specification.read().unwrap()).clone()
    }

    /// Returns a clone of the current asset status, if it exists
    /// # Panics
    /// if the asset status mutex has been poisoned, which should not be possible
    #[must_use]
    pub fn asset_status(&self) -> adr_models::AssetStatus {
        (*self.asset_status.read().unwrap()).clone()
    }

    // Returns a clone of the current device specification
    /// # Panics
    /// if the device specification mutex has been poisoned, which should not be possible
    #[must_use]
    pub fn device_specification(&self) -> DeviceSpecification {
        (*self.device_specification.read().unwrap()).clone()
    }

    // Returns a clone of the current device status
    /// # Panics
    /// if the device status mutex has been poisoned, which should not be possible
    #[must_use]
    pub fn device_status(&self) -> DeviceEndpointStatus {
        (*self.device_status.read().unwrap()).clone()
    }
}

// Client Structs
// Device

#[derive(Debug, Clone)]
/// Represents the specification of a device in the Azure Device Registry service.
pub struct DeviceSpecification {
    /// The 'attributes' Field.
    pub attributes: HashMap<String, String>,
    /// The 'discoveredDeviceRef' Field.
    pub discovered_device_ref: Option<String>,
    /// The 'enabled' Field.
    pub enabled: Option<bool>,
    /// The 'endpoints' Field.
    pub endpoints: DeviceEndpoints, // different from adr
    /// The 'externalDeviceId' Field.
    pub external_device_id: Option<String>,
    /// The 'lastTransitionTime' Field.
    pub last_transition_time: Option<DateTime<Utc>>,
    /// The 'manufacturer' Field.
    pub manufacturer: Option<String>,
    /// The 'model' Field.
    pub model: Option<String>,
    /// The 'operatingSystem' Field.
    pub operating_system: Option<String>,
    /// The 'operatingSystemVersion' Field.
    pub operating_system_version: Option<String>,
    /// The 'uuid' Field.
    pub uuid: Option<String>,
    /// The 'version' Field.
    pub version: Option<u64>,
}

impl DeviceSpecification {
    pub(crate) fn new(
        device_specification: adr_models::Device,
        device_endpoint_credentials_mount_path: &str,
        inbound_endpoint_name: &str,
    ) -> Result<Self, String> {
        // convert the endpoints to the new format with only the one specified inbound endpoint
        // if the inbound endpoint isn't in the specification, return an error
        let recvd_endpoints = device_specification
            .endpoints
            .ok_or("Endpoints not found on Device specification")?;

        let recvd_inbound = recvd_endpoints
            .inbound
            .get(inbound_endpoint_name)
            .cloned()
            .ok_or("Inbound endpoint not found on Device specification")?;

        // update authentication to include the full file path for the credentials
        let authentication = match recvd_inbound.authentication {
            adr_models::Authentication::Anonymous => Authentication::Anonymous,
            adr_models::Authentication::Certificate {
                certificate_secret_name,
            } => Authentication::Certificate {
                certificate_path: format!("path/{certificate_secret_name}"),
            },
            adr_models::Authentication::UsernamePassword {
                password_secret_name,
                username_secret_name,
            } => Authentication::UsernamePassword {
                password_path: format!(
                    "{device_endpoint_credentials_mount_path}/{password_secret_name}"
                ),
                username_path: format!(
                    "{device_endpoint_credentials_mount_path}/{username_secret_name}"
                ),
            },
        };

        let endpoints = DeviceEndpoints {
            inbound: InboundEndpoint {
                name: inbound_endpoint_name.to_string(),
                additional_configuration: recvd_inbound.additional_configuration,
                address: recvd_inbound.address,
                authentication,
                endpoint_type: recvd_inbound.endpoint_type,
                trust_settings: recvd_inbound.trust_settings,
                version: recvd_inbound.version,
            },
            outbound: recvd_endpoints.outbound,
        };

        Ok(DeviceSpecification {
            attributes: device_specification.attributes,
            discovered_device_ref: device_specification.discovered_device_ref,
            enabled: device_specification.enabled,
            endpoints,
            external_device_id: device_specification.external_device_id,
            last_transition_time: device_specification.last_transition_time,
            manufacturer: device_specification.manufacturer,
            model: device_specification.model,
            operating_system: device_specification.operating_system,
            operating_system_version: device_specification.operating_system_version,
            uuid: device_specification.uuid,
            version: device_specification.version,
        })
    }
}

#[derive(Debug, Clone)]
/// Represents the endpoints of a device in the Azure Device Registry service.
pub struct DeviceEndpoints {
    /// The 'inbound' Field.
    pub inbound: InboundEndpoint, // different from adr
    /// The 'outbound' Field.
    pub outbound: Option<adr_models::OutboundEndpoints>,
}
/// Represents an inbound endpoint of a device in the Azure Device Registry service.
#[derive(Debug, Clone)]
pub struct InboundEndpoint {
    /// name
    pub name: String,
    /// The 'additionalConfiguration' Field.
    pub additional_configuration: Option<String>,
    /// The 'address' Field.
    pub address: String,
    /// The 'authentication' Field.
    pub authentication: Authentication, // different from adr
    /// The 'endpointType' Field.
    pub endpoint_type: String,
    /// The 'trustSettings' Field.
    pub trust_settings: Option<adr_models::TrustSettings>,
    /// The 'version' Field.
    pub version: Option<String>,
}

#[derive(Debug, Clone, Default)]
/// Represents the authentication method for an endpoint.
pub enum Authentication {
    #[default]
    /// Represents anonymous authentication.
    Anonymous,
    /// Represents authentication using a certificate.
    Certificate {
        /// The 'certificateSecretName' Field.
        certificate_path: String, // different from adr
    },
    /// Represents authentication using a username and password.
    UsernamePassword {
        /// The 'passwordSecretName' Field.
        password_path: String, // different from adr
        /// The 'usernameSecretName' Field.
        username_path: String, // different from adr
    },
}

#[derive(Clone, Debug, Default)] //, PartialEq)]
/// Represents the observed status of a Device and endpoint in the ADR Service.
pub struct DeviceEndpointStatus {
    /// Defines the status for the Device.
    pub config: Option<azure_device_registry::StatusConfig>,
    /// Defines the status for the inbound endpoint.
    /// Specifies whether the inbound endpoint status has been reported, and if so, whether it was successful or not.
    pub inbound_endpoint_status: Option<Result<(), AdrConfigError>>, // different from adr
}

impl DeviceEndpointStatus {
    pub(crate) fn new(recvd_status: adr_models::DeviceStatus, inbound_endpoint_name: &str) -> Self {
        let inbound_endpoint_status = recvd_status.endpoints.get(inbound_endpoint_name).cloned();
        DeviceEndpointStatus {
            config: recvd_status.config,
            // inbound_endpoint_status: inbound_endpoint_status.map(|status| status.map(|e| Err(e))),
            inbound_endpoint_status: inbound_endpoint_status.map(|status| match status {
                Some(e) => Err(e),
                None => Ok(()),
            }),
        }
    }

    /// Convenience function to turn [`DeviceEndpointStatus`] back into the
    /// adr_models::DeviceStatus endpoints format
    pub(crate) fn adr_endpoints(
        &self,
        current_version: Option<u64>,
        inbound_endpoint_name: &str,
    ) -> HashMap<String, Option<AdrConfigError>> {
        // If the version of the status config matches the current version, or the status config
        // hasn't been reported yet, then include the existing endpoint status (if it hasn't been reported, maintain that state).
        // If the version doesn't match, then clear the endpoint status since it hasn't been reported for this version yet

        // if the version doesn't match, then clear the endpoint status
        if self.config.as_ref().and_then(|config| config.version) != current_version {
            HashMap::new()
        } else {
            // if the version does match, or the status config hasn't been reported yet, maintain the existing endpoint status.
            if let Some(current_inbound_endpoint_status) = &self.inbound_endpoint_status {
                HashMap::from([(
                    inbound_endpoint_name.to_string(),
                    current_inbound_endpoint_status.clone().err(),
                )])
            } else {
                HashMap::new()
            }
        }
    }
}

/// Represents the specification of an Asset in the Azure Device Registry service.
#[derive(Debug, Clone)]
pub struct AssetSpecification {
    /// URI or type definition ids.
    pub asset_type_refs: Vec<String>, // if None, we can represent as empty vec. Can currently only be length of 1
    /// A set of key-value pairs that contain custom attributes
    pub attributes: HashMap<String, String>, // if None, we can represent as empty hashmap
    /// Array of datasets that are part of the asset.
    // pub datasets: Vec<DatasetClient>, // if None, we can represent as empty vec. Different from adr
    /// Default configuration for datasets.
    pub default_datasets_configuration: Option<String>,
    /// Default destinations for datasets.
    pub default_datasets_destinations: Vec<adr_models::DatasetDestination>, // if None, we can represent as empty vec.  Can currently only be length of 1
    /// Default configuration for events.
    pub default_events_configuration: Option<String>,
    /// Default destinations for events.
    pub default_events_destinations: Vec<adr_models::EventStreamDestination>, // if None, we can represent as empty vec.  Can currently only be length of 1
    /// Default configuration for management groups.
    pub default_management_groups_configuration: Option<String>,
    /// Default configuration for streams.
    pub default_streams_configuration: Option<String>,
    /// Default destinations for streams.
    pub default_streams_destinations: Vec<adr_models::EventStreamDestination>, // if None, we can represent as empty vec. Can currently only be length of 1
    /// The description of the asset.
    pub description: Option<String>,
    /// A reference to the Device and Endpoint within the device
    pub device_ref: adr_models::DeviceRef,
    /// Reference to a list of discovered assets
    pub discovered_asset_refs: Vec<String>, // if None, we can represent as empty vec
    /// The display name of the asset.
    pub display_name: Option<String>,
    /// Reference to the documentation.
    pub documentation_uri: Option<String>,
    /// Enabled/Disabled status of the asset.
    pub enabled: Option<bool>, // TODO: just bool?
    ///  Array of events that are part of the asset. TODO: `EventClient`
    pub events: Vec<adr_models::Event>, // if None, we can represent as empty vec
    /// Asset id provided by the customer.
    pub external_asset_id: Option<String>,
    /// Revision number of the hardware.
    pub hardware_revision: Option<String>,
    /// The last time the asset has been modified.
    pub last_transition_time: Option<DateTime<Utc>>,
    /// Array of management groups that are part of the asset. TODO: `ManagementGroupClient`
    pub management_groups: Vec<adr_models::ManagementGroup>, // if None, we can represent as empty vec
    /// The name of the manufacturer.
    pub manufacturer: Option<String>,
    /// The URI of the manufacturer.
    pub manufacturer_uri: Option<String>,
    /// The model of the asset.
    pub model: Option<String>,
    /// The product code of the asset.
    pub product_code: Option<String>,
    /// The revision number of the software.
    pub serial_number: Option<String>,
    /// The revision number of the software.
    pub software_revision: Option<String>,
    /// Array of streams that are part of the asset. TODO: `StreamClient`
    pub streams: Vec<adr_models::Stream>, // if None, we can represent as empty vec
    ///  Globally unique, immutable, non-reusable id.
    pub uuid: Option<String>,
    /// The version of the asset.
    pub version: Option<u64>,
}

impl From<adr_models::Asset> for AssetSpecification {
    fn from(value: adr_models::Asset) -> Self {
        AssetSpecification {
            asset_type_refs: value.asset_type_refs,
            attributes: value.attributes,
            // datasets,
            default_datasets_configuration: value.default_datasets_configuration,
            default_datasets_destinations: value.default_datasets_destinations,
            default_events_configuration: value.default_events_configuration,
            default_events_destinations: value.default_events_destinations,
            default_management_groups_configuration: value.default_management_groups_configuration,
            default_streams_configuration: value.default_streams_configuration,
            default_streams_destinations: value.default_streams_destinations,
            description: value.description,
            device_ref: value.device_ref,
            discovered_asset_refs: value.discovered_asset_refs,
            display_name: value.display_name,
            documentation_uri: value.documentation_uri,
            enabled: value.enabled,
            events: value.events,
            external_asset_id: value.external_asset_id,
            hardware_revision: value.hardware_revision,
            last_transition_time: value.last_transition_time,
            management_groups: value.management_groups,
            manufacturer: value.manufacturer,
            manufacturer_uri: value.manufacturer_uri,
            model: value.model,
            product_code: value.product_code,
            serial_number: value.serial_number,
            software_revision: value.software_revision,
            streams: value.streams,
            uuid: value.uuid,
            version: value.version,
        }
    }
}

fn observe_error_into_retry_error(
    e: azure_device_registry::Error,
) -> RetryError<azure_device_registry::Error> {
    match e.kind() {
        // network/retriable
        azure_device_registry::ErrorKind::AIOProtocolError(_) => {
            RetryError::transient(e)
        }
        // indicates an error in the configuration, so we want to get a new notification instead of retrying this operation
        azure_device_registry::ErrorKind::ServiceError(_)
        // DuplicateObserve indicates an sdk bug where we called observe more than once. Not possible for unobserves.
        // This should be moved to unreachable!() once we add logic for calling unobserve on deletion
        | azure_device_registry::ErrorKind::DuplicateObserve(_) => RetryError::permanent(e),
        _ => {
            // InvalidRequestArgument shouldn't be possible since timeout is already validated
            // ValidationError shouldn't be possible since we should never have an empty asset name. It's not possible to be returned for device observe calls.
            // ShutdownError isn't possible for this fn to return
            unreachable!()
        }
    }
}

fn adr_error_into_retry_error(
    e: azure_device_registry::Error,
    operation_for_log: &str,
) -> RetryError<azure_device_registry::Error> {
    match e.kind() {
        // network/retriable
        azure_device_registry::ErrorKind::AIOProtocolError(_) => {
            log::warn!("{operation_for_log} failed. Retrying: {e}");
            RetryError::transient(e)
        }
        // indicates an error in the configuration, might be transient in the future depending on what it can indicate
        azure_device_registry::ErrorKind::ServiceError(_) => RetryError::permanent(e),
        _ => {
            // InvalidRequestArgument shouldn't be possible since timeout is already validated
            // ValidationError shouldn't be possible since we should never have an empty asset name. It's not possible to be returned for device calls.
            // ObservationError, DuplicateObserve, and ShutdownError aren't possible for this fn to return
            unreachable!()
        }
    }
}<|MERGE_RESOLUTION|>--- conflicted
+++ resolved
@@ -256,12 +256,8 @@
     specification: Arc<RwLock<DeviceSpecification>>,
     /// The 'status' Field.
     #[getter(skip)]
-<<<<<<< HEAD
     status: Arc<RwLock<DeviceEndpointStatus>>,
-=======
-    status: Arc<RwLock<Option<DeviceEndpointStatus>>>,
     // Internally used fields
->>>>>>> 4742c359
     /// The internal observation for updates
     #[getter(skip)]
     device_update_observation: azure_device_registry::DeviceUpdateObservation,
@@ -431,13 +427,8 @@
     async fn internal_report_status(&self, adr_device_status: adr_models::DeviceStatus) {
         // send status update to the service
         match Retry::spawn(
-<<<<<<< HEAD
-            RETRY_STRATEGY.take(10),
+            RETRY_STRATEGY.map(tokio_retry2::strategy::jitter).take(10),
             async || -> Result<adr_models::DeviceStatus, RetryError<azure_device_registry::Error>> {
-=======
-            RETRY_STRATEGY.map(tokio_retry2::strategy::jitter).take(10),
-            async || -> Result<adr_models::Device, RetryError<azure_device_registry::Error>> {
->>>>>>> 4742c359
                 self.connector_context
                     .azure_device_registry_client
                     .update_device_plus_endpoint_status(
@@ -535,7 +526,6 @@
             .await
             {
                 Ok(asset) => {
-<<<<<<< HEAD
                     // get the asset status
                     match Retry::spawn(
                             RETRY_STRATEGY,
@@ -554,12 +544,14 @@
                         )
                         .await {
                             Ok(asset_status) => {
-                                 AssetClient::new(
+                                AssetClient::new(
                                     asset,
                                     asset_status,
                                     asset_ref,
                                     self.device_specification.clone(),
                                     self.device_status.clone(),
+                                    asset_update_observation,
+                                    dataset_creation_tx,
                                     self.connector_context.clone(),
                                 )
                                 .await
@@ -593,18 +585,6 @@
                                 continue;
                             },
                         }
-=======
-                    AssetClient::new(
-                        asset,
-                        asset_ref,
-                        self.device_specification.clone(),
-                        self.device_status.clone(),
-                        asset_update_observation,
-                        dataset_creation_tx,
-                        self.connector_context.clone(),
-                    )
-                    .await
->>>>>>> 4742c359
                 }
                 Err(e) => {
                     log::error!("Failed to get Asset definition after retries: {e}");
@@ -658,23 +638,13 @@
     specification: Arc<RwLock<AssetSpecification>>,
     /// Status for the Asset
     #[getter(skip)]
-<<<<<<< HEAD
     status: Arc<RwLock<adr_models::AssetStatus>>,
-    /// Datasets on this Asset
-    datasets: Vec<DatasetClient>, // TODO: might need to change this model once the dataset definition can get updated from an update
-    // TODO: events, streams, and management groups as well
-=======
-    status: Arc<RwLock<Option<adr_models::AssetStatus>>>,
->>>>>>> 4742c359
     /// Specification of the device that this Asset is tied to
     #[getter(skip)]
     device_specification: Arc<RwLock<DeviceSpecification>>,
     /// Status of the device that this Asset is tied to
     #[getter(skip)]
-<<<<<<< HEAD
     device_status: Arc<RwLock<DeviceEndpointStatus>>,
-=======
-    device_status: Arc<RwLock<Option<DeviceEndpointStatus>>>,
     // Internally used fields
     /// The internal observation for updates
     #[getter(skip)]
@@ -694,7 +664,6 @@
             UnboundedSender<DatasetUpdateNotification>,
         ),
     >,
->>>>>>> 4742c359
     #[getter(skip)]
     connector_context: Arc<ConnectorContext>,
     /// The last definition of the asset that was received so we can filter out updates that only report status changes. Temporary
@@ -711,28 +680,18 @@
         asset_status: adr_models::AssetStatus,
         asset_ref: AssetRef,
         device_specification: Arc<RwLock<DeviceSpecification>>,
-<<<<<<< HEAD
         device_status: Arc<RwLock<DeviceEndpointStatus>>,
+        asset_update_observation: azure_device_registry::AssetUpdateObservation,
+        dataset_creation_tx: UnboundedSender<(DatasetClient, tokio::sync::watch::Receiver<()>)>,
         connector_context: Arc<ConnectorContext>,
     ) -> Self {
         let status = Arc::new(RwLock::new(asset_status));
         let dataset_definitions = asset.datasets.clone();
-        let specification = Arc::new(AssetSpecification::from(asset));
-        let default_dataset_destinations =
-=======
-        device_status: Arc<RwLock<Option<DeviceEndpointStatus>>>,
-        asset_update_observation: azure_device_registry::AssetUpdateObservation,
-        dataset_creation_tx: UnboundedSender<(DatasetClient, tokio::sync::watch::Receiver<()>)>,
-        connector_context: Arc<ConnectorContext>,
-    ) -> Self {
-        let status = Arc::new(RwLock::new(asset.status));
-        let dataset_definitions = asset.specification.datasets.clone();
-        let specification = AssetSpecification::from(asset.specification.clone());
+        let specification = AssetSpecification::from(asset.clone());
         let specification_version = specification.version;
 
         // Create the default dataset destinations from the asset definition
         let default_dataset_destinations: Vec<Arc<destination_endpoint::Destination>> =
->>>>>>> 4742c359
             match destination_endpoint::Destination::new_dataset_destinations(
                 &specification.default_datasets_destinations,
                 &asset_ref.inbound_endpoint_name,
@@ -759,86 +718,9 @@
                     vec![]
                 }
             };
-<<<<<<< HEAD
-        let mut dataset_config_errors = Vec::new();
-        let datasets = dataset_definitions
-            .into_iter()
-            // leave out any datasets that have config errors - they will be provided by an update notification if they get fixed, otherwise they can't be used at this point
-            // TODO: should we instead include it with a forwarder that doesn't work?
-            .filter_map(|dataset| {
-                let dataset_name = dataset.name.clone();
-                match DatasetClient::new(
-                    dataset,
-                    &default_dataset_destinations,
-                    asset_ref.clone(),
-                    status.clone(),
-                    specification.clone(),
-                    device_specification.clone(),
-                    device_status.clone(),
-                    connector_context.clone(),
-                ) {
-                    Ok(dataset_client) => Some(dataset_client),
-                    Err(e) => {
-                        log::error!(
-                            "Invalid dataset destination for dataset: {dataset_name} {e:?}"
-                        );
-                        // Get current message schema reference if there is one, so that it isn't overwritten
-                        let message_schema_reference = status
-                            .read()
-                            .unwrap()
-                            .datasets
-                            .as_ref()?
-                            .iter()
-                            .find(|dataset| dataset.name == dataset_name)?
-                            .message_schema_reference
-                            .clone();
-                        dataset_config_errors.push(adr_models::DatasetEventStreamStatus {
-                            name: dataset_name,
-                            message_schema_reference,
-                            error: Some(e),
-                        });
-                        None
-                    }
-                }
-            })
-            .collect();
-        if !dataset_config_errors.is_empty() {
-            // if the config is present and the version doesn't match, clear everything that we aren't explicitly trying to report,
-            // since it's all from an old version. Otherwise, if the config status doesn't exist, or the version matches, keep everything
-            // and just modify what we're explicitly trying to set
-            let mut new_status = {
-                let current_status = status.read().unwrap();
-                if let Some(config) = &current_status.config {
-                    // version matches
-                    if config.version == specification.version {
-                        current_status.clone()
-                    } else {
-                        // config out of date, clear everything
-                        adr_models::AssetStatus::default()
-                    }
-                } else {
-                    // config not reported
-                    current_status.clone()
-                }
-            };
-            // TODO: do a proper find/update here instead of replacing the whole datasets vec
-            new_status.datasets = Some(dataset_config_errors);
-
-            // send status update to the service
-            AssetClient::internal_report_status(
-                new_status,
-                &connector_context,
-                &asset_ref,
-                &status,
-            )
-            .await;
-        }
-        AssetClient {
-=======
 
         // Create the AssetClient so that we can use the same helper functions for processing the datasets as we do during the update flow
         let mut asset_client = AssetClient {
->>>>>>> 4742c359
             asset_ref,
             specification: Arc::new(RwLock::new(specification)),
             status,
@@ -848,7 +730,7 @@
             dataset_creation_tx,
             dataset_hashmap: HashMap::new(),
             connector_context,
-            last_specification: asset.specification,
+            last_specification: asset,
             release_dataset_notifications_tx: tokio::sync::watch::Sender::new(()),
         };
 
@@ -892,15 +774,15 @@
     /// # Panics
     /// if the specification or status mutexes have been poisoned, which should not be possible
     pub async fn report_status(&self, status: Result<(), AdrConfigError>) {
-<<<<<<< HEAD
         // if the config is present and the version doesn't match, clear everything that we aren't explicitly trying to report,
         // since it's all from an old version. Otherwise, if the config status doesn't exist, or the version matches, keep everything
         // and just modify what we're explicitly trying to set
+        let version = self.specification.read().unwrap().version;
         let mut new_status = {
             let current_status = self.status.read().unwrap();
             if let Some(config) = &current_status.config {
                 // version matches
-                if config.version == self.specification.version {
+                if config.version == version {
                     current_status.clone()
                 } else {
                     // config out of date, clear everything
@@ -914,17 +796,13 @@
 
         // no matter whether we kept other fields or not, we will always fully replace the config status
         new_status.config = Some(azure_device_registry::StatusConfig {
-            version: self.specification.version,
+            version,
             error: status.err(),
             last_transition_time: None, // this field will be removed, so we don't need to worry about it for now
         });
-
-=======
-        let version = self.specification.read().unwrap().version;
-        let adr_asset_status = Self::internal_asset_status(status, version);
+        
 
         log::debug!("reporting asset status from app");
->>>>>>> 4742c359
         // send status update to the service
         Self::internal_report_status(
             new_status,
@@ -958,28 +836,11 @@
             // the notification again as an MQTT message.
             let (updated_asset, _) = self.asset_update_observation.recv_notification().await?;
 
-            // ignore updates that only report status changes. NOTE: This filtering should be added by the service
-            // soon. This current filtering does filter out new status updates that are reported by other connectors
-            // as well, which may not be desirable.
-            if updated_asset.specification == self.last_specification {
-                log::debug!("ignoring asset update, no specification changes");
-                // wait for an actual specification update
-                continue;
-            }
-
-            // Update status before generating datasets so that if a status needs to be reported, it uses the latest one
-            // but release the write guard because reporting a status when creating the datasets might update the status
-            {
-                let mut unlocked_status = self.status.write().unwrap(); // unwrap can't fail unless lock is poisoned
-                *unlocked_status = updated_asset.status;
-            }
-
             // update datasets
             // remove the datasets that are no longer present in the new asset definition.
             // This triggers deletion notification since this drops the update sender.
             self.dataset_hashmap.retain(|dataset_name, _| {
                 updated_asset
-                    .specification
                     .datasets
                     .iter()
                     .any(|dataset| dataset.name == *dataset_name)
@@ -987,7 +848,7 @@
 
             // Get the new default dataset destination and track whether it's different or not from the current one
             let default_dataset_destination_updated =
-                updated_asset.specification.default_datasets_destinations
+                updated_asset.default_datasets_destinations
                     != self
                         .specification
                         .read()
@@ -995,7 +856,7 @@
                         .default_datasets_destinations;
             let default_dataset_destinations: Vec<Arc<destination_endpoint::Destination>> =
                 match destination_endpoint::Destination::new_dataset_destinations(
-                    &updated_asset.specification.default_datasets_destinations,
+                    &updated_asset.default_datasets_destinations,
                     &self.asset_ref.inbound_endpoint_name,
                     &self.connector_context,
                 ) {
@@ -1007,7 +868,7 @@
                         );
                         let adr_asset_status = Self::internal_asset_status(
                             Err(e),
-                            updated_asset.specification.version,
+                            updated_asset.version,
                         );
                         // send status update to the service
                         Self::internal_report_status(
@@ -1027,7 +888,7 @@
             let mut dataset_config_errors = Vec::new();
 
             // For all received datasets, check if the existing dataset needs an update or if a new one needs to be created
-            for received_dataset_definition in &updated_asset.specification.datasets {
+            for received_dataset_definition in &updated_asset.datasets {
                 // it already exists
                 if let Some((dataset_definition, dataset_update_tx)) = self
                     .dataset_hashmap
@@ -1070,16 +931,16 @@
             // if there were any config errors on the datasets, report them to the ADR service
             self.report_dataset_config_errors(
                 dataset_config_errors,
-                updated_asset.specification.version,
+                updated_asset.version,
                 "AssetClient::recv_update dataset_destination",
             )
             .await;
 
             // update specification
             let mut unlocked_specification = self.specification.write().unwrap(); // unwrap can't fail unless lock is poisoned
-            *unlocked_specification = AssetSpecification::from(updated_asset.specification.clone());
-
-            self.last_specification = updated_asset.specification;
+            *unlocked_specification = AssetSpecification::from(updated_asset.clone());
+
+            self.last_specification = updated_asset;
 
             return Some(());
         }
@@ -1136,22 +997,13 @@
         adr_asset_status: adr_models::AssetStatus,
         connector_context: &ConnectorContext,
         asset_ref: &AssetRef,
-<<<<<<< HEAD
         asset_status_ref: &Arc<RwLock<adr_models::AssetStatus>>,
-    ) {
-        // send status update to the service
-        match Retry::spawn(
-            RETRY_STRATEGY.take(10),
-            async || -> Result<adr_models::AssetStatus, RetryError<azure_device_registry::Error>> {
-=======
-        asset_status_ref: &Arc<RwLock<Option<adr_models::AssetStatus>>>,
         log_identifier: &str,
     ) {
         // send status update to the service
         match Retry::spawn(
             RETRY_STRATEGY.map(tokio_retry2::strategy::jitter).take(10),
-            async || -> Result<adr_models::Asset, RetryError<azure_device_registry::Error>> {
->>>>>>> 4742c359
+            async || -> Result<adr_models::AssetStatus, RetryError<azure_device_registry::Error>> {
                 connector_context
                     .azure_device_registry_client
                     .update_asset_status(
@@ -1162,31 +1014,7 @@
                         connector_context.default_timeout,
                     )
                     .await
-<<<<<<< HEAD
                     .map_err(|e| adr_error_into_retry_error(e, "Update Asset Status"))
-=======
-                    .map_err(|e| {
-                        match e.kind() {
-                            // network/retriable
-                            azure_device_registry::ErrorKind::AIOProtocolError(_) => {
-                                log::warn!(
-                                    "Update asset status failed for {log_identifier}. Retrying: {e}"
-                                );
-                                RetryError::transient(e)
-                            }
-                            // indicates an error in the configuration, might be transient in the future depending on what it can indicate
-                            azure_device_registry::ErrorKind::ServiceError(_) => {
-                                RetryError::permanent(e)
-                            }
-                            _ => {
-                                // InvalidRequestArgument shouldn't be possible since timeout is already validated
-                                // ValidationError shouldn't be possible since we shouldn't have an asset with an empty asset name
-                                // ObservationError, DuplicateObserve, and ShutdownError aren't possible for this fn to return
-                                unreachable!()
-                            }
-                        }
-                    })
->>>>>>> 4742c359
             },
         )
         .await
@@ -1233,15 +1061,13 @@
             );
             // Get current message schema reference if there is one, so that it isn't overwritten
             let message_schema_reference =
-                self.status.read().unwrap().as_ref().and_then(|status| {
-                    status
+                self.status.read().unwrap()
                         .datasets
                         .as_ref()?
                         .iter()
                         .find(|dataset| dataset.name == dataset_definition.name)?
                         .message_schema_reference
-                        .clone()
-                });
+                        .clone();
             // Don't give this dataset to the application or track it in our dataset_hashmap since
             // we can't forward data on it. If there's an update to the definition, they'll get the
             // create notification for it at that point if it's valid
@@ -1282,27 +1108,34 @@
         log_identifier: &str,
     ) {
         if !dataset_config_errors.is_empty() {
-            // If the version of the current status config matches the current version, then include the existing config.
-            // If there's no current config or the version doesn't match, don't report a status since the status for this version hasn't been reported yet
-            let current_asset_config = self.status.read().unwrap().as_ref().and_then(|status| {
-                status
-                    .config
-                    .as_ref()
-                    .filter(|config| config.version == specification_version)
-                    .cloned()
-            });
-            let adr_asset_status = adr_models::AssetStatus {
-                config: current_asset_config,
-                datasets: Some(dataset_config_errors),
-                ..Default::default()
+            // if the config is present and the version doesn't match, clear everything that we aren't explicitly trying to report,
+            // since it's all from an old version. Otherwise, if the config status doesn't exist, or the version matches, keep everything
+            // and just modify what we're explicitly trying to set
+            let mut new_status = {
+                let current_status = self.status.read().unwrap();
+                if let Some(config) = &current_status.config {
+                    // version matches
+                    if config.version == specification_version {
+                        current_status.clone()
+                    } else {
+                        // config out of date, clear everything
+                        adr_models::AssetStatus::default()
+                    }
+                } else {
+                    // config not reported
+                    current_status.clone()
+                }
             };
+            // TODO: do a proper find/update here instead of replacing the whole datasets vec
+            new_status.datasets = Some(dataset_config_errors);
+
             // send status update to the service
             log::debug!(
                 "Reporting status(es) for invalid dataset destination(s) for Asset {}",
                 self.asset_ref.name
             );
             AssetClient::internal_report_status(
-                adr_asset_status,
+                new_status,
                 &self.connector_context,
                 &self.asset_ref,
                 &self.status,
@@ -1361,13 +1194,9 @@
     device_specification: Arc<RwLock<DeviceSpecification>>,
     /// Status of the device that this dataset is tied to
     #[getter(skip)]
-<<<<<<< HEAD
     device_status: Arc<RwLock<DeviceEndpointStatus>>,
-=======
-    device_status: Arc<RwLock<Option<DeviceEndpointStatus>>>,
     // Internally used fields
     /// Internal [`Forwarder`] that handles forwarding data to the destination defined in the dataset definition
->>>>>>> 4742c359
     #[getter(skip)]
     forwarder: destination_endpoint::Forwarder,
     #[getter(skip)]
@@ -1387,13 +1216,8 @@
         dataset_update_rx: UnboundedReceiver<DatasetUpdateNotification>,
         default_destinations: &[Arc<destination_endpoint::Destination>],
         asset_ref: AssetRef,
-<<<<<<< HEAD
         asset_status: Arc<RwLock<adr_models::AssetStatus>>,
-        asset_specification: Arc<AssetSpecification>,
-=======
-        asset_status: Arc<RwLock<Option<adr_models::AssetStatus>>>,
         asset_specification: Arc<RwLock<AssetSpecification>>,
->>>>>>> 4742c359
         device_specification: Arc<RwLock<DeviceSpecification>>,
         device_status: Arc<RwLock<DeviceEndpointStatus>>,
         connector_context: Arc<ConnectorContext>,
@@ -1428,7 +1252,6 @@
     /// # Panics
     /// if the asset status or specification mutexes have been poisoned, which should not be possible
     pub async fn report_status(&self, status: Result<(), AdrConfigError>) {
-<<<<<<< HEAD
         // if the config is present and the version doesn't match, clear everything that we aren't explicitly trying to report,
         // since it's all from an old version. Otherwise, if the config status doesn't exist, or the version matches, keep everything
         // and just modify what we're explicitly trying to set
@@ -1436,44 +1259,16 @@
             let current_status = self.asset_status.read().unwrap();
             if let Some(config) = &current_status.config {
                 // version matches
-                if config.version == self.asset_specification.version {
+                if config.version == self.asset_specification.read().unwrap().version {
                     current_status.clone()
-=======
-        // If the version of the current status config matches the current version, then include the existing config.
-        // If there's no current config or the version doesn't match, don't report a status since the status for this version hasn't been reported yet
-        let current_asset_config = self
-            .asset_status
-            .read()
-            .unwrap()
-            .as_ref()
-            .and_then(|status| {
-                if status.config.as_ref().and_then(|config| config.version)
-                    == self.asset_specification.read().unwrap().version
-                {
-                    status.config.clone()
->>>>>>> 4742c359
                 } else {
                     // config out of date, clear everything
                     adr_models::AssetStatus::default()
                 }
-<<<<<<< HEAD
             } else {
                 // config not reported
                 current_status.clone()
             }
-=======
-            });
-        // Get current message schema reference, so that it isn't overwritten
-        let current_message_schema_reference = self.message_schema_reference();
-        let adr_asset_status = adr_models::AssetStatus {
-            config: current_asset_config,
-            datasets: Some(vec![adr_models::DatasetEventStreamStatus {
-                name: self.dataset_ref.dataset_name.clone(),
-                message_schema_reference: current_message_schema_reference,
-                error: status.err(),
-            }]),
-            ..Default::default()
->>>>>>> 4742c359
         };
 
         // if dataset is already in the current status, then update the existing dataset with the new error
@@ -1578,7 +1373,6 @@
                     .expect("schema namespace will always be present."), // waiting on change to service DTDL for this to be guaranteed in code
             }
         })?;
-<<<<<<< HEAD
 
         // if the config is present and the version doesn't match, clear everything that we aren't explicitly trying to report,
         // since it's all from an old version. Otherwise, if the config status doesn't exist, or the version matches, keep everything
@@ -1587,56 +1381,16 @@
             let current_status = self.asset_status.read().unwrap();
             if let Some(config) = &current_status.config {
                 // version matches
-                if config.version == self.asset_specification.version {
+                if config.version == self.asset_specification.read().unwrap().version {
                     current_status.clone()
-=======
-        // If the version of the current status config matches the current version, then include the existing config.
-        // If there's no current config or the version doesn't match, don't report a status since the status for this version hasn't been reported yet
-        let current_asset_config = self
-            .asset_status
-            .read()
-            .unwrap()
-            .as_ref()
-            .and_then(|status| {
-                if status.config.as_ref().and_then(|config| config.version)
-                    == self.asset_specification.read().unwrap().version
-                {
-                    status.config.clone()
->>>>>>> 4742c359
                 } else {
                     // config out of date, clear everything
                     adr_models::AssetStatus::default()
                 }
-<<<<<<< HEAD
             } else {
                 // config not reported
                 current_status.clone()
             }
-=======
-            });
-        // Get the current dataset config error, if it exists, so that it isn't overwritten
-        let current_dataset_config_error =
-            self.asset_status
-                .read()
-                .unwrap()
-                .as_ref()
-                .and_then(|status| {
-                    status.datasets.as_ref().and_then(|datasets| {
-                        datasets
-                            .iter()
-                            .find(|dataset| dataset.name == self.dataset_ref.dataset_name)
-                            .and_then(|dataset| dataset.error.clone())
-                    })
-                });
-        let adr_asset_status = adr_models::AssetStatus {
-            config: current_asset_config,
-            datasets: Some(vec![adr_models::DatasetEventStreamStatus {
-                name: self.dataset_ref.dataset_name.clone(),
-                message_schema_reference: Some(message_schema_reference.clone()),
-                error: current_dataset_config_error,
-            }]),
-            ..Default::default()
->>>>>>> 4742c359
         };
 
         // if dataset is already in the current status, then update the existing dataset with the new message schema
