--- conflicted
+++ resolved
@@ -289,12 +289,8 @@
     /// # Panics
     /// if the specification mutex has been poisoned, which should not be possible
     pub async fn report_device_status(&mut self, device_status: Result<(), AdrConfigError>) {
-<<<<<<< HEAD
         // Create status with empty endpoint status
         let version = self.specification.read().unwrap().version; // TODO: this doesn't hold the read lock past this line, right?
-=======
-        // Create status without updating the endpoint status
->>>>>>> ace2c4d4
         let status = azure_device_registry::DeviceStatus {
             config: Some(azure_device_registry::StatusConfig {
                 version,
@@ -327,11 +323,7 @@
         });
         // Create status without updating the device status
         let status = azure_device_registry::DeviceStatus {
-<<<<<<< HEAD
-            config: None, // TODO: does this need to include the version?
-=======
             config: current_config,
->>>>>>> ace2c4d4
             // inserts the inbound endpoint name with None if there's no error, or Some(AdrConfigError) if there is
             endpoints: HashMap::from([(
                 self.device_endpoint_ref.inbound_endpoint_name.clone(),
