// Copyright (c) Microsoft Corporation.
// Licensed under the MIT License.

//! Types for Azure IoT Operations Connectors.

use std::{collections::HashMap, sync::{Arc, RwLock}};

use azure_iot_operations_mqtt::interface::AckToken;
use azure_iot_operations_services::azure_device_registry::{
    self, Asset, AssetStatus, AssetUpdateObservation, ConfigError, Dataset, DatasetDestination, Device, DeviceRef, DeviceUpdateObservation, EventsAndStreamsDestination, MessageSchemaReference
};
use tokio_retry2::{Retry, RetryError};

use crate::{
    Data, MessageSchema,
    base_connector::ConnectorContext,
    data_transformer::{DataTransformer, DatasetDataTransformer},
    destination_endpoint::Forwarder,
    filemount::azure_device_registry::{
        AssetCreateObservation, AssetDeletionToken, DeviceEndpointCreateObservation,
    },
};

/// Used as the strategy when using [`tokio_retry2::Retry`]
const RETRY_STRATEGY: tokio_retry2::strategy::ExponentialBackoff =
    tokio_retry2::strategy::ExponentialBackoff::from_millis(100);

/// An Observation for device endpoint creation events that uses
/// multiple underlying clients to get full information for a
/// [`ProtocolTranslator`] to use.
pub struct DeviceEndpointClientCreationObservation<T: DataTransformer> {
    connector_context: Arc<ConnectorContext<T>>,
    device_endpoint_create_observation: DeviceEndpointCreateObservation,
}
impl<T> DeviceEndpointClientCreationObservation<T>
where
    T: DataTransformer,
{
    /// Creates a new [`DeviceEndpointClientCreationObservation`] that uses the given [`ConnectorContext`]
    pub(crate) fn new(connector_context: Arc<ConnectorContext<T>>) -> Self {
        let device_endpoint_create_observation =
            DeviceEndpointCreateObservation::new(connector_context.debounce_duration).unwrap();

        Self {
            connector_context,
            device_endpoint_create_observation,
        }
    }

    /// Receives a notification for a newly created device endpoint or [`None`]
    /// if there will be no more notifications. This notification includes the
    /// [`DeviceEndpointClient`], a [`DeviceEndpointClientUpdateObservation`]
    /// to observe for updates on the new Device, and a [`AssetClientCreationObservation`]
    ///  to observe for newly created Assets related to this Device
    pub async fn recv_notification(
        &mut self,
    ) -> Option<(
        DeviceEndpointClient<T>,
        DeviceEndpointClientUpdateObservation<T>,
        /*DeviceDeleteToken,*/ AssetClientCreationObservation<T>,
    )> {
        loop {
            // Get the notification
            let (device_endpoint_ref, asset_create_observation) = self
                .device_endpoint_create_observation
                .recv_notification()
                .await?;

            // Turn AssetCreateObservation into an AssetClientCreationObservation
            let asset_client_creation_observation = AssetClientCreationObservation {
                asset_create_observation,
                connector_context: self.connector_context.clone(),
            };

            // and then get device update observation as well and turn it into a DeviceEndpointClientUpdateObservation
            let device_endpoint_client_update_observation =  match Retry::spawn(RETRY_STRATEGY, async || -> Result<DeviceUpdateObservation, RetryError<azure_device_registry::Error>> {
                self.connector_context
                    .azure_device_registry_client
                    .observe_device_update_notifications(
                        device_endpoint_ref.device_name.clone(),
                        device_endpoint_ref.inbound_endpoint_name.clone(),
                        self.connector_context.default_timeout,
                    )
                    // retry on network errors, otherwise don't retry on config/dev errors
                    .await.map_err(observe_error_into_retry_error)
            }).await {
                Ok(device_update_observation) => {
                    DeviceEndpointClientUpdateObservation {
                        device_update_observation,
                        connector_context: self.connector_context.clone(),
                    }
                },
                Err(e) => {
                  log::error!("Failed to observe for device update notifications after retries: {e}");
                  log::error!("Dropping device endpoint create notification: {device_endpoint_ref:?}");
                  continue;
                },
            };

            // get the device definition
            let device = match Retry::spawn(
                RETRY_STRATEGY,
                async || -> Result<Device, RetryError<azure_device_registry::Error>> {
                    self.connector_context
                        .azure_device_registry_client
                        .get_device(
                            device_endpoint_ref.device_name.clone(),
                            device_endpoint_ref.inbound_endpoint_name.clone(),
                            self.connector_context.default_timeout,
                        )
                        .await
                        .map_err(|e| {
                            match e.kind() {
                                // network/retriable
                                azure_device_registry::ErrorKind::AIOProtocolError(_) => {
                                    RetryError::transient(e)
                                }
                                _ => {
                                    // ServiceError indicates an error in the configuration, so we want to get a new notification instead of retrying this operation
                                    // InvalidRequestArgument shouldn't be possible since timeout is already validated
                                    // ValidationError, ObservationError, DuplicateObserve, and ShutdownError aren't possible for this fn to return
                                    RetryError::permanent(e)
                                }
                            }
                        })
                },
            )
            .await
            {
                Ok(device) => device,
                Err(e) => {
                    log::error!("Failed to get Device definition after retries: {e}");
                    log::error!(
                        "Dropping device endpoint create notification: {device_endpoint_ref:?}"
                    );
                    // unobserve as cleanup
                    let _ = Retry::spawn(
                        RETRY_STRATEGY,
                        async || -> Result<(), RetryError<azure_device_registry::Error>> {
                            self.connector_context
                                .azure_device_registry_client
                                .unobserve_device_update_notifications(
                                    device_endpoint_ref.device_name.clone(),
                                    device_endpoint_ref.inbound_endpoint_name.clone(),
                                    self.connector_context.default_timeout,
                                )
                                // retry on network errors, otherwise don't retry on config/dev errors
                                .await
                                .map_err(observe_error_into_retry_error)
                        },
                    )
                    .await
                    .inspect_err(|e| {
                        log::error!(
                            "Failed to unobserve device update notifications after retries: {e}"
                        );
                    });
                    continue;
                }
            };

            // turn the device definition into a DeviceEndpointClient
            let device_endpoint_client = match DeviceEndpointClient::new(
                device,
                device_endpoint_ref.inbound_endpoint_name.clone(),
                self.connector_context.clone(),
            ) {
                Ok(managed_device) => managed_device,
                Err(e) => {
                    // the device definition didn't include the inbound_endpoint, so it likely no longer exists
                    // TODO: This won't be a possible failure point in the future once the service returns errors
                    log::error!("{e}");
                    log::error!(
                        "Dropping device endpoint create notification: {device_endpoint_ref:?}"
                    );
                    // unobserve
                    let _ = Retry::spawn(
                        RETRY_STRATEGY,
                        async || -> Result<(), RetryError<azure_device_registry::Error>> {
                            self.connector_context
                                .azure_device_registry_client
                                .unobserve_device_update_notifications(
                                    device_endpoint_ref.device_name.clone(),
                                    device_endpoint_ref.inbound_endpoint_name.clone(),
                                    self.connector_context.default_timeout,
                                )
                                // retry on network errors, otherwise don't retry on config/dev errors
                                .await
                                .map_err(observe_error_into_retry_error)
                        },
                    )
                    .await
                    .inspect_err(|e| {
                        log::error!(
                            "Failed to unobserve device update notifications after retries: {e}"
                        );
                    });
                    continue;
                }
            };

            return Some((
                device_endpoint_client,
                device_endpoint_client_update_observation,
                asset_client_creation_observation,
            ));
        }
    }
}

/// Azure Device Registry Device Endpoint that includes additional functionality to report status
pub struct DeviceEndpointClient<T: DataTransformer> {
    /// The 'name' Field.
    pub device_name: String,
    /// The 'endpointName' Field.
    pub inbound_endpoint_name: String, // needed for easy status reporting?
    /// The 'specification' Field.
    pub specification: DeviceSpecification,
    /// The 'status' Field.
    pub status: Option<DeviceEndpointStatus>,
    connector_context: Arc<ConnectorContext<T>>,
}
impl<T> DeviceEndpointClient<T>
where
    T: DataTransformer,
{
    pub(crate) fn new(
        device: azure_device_registry::Device,
        inbound_endpoint_name: String,
        connector_context: Arc<ConnectorContext<T>>,
        // TODO: This won't need to return an error once the service properly sends errors if the endpoint doesn't exist
    ) -> Result<Self, String> {
        Ok(DeviceEndpointClient {
            device_name: device.name,
            // TODO: get device_endpoint_credentials_mount_path from connector config
            specification: DeviceSpecification::try_from(
                device.specification,
                "/etc/akri/secrets/device_endpoint_auth",
                &inbound_endpoint_name,
            )?,
            status: device.status.map(|recvd_status| {
                DeviceEndpointStatus::from(recvd_status, &inbound_endpoint_name)
            }),
            inbound_endpoint_name,
            connector_context,
        })
    }

    /// Used to report the status of a device and endpoint together,
    /// and then updates the [`Device`] with the new status returned
    pub async fn report_status(
        &mut self,
        device_status: Result<(), ConfigError>,
        endpoint_status: Result<(), ConfigError>,
    ) {
        // Create status
        let status = azure_device_registry::DeviceStatus {
            config: Some(azure_device_registry::StatusConfig {
                version: self.specification.version,
                error: device_status.err(),
                last_transition_time: None, // this field will be removed, so we don't need to worry about it for now
            }),
            // inserts the inbound endpoint name with None if there's no error, or Some(ConfigError) if there is
            endpoints: HashMap::from([(self.inbound_endpoint_name.clone(), endpoint_status.err())]),
        };

        // send status update to the service
        self.internal_report_status(status).await;
    }

    /// Used to report the status of just the device,
    /// and then updates the [`Device`] with the new status returned
    pub async fn report_device_status(&mut self, device_status: Result<(), ConfigError>) {
        // Create status with empty endpoint status
        let status = azure_device_registry::DeviceStatus {
            config: Some(azure_device_registry::StatusConfig {
                version: self.specification.version,
                error: device_status.err(),
                last_transition_time: None, // this field will be removed, so we don't need to worry about it for now
            }),
            // inserts the inbound endpoint name with None if there's no error, or Some(ConfigError) if there is
            endpoints: HashMap::new(),
        };

        // send status update to the service
        self.internal_report_status(status).await;
    }

    /// Used to report the status of just the endpoint,
    /// and then updates the [`Device`] with the new status returned
    pub async fn report_endpoint_status(&mut self, endpoint_status: Result<(), ConfigError>) {
        // Create status with empty device status
        let status = azure_device_registry::DeviceStatus {
            config: None,
            // inserts the inbound endpoint name with None if there's no error, or Some(ConfigError) if there is
            endpoints: HashMap::from([(self.inbound_endpoint_name.clone(), endpoint_status.err())]),
        };

        // send status update to the service
        self.internal_report_status(status).await;
    }

    /// Reports an already built status to the service, with retries, and then updates the device with the new status returned
    async fn internal_report_status(
        &mut self,
        adr_device_status: azure_device_registry::DeviceStatus,
    ) {
        // send status update to the service
        match Retry::spawn(
            RETRY_STRATEGY,
            async || -> Result<Device, RetryError<azure_device_registry::Error>> {
                self.connector_context
                    .azure_device_registry_client
                    .update_device_plus_endpoint_status(
                        self.device_name.clone(),
                        self.inbound_endpoint_name.clone(),
                        adr_device_status.clone(),
                        self.connector_context.default_timeout,
                    )
                    .await
                    .map_err(|e| {
                        match e.kind() {
                            // network/retriable
                            azure_device_registry::ErrorKind::AIOProtocolError(_) => {
                                RetryError::transient(e)
                            }
                            _ => {
                                // ServiceError indicates an error in the configuration, might be transient in the future depending on what it can indicate
                                // InvalidRequestArgument shouldn't be possible since timeout is already validated
                                // ValidationError, ObservationError, DuplicateObserve, and ShutdownError aren't possible for this fn to return
                                RetryError::permanent(e)
                            }
                        }
                    })
            },
        )
        .await
        {
            Ok(updated_device) => {
                // update self with new returned status
                self.status = updated_device.status.map(|recvd_status| {
                    DeviceEndpointStatus::from(recvd_status, &self.inbound_endpoint_name)
                });
                // NOTE: There may be updates present on the device specification, but even if that is the case,
                // we won't update them here and instead wait for the device update notification (finding out
                // first here is a race condition, the update will always be received imminently)
            }
            Err(e) => {
                // TODO: return an error for this scenario? Largely shouldn't be possible
                log::error!("Failed to Update Device Status: {e}");
            }
        };
    }
}

/// needed otherwise the compiler complains about T not being debug even though it doesn't need to be
#[allow(clippy::missing_fields_in_debug)]
impl<T> std::fmt::Debug for DeviceEndpointClient<T>
where
    T: DataTransformer,
{
    fn fmt(&self, f: &mut std::fmt::Formatter<'_>) -> std::fmt::Result {
        f.debug_struct("DeviceEndpointClient")
            .field("device_name", &self.device_name)
            .field("inbound_endpoint_name", &self.inbound_endpoint_name)
            .field("specification", &self.specification)
            .field("status", &self.status)
            .field("connector_context", &self.connector_context)
            .finish()
    }
}

/// An Observation for device endpoint update events that uses
/// multiple underlying clients to get full information for a
/// [`ProtocolTranslator`] to use.
/// TODO: maybe move this to be on the [`DeviceEndpointClient`]?
#[allow(dead_code)]
pub struct DeviceEndpointClientUpdateObservation<T: DataTransformer> {
    device_update_observation: DeviceUpdateObservation,
    connector_context: Arc<ConnectorContext<T>>,
}
impl<T> DeviceEndpointClientUpdateObservation<T>
where
    T: DataTransformer,
{
    /// Receives an updated [`DeviceEndpointClient`] or [`None`] if there will be no more notifications.
    ///
    /// If there are notifications:
    /// - Returns Some([`DeviceEndpointClient`], [`Option<AckToken>`]) on success
    ///     - If auto ack is disabled, the [`AckToken`] should be used or dropped when you want the ack to occur. If auto ack is enabled, you may use ([`DeviceEndpointClient`], _) to ignore the [`AckToken`].
    ///
    /// A received notification can be acknowledged via the [`AckToken`] by calling [`AckToken::ack`] or dropping the [`AckToken`].
    #[allow(clippy::unused_async)]
    pub async fn recv_notification(&self) -> Option<(DeviceEndpointClient<T>, Option<AckToken>)> {
        // handle the notification
        // convert into DeviceEndpointClient
        None
    }
}

/// An Observation for asset creation events that uses
/// multiple underlying clients to get full information for a
/// [`ProtocolTranslator`] to use.
pub struct AssetClientCreationObservation<T: DataTransformer> {
    asset_create_observation: AssetCreateObservation,
    connector_context: Arc<ConnectorContext<T>>,
    // arc of device endpoint client?
}
impl<T> AssetClientCreationObservation<T>
where
    T: DataTransformer,
{
<<<<<<< HEAD
    /// Receives a notification for a newly created asset. This notification includes
    /// the [`AssetClient`], a [`AssetClientUpdateObservation`] to observe for updates on
    /// the new Asset, and a [`AssetDeletionToken`] to observe for deletion of this Asset
=======
    /// Receives a notification for a newly created asset or [`None`] if there
    /// will be no more notifications. This notification includes the [`AssetClient`],
    /// a [`AssetClientUpdateObservation`] to observe for updates on the new Asset,
    /// and a [`AssetDeletionToken`] to observe for deletion of this Asset
    #[allow(clippy::unused_async)]
>>>>>>> 98331a9c
    pub async fn recv_notification(
        &mut self,
    ) -> Option<(
        AssetClient<T>,
        AssetClientUpdateObservation<T>,
        AssetDeletionToken,
    )> {
        loop {
            // Get the notification
            let (asset_ref, asset_deletion_token) = self
                    .asset_create_observation
                    .recv_notification()
                    .await?;
            
            // Get asset update observation as well and turn it into a AssetClientUpdateObservation
            let asset_client_update_observation =  match Retry::spawn(ExponentialBackoff::from_millis(100), async || -> Result<AssetUpdateObservation, RetryError<azure_device_registry::Error>> {
                self.connector_context
                    .azure_device_registry_client
                    .observe_asset_update_notifications(
                        asset_ref.device_name.clone(),
                        asset_ref.inbound_endpoint_name.clone(),
                        asset_ref.name.clone(),
                        self.connector_context.default_timeout,
                    )
                    // retry on network errors, otherwise don't retry on config/dev errors
                    .await.map_err(observe_error_into_retry_error)
            }).await {
                Ok(asset_update_observation) => {
                    AssetClientUpdateObservation {
                        asset_update_observation,
                        connector_context: self.connector_context.clone(),
                    }
                },
                Err(e) => {
                    log::error!("Failed to observe for asset update notifications after retries: {e}");
                    log::error!("Dropping asset create notification: {asset_ref:?}");
                    continue;
                },
            };

            // get the asset definition
            let asset_client =  match Retry::spawn(ExponentialBackoff::from_millis(100), async || -> Result<Asset, RetryError<azure_device_registry::Error>> {
                match self.connector_context
                    .azure_device_registry_client
                    .get_asset(
                        asset_ref.device_name.clone(),
                        asset_ref.inbound_endpoint_name.clone(),
                        asset_ref.name.clone(),
                        self.connector_context.default_timeout,
                    )
                    .await {
                        Ok(asset) => Ok(asset),
                        Err(e) => match e.kind() {
                            // network/retriable
                            azure_device_registry::ErrorKind::AIOProtocolError(_) =>  {
                                Err(RetryError::transient(e))
                            },
                            // config
                            azure_device_registry::ErrorKind::ServiceError(_) | // treat this as permanent because we want a new notification
                            // should indicate a bug
                            azure_device_registry::ErrorKind::InvalidRequestArgument(_) | // indicates invalid timeout, should already be validated
                            azure_device_registry::ErrorKind::ValidationError(_) | // indicates empty asset name, shouldn't be possible to get notification for
                            // not possible for this fn to return
                            azure_device_registry::ErrorKind::ObservationError | azure_device_registry::ErrorKind::DuplicateObserve(_) | azure_device_registry::ErrorKind::ShutdownError(_) => {
                                Err(RetryError::permanent(e))
                            }
                        },
                    }
            }).await {
                Ok(asset) => {
                    AssetClient::new(
                        asset,
                    self.connector_context.clone(),
                    )
                },
                Err(e) => {
                    log::error!("Failed to get Asset definition after retries: {e}");
                    log::error!(
                        "Dropping asset create notification: {asset_ref:?}"
                    );
                    // unobserve as cleanup
                    let _ =  Retry::spawn(ExponentialBackoff::from_millis(100), async || -> Result<(), RetryError<azure_device_registry::Error>> {
                        self.connector_context
                            .azure_device_registry_client
                            .unobserve_asset_update_notifications(
                                asset_ref.device_name.clone(),
                                asset_ref.inbound_endpoint_name.clone(),
                                asset_ref.name.clone(),
                                self.connector_context.default_timeout,
                            )
                            // retry on network errors, otherwise don't retry on config/dev errors
                            .await.map_err(observe_error_into_retry_error)
                    }).await.inspect_err(|e| {
                        log::error!(
                            "Failed to unobserve asset update notifications after retries: {e}"
                        );
                    });
                    continue;
                }
            };
            return Some((
                asset_client,
                asset_client_update_observation,
                asset_deletion_token,
            ));
        }
    }
}

/// An Observation for asset update events that uses
/// multiple underlying clients to get full information for a
/// [`ProtocolTranslator`] to use.
#[allow(dead_code)]
pub struct AssetClientUpdateObservation<T: DataTransformer> {
    asset_update_observation: AssetUpdateObservation,
    connector_context: Arc<ConnectorContext<T>>,
    // data_transformer: Arc<T>,
}
impl<T> AssetClientUpdateObservation<T>
where
    T: DataTransformer,
{
    /// Receives an updated [`AssetClient`] or [`None`] if there will be no more notifications.
    ///
    /// If there are notifications:
    /// - Returns Some([`AssetClient`], [`Option<AckToken>`]) on success
    ///     - If auto ack is disabled, the [`AckToken`] should be used or dropped when you want the ack to occur. If auto ack is enabled, you may use ([`AssetClient`], _) to ignore the [`AckToken`].
    ///
    /// A received notification can be acknowledged via the [`AckToken`] by calling [`AckToken::ack`] or dropping the [`AckToken`].
    #[allow(clippy::unused_async)]
    pub async fn recv_notification(&self) -> Option<(AssetClient<T>, Option<AckToken>)> {
        // handle the notification
        None
    }
}

/// Azure Device Registry Asset that includes additional functionality
/// to report status, translate data, and send data to the destination
#[allow(dead_code)]
pub struct AssetClient<T: DataTransformer> {
    /// Asset name
    pub name: String,
    /// Specification for the Asset
    pub specification: AssetSpecification<T>, // TODO: will need to be Arc<RwLock> once update is supported
    /// Status for the Asset
    pub status: Arc<RwLock<Option<AssetStatus>>>,
    // device_endpoint_ref: Arc<DeviceEndpoint>,
    connector_context: Arc<ConnectorContext<T>>,
}
impl<T> AssetClient<T>
where
    T: DataTransformer,
{
    pub(crate) fn new(
        asset: azure_device_registry::Asset,
        // device_endpoint_ref: Arc<DeviceEndpoint>,
        connector_context: Arc<ConnectorContext<T>>,
    ) -> Self {
        let status = Arc::new(RwLock::new(asset.status));
        AssetClient {
            name: asset.name,
            specification: AssetSpecification::from(
                asset.specification,
                status.clone(),
                &connector_context
            ),
            status,
            connector_context,
        }
    }

    /// Used to report the status of an Asset
    pub async fn report_status(&mut self,
        status: Result<(), ConfigError>) {

        let adr_asset_status = azure_device_registry::AssetStatus {
            config: Some(azure_device_registry::StatusConfig {
                version: self.specification.version,
                error: status.err(),
                last_transition_time: None, // this field will be removed, so we don't need to worry about it for now
            }),
            ..azure_device_registry::AssetStatus::default()
        };

        // send status update to the service
        self.internal_report_status(adr_asset_status).await;
    }

    async fn internal_report_status(&self, adr_asset_status: azure_device_registry::AssetStatus) {
        // send status update to the service
        match Retry::spawn(ExponentialBackoff::from_millis(100), async || -> Result<Asset, RetryError<azure_device_registry::Error>> {
            match self.connector_context
                .azure_device_registry_client
                .update_asset_status(
                    self.specification.device_ref.device_name.clone(),
                    self.specification.device_ref.endpoint_name.clone(),
                    self.name.clone(),
                    adr_asset_status.clone(),
                    self.connector_context.default_timeout,
                )
                .await {
                    Ok(asset) => Ok(asset),
                    Err(e) => match e.kind() {
                        // network/retriable
                        azure_device_registry::ErrorKind::AIOProtocolError(_) =>  {
                            Err(RetryError::transient(e))
                        },
                        // config
                        azure_device_registry::ErrorKind::ServiceError(_) | // may be transient in the future depending on what can be returned here
                        // should indicate a bug
                        azure_device_registry::ErrorKind::InvalidRequestArgument(_) | // indicates invalid timeout, should already be validated
                        // not possible for this fn to return
                        azure_device_registry::ErrorKind::ValidationError(_) | azure_device_registry::ErrorKind::ObservationError | azure_device_registry::ErrorKind::DuplicateObserve(_) | azure_device_registry::ErrorKind::ShutdownError(_) => {
                            Err(RetryError::permanent(e))
                        }
                    },
                }
        }).await {
            Ok(updated_asset) => {
                // update self with new returned status
                let mut unlocked_status = self.status.write().unwrap(); // unwrap can't fail unless lock is poisoned
                *unlocked_status = updated_asset.status;
                // NOTE: There may be updates present on the asset specification, but even if that is the case,
                // we won't update them here and instead wait for the asset update notification (finding out
                // first here is a race condition, the update will always be received imminently)
            },
            Err(e) => {
                // TODO: return an error for this scenario? Largely shouldn't be possible
                log::error!("Failed to Update Asset Status: {e}");
            }
        };
    }
}

/// Azure Device Registry Dataset that includes additional functionality
/// to report status, translate data, and send data to the destination
pub struct DatasetClient<T: DataTransformer> {
    /// Dataset Definition
    pub dataset_definition: Dataset,
    dataset_data_transformer: T::MyDatasetDataTransformer,
    connector_context: Arc<ConnectorContext<T>>,
    // status: Arc<RwLock<Option<AssetStatus>>>,
    reporter: Arc<Reporter>,
}
#[allow(dead_code)]
impl<T> DatasetClient<T>
where
    T: DataTransformer,
{
    pub(crate) fn new(dataset_definition: Dataset, asset_status: Arc<RwLock<Option<AssetStatus>>>, connector_context: Arc<ConnectorContext<T>>) -> Self {
        // Create a new dataset
        let forwarder = Forwarder::new(dataset_definition.clone());
        let reporter = Arc::new(Reporter::new(dataset_definition.clone(), asset_status));
        let dataset_data_transformer = connector_context.data_transformer.new_dataset_data_transformer(
            dataset_definition.clone(),
            forwarder,
            reporter.clone(),
        );
        Self { dataset_definition, dataset_data_transformer, connector_context, reporter }
    }

    /// Used to report the status and/or [`MessageSchema`] of an dataset
    /// # Errors
    /// TODO
    pub async fn report_status(
        &self,
        status: Result<Option<MessageSchema>, ConfigError>,
    ) -> Result<Option<MessageSchemaReference>, String> {
        // Report the status of the dataset
        // self.reporter.report_status(status).await
        Ok(None)
    }

    /// Used to send sampled data to the [`DataTransformer`], which will then send
    /// the transformed data to the destination
    /// # Errors
    /// TODO
    pub async fn add_sampled_data(&self, data: Data) -> Result<(), String> {
        // Add sampled data to the dataset
        self.dataset_data_transformer.add_sampled_data(data).await
    }
}

/// Convenience struct to manage reporting the status of a dataset
pub struct Reporter {
    message_schema_uri: Option<MessageSchemaReference>,
    _message_schema: Option<MessageSchema>,
    asset_status: Arc<RwLock<Option<AssetStatus>>>, 
}
#[allow(dead_code)]
impl Reporter {
    pub(crate) fn new(_dataset_definition: Dataset, asset_status: Arc<RwLock<Option<AssetStatus>>>) -> Self {
        // Create a new reporter
        Self {
            message_schema_uri: None,
            _message_schema: None,
            asset_status
        }
    }
    /// Used to report the status of an dataset
    /// # Errors
    /// TODO
    pub async fn report_status(
        &self,
        _status: Result<(), ConfigError>,
    ) {
        
    }

    /// Used to report the [`MessageSchema`] of an dataset
    /// # Errors
    /// TODO
    pub fn report_message_schema(
        &self,
        _message_schema: Option<MessageSchema>,
    ) -> Result<Option<MessageSchemaReference>, String> {
        // Report the status of the dataset
        Ok(None)
    }

    /// Returns the current message schema URI
    #[must_use]
    pub fn get_current_message_schema_uri(&self) -> Option<MessageSchemaReference> {
        // Get the current message schema URI
        self.message_schema_uri.clone()
    }
}

// Client Structs
// Device

#[derive(Debug, Clone)]
/// Represents the specification of a device in the Azure Device Registry service.
pub struct DeviceSpecification {
    /// The 'attributes' Field.
    pub attributes: HashMap<String, String>,
    /// The 'discoveredDeviceRef' Field.
    pub discovered_device_ref: Option<String>,
    /// The 'enabled' Field.
    pub enabled: Option<bool>,
    /// The 'endpoints' Field.
    pub endpoints: DeviceEndpoints, // different from adr
    /// The 'externalDeviceId' Field.
    pub external_device_id: Option<String>,
    /// The 'lastTransitionTime' Field.
    pub last_transition_time: Option<String>, // TODO DateTime?
    /// The 'manufacturer' Field.
    pub manufacturer: Option<String>,
    /// The 'model' Field.
    pub model: Option<String>,
    /// The 'operatingSystem' Field.
    pub operating_system: Option<String>,
    /// The 'operatingSystemVersion' Field.
    pub operating_system_version: Option<String>,
    /// The 'uuid' Field.
    pub uuid: Option<String>,
    /// The 'version' Field.
    pub version: Option<u64>,
}

impl DeviceSpecification {
    pub(crate) fn try_from(
        device_specification: azure_device_registry::DeviceSpecification,
        device_endpoint_credentials_mount_path: &str,
        inbound_endpoint_name: &str,
    ) -> Result<Self, String> {
        // convert the endpoints to the new format with only the one specified inbound endpoint
        // if the inbound endpoint isn't in the specification, return an error
        let recvd_inbound = device_specification
            .endpoints
            .inbound
            .get(inbound_endpoint_name)
            .cloned()
            .ok_or("Inbound endpoint not found on Device specification")?;
        // update authentication to include the full file path for the credentials
        let authentication = match recvd_inbound.authentication {
            azure_device_registry::Authentication::Anonymous => Authentication::Anonymous,
            azure_device_registry::Authentication::Certificate {
                certificate_secret_name,
            } => Authentication::Certificate {
                certificate_path: format!("path/{certificate_secret_name}"),
            },
            azure_device_registry::Authentication::UsernamePassword {
                password_secret_name,
                username_secret_name,
            } => Authentication::UsernamePassword {
                password_path: format!(
                    "{device_endpoint_credentials_mount_path}/{password_secret_name}"
                ),
                username_path: format!(
                    "{device_endpoint_credentials_mount_path}/{username_secret_name}"
                ),
            },
        };
        let endpoints = DeviceEndpoints {
            inbound: InboundEndpoint {
                name: inbound_endpoint_name.to_string(),
                additional_configuration: recvd_inbound.additional_configuration,
                address: recvd_inbound.address,
                authentication,
                endpoint_type: recvd_inbound.endpoint_type,
                trust_settings: recvd_inbound.trust_settings,
                version: recvd_inbound.version,
            },
            outbound_assigned: device_specification.endpoints.outbound_assigned,
            outbound_unassigned: device_specification.endpoints.outbound_unassigned,
        };

        Ok(DeviceSpecification {
            attributes: device_specification.attributes,
            discovered_device_ref: device_specification.discovered_device_ref,
            enabled: device_specification.enabled,
            endpoints,
            external_device_id: device_specification.external_device_id,
            last_transition_time: device_specification.last_transition_time,
            manufacturer: device_specification.manufacturer,
            model: device_specification.model,
            operating_system: device_specification.operating_system,
            operating_system_version: device_specification.operating_system_version,
            uuid: device_specification.uuid,
            version: device_specification.version,
        })
    }
}

#[derive(Debug, Clone)]
/// Represents the endpoints of a device in the Azure Device Registry service.
pub struct DeviceEndpoints {
    /// The 'inbound' Field.
    pub inbound: InboundEndpoint, // different from adr
    /// The 'outbound' Field.
    pub outbound_assigned: HashMap<String, azure_device_registry::OutboundEndpoint>,
    /// The 'outboundUnassigned' Field.
    pub outbound_unassigned: HashMap<String, azure_device_registry::OutboundEndpoint>,
}
/// Represents an inbound endpoint of a device in the Azure Device Registry service.
#[derive(Debug, Clone)]
pub struct InboundEndpoint {
    /// name
    pub name: String,
    /// The 'additionalConfiguration' Field.
    pub additional_configuration: Option<String>,
    /// The 'address' Field.
    pub address: String,
    /// The 'authentication' Field.
    pub authentication: Authentication, // different from adr
    /// The 'endpointType' Field.
    pub endpoint_type: String,
    /// The 'trustSettings' Field.
    pub trust_settings: Option<azure_device_registry::TrustSettings>,
    /// The 'version' Field.
    pub version: Option<String>,
}

#[derive(Debug, Clone, Default)]
/// Represents the authentication method for an endpoint.
pub enum Authentication {
    #[default]
    /// Represents anonymous authentication.
    Anonymous,
    /// Represents authentication using a certificate.
    Certificate {
        /// The 'certificateSecretName' Field.
        certificate_path: String, // different from adr
    },
    /// Represents authentication using a username and password.
    UsernamePassword {
        /// The 'passwordSecretName' Field.
        password_path: String, // different from adr
        /// The 'usernameSecretName' Field.
        username_path: String, // different from adr
    },
}

#[derive(Clone, Debug, Default)] //, PartialEq)]
/// Represents the observed status of a Device and endpoint in the ADR Service.
pub struct DeviceEndpointStatus {
    /// Defines the status for the Device.
    pub config: Option<azure_device_registry::StatusConfig>,
    /// Defines the status for the inbound endpoint.
    pub inbound_endpoint_error: Option<azure_device_registry::ConfigError>, // different from adr
}

impl DeviceEndpointStatus {
    pub(crate) fn from(
        recvd_status: azure_device_registry::DeviceStatus,
        inbound_endpoint_name: &str,
    ) -> Self {
        let inbound_endpoint_error = recvd_status.endpoints.get(inbound_endpoint_name).cloned();
        DeviceEndpointStatus {
            config: recvd_status.config,
            inbound_endpoint_error: inbound_endpoint_error.unwrap_or_default(),
        }
    }
}

/// Represents the specification of an Asset in the Azure Device Registry service.
// #[derive(Debug)]
pub struct AssetSpecification<T: DataTransformer> {
    /// URI or type definition ids.
    pub asset_type_refs: Vec<String>, // if None, we can represent as empty vec. Can currently only be length of 1
    /// A set of key-value pairs that contain custom attributes
    pub attributes: HashMap<String, String>, // if None, we can represent as empty hashmap
    /// Array of datasets that are part of the asset.
    pub datasets: Vec<DatasetClient<T>>, // if None, we can represent as empty vec. Different from adr
    /// Default configuration for datasets.
    pub default_datasets_configuration: Option<String>,
    /// Default destinations for datasets.
    pub default_datasets_destinations: Vec<DatasetDestination>, // if None, we can represent as empty vec.  Can currently only be length of 1
    /// Default configuration for events.
    pub default_events_configuration: Option<String>,
    /// Default destinations for events.
    pub default_events_destinations: Vec<EventsAndStreamsDestination>, // if None, we can represent as empty vec.  Can currently only be length of 1
    /// Default configuration for management groups.
    pub default_management_groups_configuration: Option<String>,
    /// Default configuration for streams.
    pub default_streams_configuration: Option<String>,
    /// Default destinations for streams.
    pub default_streams_destinations: Vec<EventsAndStreamsDestination>, // if None, we can represent as empty vec. Can currently only be length of 1
    /// The description of the asset.
    pub description: Option<String>,
    /// A reference to the Device and Endpoint within the device
    pub device_ref: DeviceRef,
    /// Reference to a list of discovered assets
    pub discovered_asset_refs: Vec<String>, // if None, we can represent as empty vec
    /// The display name of the asset.
    pub display_name: Option<String>,
    /// Reference to the documentation.
    pub documentation_uri: Option<String>,
    /// Enabled/Disabled status of the asset.
    pub enabled: Option<bool>, // TODO: just bool?
    ///  Array of events that are part of the asset. TODO: EventClient
    pub events: Vec<azure_device_registry::Event>, // if None, we can represent as empty vec
    /// Asset id provided by the customer.
    pub external_asset_id: Option<String>,
    /// Revision number of the hardware.
    pub hardware_revision: Option<String>,
    /// The last time the asset has been modified.
    pub last_transition_time: Option<String>,
    /// Array of management groups that are part of the asset. TODO: ManagementGroupClient
    pub management_groups: Vec<azure_device_registry::ManagementGroup>, // if None, we can represent as empty vec
    /// The name of the manufacturer.
    pub manufacturer: Option<String>,
    /// The URI of the manufacturer.
    pub manufacturer_uri: Option<String>,
    /// The model of the asset.
    pub model: Option<String>,
    /// The product code of the asset.
    pub product_code: Option<String>,
    /// The revision number of the software.
    pub serial_number: Option<String>,
    /// The revision number of the software.
    pub software_revision: Option<String>,
    /// Array of streams that are part of the asset. TODO: StreamClient
    pub streams: Vec<azure_device_registry::Stream>, // if None, we can represent as empty vec
    ///  Globally unique, immutable, non-reusable id.
    pub uuid: Option<String>,
    /// The version of the asset.
    pub version: Option<u64>,
}

impl<T> AssetSpecification<T>
where
    T: DataTransformer,
{
    pub(crate) fn from(asset_specification: azure_device_registry::AssetSpecification, status: Arc<RwLock<Option<AssetStatus>>>, connector_context: &Arc<ConnectorContext<T>>) -> Self {
        let mut datasets = Vec::new();
        for dataset in asset_specification.datasets {
            datasets.push(DatasetClient::new(dataset, status.clone(), connector_context.clone()));
        };
        // TODO: do the same for events, streams, and management groups
        AssetSpecification {
            asset_type_refs: asset_specification.asset_type_refs, 
            attributes: asset_specification.attributes,
            datasets,
            default_datasets_configuration: asset_specification.default_datasets_configuration,
            default_datasets_destinations: asset_specification.default_datasets_destinations,
            default_events_configuration: asset_specification.default_events_configuration,
            default_events_destinations: asset_specification.default_events_destinations,
            default_management_groups_configuration: asset_specification.default_management_groups_configuration,
            default_streams_configuration: asset_specification.default_streams_configuration,
            default_streams_destinations: asset_specification.default_streams_destinations,
            description: asset_specification.description,
            device_ref: asset_specification.device_ref,
            discovered_asset_refs: asset_specification.discovered_asset_refs,
            display_name: asset_specification.display_name,
            documentation_uri: asset_specification.documentation_uri,
            enabled: asset_specification.enabled,
            events: asset_specification.events,
            external_asset_id: asset_specification.external_asset_id,
            hardware_revision: asset_specification.hardware_revision,
            last_transition_time: asset_specification.last_transition_time,
            management_groups: asset_specification.management_groups,
            manufacturer: asset_specification.manufacturer,
            manufacturer_uri: asset_specification.manufacturer_uri,
            model: asset_specification.model,
            product_code: asset_specification.product_code,
            serial_number: asset_specification.serial_number,
            software_revision: asset_specification.software_revision,
            streams: asset_specification.streams,
            uuid: asset_specification.uuid,
            version: asset_specification.version,
        }
    }
}

fn observe_error_into_retry_error(
    e: azure_device_registry::Error,
) -> RetryError<azure_device_registry::Error> {
    match e.kind() {
        // network/retriable
        azure_device_registry::ErrorKind::AIOProtocolError(_)
        | azure_device_registry::ErrorKind::ObservationError => {
            // not sure what causes ObservationError yet, so let's treat it as transient for now
            RetryError::transient(e)
<<<<<<< HEAD
        },
        // config
        azure_device_registry::ErrorKind::ServiceError(_) | // treat this as permanent because we want a new notification
        // should indicate a bug
        azure_device_registry::ErrorKind::InvalidRequestArgument(_) | // indicates invalid timeout, should already be validated
        azure_device_registry::ErrorKind::DuplicateObserve(_) | // indicates a bug with us calling observe more than once
        // not possible for this fn to return
        azure_device_registry::ErrorKind::ValidationError(_)| // can be returned for Asset observe calls, but we shouldn't ever get an empty asset name
        azure_device_registry::ErrorKind::ShutdownError(_) => {
=======
        }
        _ => {
            // ServiceError indicates an error in the configuration, so we want to get a new notification instead of retrying this operation
            // InvalidRequestArgument shouldn't be possible since timeout is already validated
            // DuplicateObserve indicates an sdk bug where we called observe more than once
            // ValidationError and ShutdownError aren't possible for this fn to return
>>>>>>> 98331a9c
            RetryError::permanent(e)
        }
    }
}<|MERGE_RESOLUTION|>--- conflicted
+++ resolved
@@ -410,17 +410,10 @@
 where
     T: DataTransformer,
 {
-<<<<<<< HEAD
-    /// Receives a notification for a newly created asset. This notification includes
-    /// the [`AssetClient`], a [`AssetClientUpdateObservation`] to observe for updates on
-    /// the new Asset, and a [`AssetDeletionToken`] to observe for deletion of this Asset
-=======
     /// Receives a notification for a newly created asset or [`None`] if there
     /// will be no more notifications. This notification includes the [`AssetClient`],
-    /// a [`AssetClientUpdateObservation`] to observe for updates on the new Asset,
-    /// and a [`AssetDeletionToken`] to observe for deletion of this Asset
-    #[allow(clippy::unused_async)]
->>>>>>> 98331a9c
+    /// an [`AssetClientUpdateObservation`] to observe for updates on the new Asset,
+    /// and an [`AssetDeletionToken`] to observe for deletion of this Asset
     pub async fn recv_notification(
         &mut self,
     ) -> Option<(
@@ -436,7 +429,7 @@
                     .await?;
             
             // Get asset update observation as well and turn it into a AssetClientUpdateObservation
-            let asset_client_update_observation =  match Retry::spawn(ExponentialBackoff::from_millis(100), async || -> Result<AssetUpdateObservation, RetryError<azure_device_registry::Error>> {
+            let asset_client_update_observation =  match Retry::spawn(RETRY_STRATEGY, async || -> Result<AssetUpdateObservation, RetryError<azure_device_registry::Error>> {
                 self.connector_context
                     .azure_device_registry_client
                     .observe_asset_update_notifications(
@@ -462,7 +455,7 @@
             };
 
             // get the asset definition
-            let asset_client =  match Retry::spawn(ExponentialBackoff::from_millis(100), async || -> Result<Asset, RetryError<azure_device_registry::Error>> {
+            let asset_client =  match Retry::spawn(RETRY_STRATEGY, async || -> Result<Asset, RetryError<azure_device_registry::Error>> {
                 match self.connector_context
                     .azure_device_registry_client
                     .get_asset(
@@ -502,7 +495,7 @@
                         "Dropping asset create notification: {asset_ref:?}"
                     );
                     // unobserve as cleanup
-                    let _ =  Retry::spawn(ExponentialBackoff::from_millis(100), async || -> Result<(), RetryError<azure_device_registry::Error>> {
+                    let _ =  Retry::spawn(RETRY_STRATEGY, async || -> Result<(), RetryError<azure_device_registry::Error>> {
                         self.connector_context
                             .azure_device_registry_client
                             .unobserve_asset_update_notifications(
@@ -611,7 +604,7 @@
 
     async fn internal_report_status(&self, adr_asset_status: azure_device_registry::AssetStatus) {
         // send status update to the service
-        match Retry::spawn(ExponentialBackoff::from_millis(100), async || -> Result<Asset, RetryError<azure_device_registry::Error>> {
+        match Retry::spawn(RETRY_STRATEGY, async || -> Result<Asset, RetryError<azure_device_registry::Error>> {
             match self.connector_context
                 .azure_device_registry_client
                 .update_asset_status(
@@ -1036,24 +1029,13 @@
         | azure_device_registry::ErrorKind::ObservationError => {
             // not sure what causes ObservationError yet, so let's treat it as transient for now
             RetryError::transient(e)
-<<<<<<< HEAD
-        },
-        // config
-        azure_device_registry::ErrorKind::ServiceError(_) | // treat this as permanent because we want a new notification
-        // should indicate a bug
-        azure_device_registry::ErrorKind::InvalidRequestArgument(_) | // indicates invalid timeout, should already be validated
-        azure_device_registry::ErrorKind::DuplicateObserve(_) | // indicates a bug with us calling observe more than once
-        // not possible for this fn to return
-        azure_device_registry::ErrorKind::ValidationError(_)| // can be returned for Asset observe calls, but we shouldn't ever get an empty asset name
-        azure_device_registry::ErrorKind::ShutdownError(_) => {
-=======
         }
         _ => {
             // ServiceError indicates an error in the configuration, so we want to get a new notification instead of retrying this operation
             // InvalidRequestArgument shouldn't be possible since timeout is already validated
             // DuplicateObserve indicates an sdk bug where we called observe more than once
-            // ValidationError and ShutdownError aren't possible for this fn to return
->>>>>>> 98331a9c
+            // ValidationError shouldn't be possible since we should never have an empty asset name. It's not possible to be returned for device observe calls.
+            // ShutdownError isn't possible for this fn to return
             RetryError::permanent(e)
         }
     }
