// Copyright (c) Microsoft Corporation.
// Licensed under the MIT License.

//! Types for Azure IoT Operations Connectors.

use std::{
    collections::HashMap,
    sync::{Arc, RwLock},
};

use azure_iot_operations_services::{
    azure_device_registry::{
        self, AssetUpdateObservation, DeviceUpdateObservation,
        models::{self as adr_models},
    },
    schema_registry,
};
<<<<<<< HEAD
use tokio::sync::mpsc::{self, UnboundedReceiver, UnboundedSender};
=======
use chrono::{DateTime, Utc};
>>>>>>> c1628e4a
use tokio_retry2::{Retry, RetryError};

use crate::{
    AdrConfigError, Data, DatasetRef, MessageSchema,
    base_connector::ConnectorContext,
    destination_endpoint::{self, Forwarder},
    filemount::azure_device_registry::{
        AssetCreateObservation, AssetDeletionToken, AssetRef, DeviceEndpointCreateObservation,
        DeviceEndpointRef,
    },
};

/// Used as the strategy when using [`tokio_retry2::Retry`]
const RETRY_STRATEGY: tokio_retry2::strategy::ExponentialFactorBackoff =
    tokio_retry2::strategy::ExponentialFactorBackoff::from_millis(500, 2.0);

/// An Observation for device endpoint creation events that uses
/// multiple underlying clients to get full device endpoint information.
pub struct DeviceEndpointClientCreationObservation {
    connector_context: Arc<ConnectorContext>,
    device_endpoint_create_observation: DeviceEndpointCreateObservation,
}
impl DeviceEndpointClientCreationObservation {
    /// Creates a new [`DeviceEndpointClientCreationObservation`] that uses the given [`ConnectorContext`]
    pub(crate) fn new(connector_context: Arc<ConnectorContext>) -> Self {
        let device_endpoint_create_observation =
            DeviceEndpointCreateObservation::new(connector_context.debounce_duration).unwrap();

        Self {
            connector_context,
            device_endpoint_create_observation,
        }
    }

    /// Receives a notification for a newly created device endpoint or [`None`]
    /// if there will be no more notifications. This notification includes the
    /// [`DeviceEndpointClient`] and an [`AssetClientCreationObservation`]
    /// to observe for newly created Assets related to this Device
    pub async fn recv_notification(
        &mut self,
    ) -> Option<(
        DeviceEndpointClient,
        /*DeviceDeleteToken,*/ AssetClientCreationObservation,
    )> {
        loop {
            // Get the notification
            let (device_endpoint_ref, asset_create_observation) = self
                .device_endpoint_create_observation
                .recv_notification()
                .await?;

            // and then get device update observation as well
            let device_endpoint_update_observation =  match Retry::spawn(RETRY_STRATEGY.map(tokio_retry2::strategy::jitter).take(10), async || -> Result<DeviceUpdateObservation, RetryError<azure_device_registry::Error>> {
                self.connector_context
                    .azure_device_registry_client
                    .observe_device_update_notifications(
                        device_endpoint_ref.device_name.clone(),
                        device_endpoint_ref.inbound_endpoint_name.clone(),
                        self.connector_context.default_timeout,
                    )
                    // retry on network errors, otherwise don't retry on config/dev errors
                    .await.map_err(observe_error_into_retry_error)
            }).await {
                Ok(device_update_observation) => device_update_observation,
                Err(e) => {
                  log::error!("Failed to observe for device update notifications after retries: {e}");
                  log::error!("Dropping device endpoint create notification: {device_endpoint_ref:?}");
                  continue;
                },
            };

            // get the device definition
            let device = match Retry::spawn(
<<<<<<< HEAD
                RETRY_STRATEGY.map(tokio_retry2::strategy::jitter),
                async || -> Result<Device, RetryError<azure_device_registry::Error>> {
=======
                RETRY_STRATEGY,
                async || -> Result<adr_models::Device, RetryError<azure_device_registry::Error>> {
>>>>>>> c1628e4a
                    self.connector_context
                        .azure_device_registry_client
                        .get_device(
                            device_endpoint_ref.device_name.clone(),
                            device_endpoint_ref.inbound_endpoint_name.clone(),
                            self.connector_context.default_timeout,
                        )
                        .await
                        .map_err(|e| {
                            match e.kind() {
                                // network/retriable
                                azure_device_registry::ErrorKind::AIOProtocolError(_) => {
                                    log::warn!("Get device definition failed. Retrying: {e}");
                                    RetryError::transient(e)
                                }
                                // indicates an error in the configuration, so we want to get a new notification instead of retrying this operation
                                azure_device_registry::ErrorKind::ServiceError(_) => {
                                    RetryError::permanent(e)
                                }
                                _ => {
                                    // InvalidRequestArgument shouldn't be possible since timeout is already validated
                                    // ValidationError, ObservationError, DuplicateObserve, and ShutdownError aren't possible for this fn to return
                                    unreachable!()
                                }
                            }
                        })
                },
            )
            .await
            {
                Ok(device) => device,
                Err(e) => {
                    log::error!("Failed to get Device definition after retries: {e}");
                    log::error!(
                        "Dropping device endpoint create notification: {device_endpoint_ref:?}"
                    );
                    // unobserve as cleanup
                    let _ = Retry::spawn(
                        RETRY_STRATEGY.map(tokio_retry2::strategy::jitter).take(10),
                        async || -> Result<(), RetryError<azure_device_registry::Error>> {
                            self.connector_context
                                .azure_device_registry_client
                                .unobserve_device_update_notifications(
                                    device_endpoint_ref.device_name.clone(),
                                    device_endpoint_ref.inbound_endpoint_name.clone(),
                                    self.connector_context.default_timeout,
                                )
                                // retry on network errors, otherwise don't retry on config/dev errors
                                .await
                                .map_err(observe_error_into_retry_error)
                        },
                    )
                    .await
                    .inspect_err(|e| {
                        log::error!(
                            "Failed to unobserve device update notifications after retries: {e}"
                        );
                    });
                    continue;
                }
            };

            // turn the device definition into a DeviceEndpointClient
            let device_endpoint_client = match DeviceEndpointClient::new(
                device,
                device_endpoint_ref.clone(),
                device_endpoint_update_observation,
                self.connector_context.clone(),
            ) {
                Ok(managed_device) => managed_device,
                Err(e) => {
                    // the device definition didn't include the inbound_endpoint, so it likely no longer exists
                    // TODO: This won't be a possible failure point in the future once the service returns errors
                    log::error!("{e}");
                    log::error!(
                        "Dropping device endpoint create notification: {device_endpoint_ref:?}"
                    );
                    // unobserve
                    let _ = Retry::spawn(
                        RETRY_STRATEGY.map(tokio_retry2::strategy::jitter).take(10),
                        async || -> Result<(), RetryError<azure_device_registry::Error>> {
                            self.connector_context
                                .azure_device_registry_client
                                .unobserve_device_update_notifications(
                                    device_endpoint_ref.device_name.clone(),
                                    device_endpoint_ref.inbound_endpoint_name.clone(),
                                    self.connector_context.default_timeout,
                                )
                                // retry on network errors, otherwise don't retry on config/dev errors
                                .await
                                .map_err(observe_error_into_retry_error)
                        },
                    )
                    .await
                    .inspect_err(|e| {
                        log::error!(
                            "Failed to unobserve device update notifications after retries: {e}"
                        );
                    });
                    continue;
                }
            };

            // Turn AssetCreateObservation into an AssetClientCreationObservation
            let asset_client_creation_observation = AssetClientCreationObservation {
                asset_create_observation,
                connector_context: self.connector_context.clone(),
                device_specification: device_endpoint_client.specification.clone(),
                device_status: device_endpoint_client.status.clone(),
            };

            return Some((device_endpoint_client, asset_client_creation_observation));
        }
    }
}

/// Azure Device Registry Device Endpoint that includes additional functionality to report status and receive updates
#[derive(Debug, Getters)]
pub struct DeviceEndpointClient {
    /// The names of the Device and Inbound Endpoint
    device_endpoint_ref: DeviceEndpointRef,
    /// The 'specification' Field.
    #[getter(skip)]
    specification: Arc<RwLock<DeviceSpecification>>,
    /// The 'status' Field.
    #[getter(skip)]
    status: Arc<RwLock<Option<DeviceEndpointStatus>>>,
    // Internally used fields
    /// The internal observation for updates
    #[getter(skip)]
    device_update_observation: DeviceUpdateObservation,
    #[getter(skip)]
    connector_context: Arc<ConnectorContext>,
}
impl DeviceEndpointClient {
    pub(crate) fn new(
        device: adr_models::Device,
        device_endpoint_ref: DeviceEndpointRef,
        device_update_observation: DeviceUpdateObservation,
        connector_context: Arc<ConnectorContext>,
        // TODO: This won't need to return an error once the service properly sends errors if the endpoint doesn't exist
    ) -> Result<Self, String> {
        Ok(DeviceEndpointClient {
            // TODO: get device_endpoint_credentials_mount_path from connector config
            specification: Arc::new(RwLock::new(DeviceSpecification::new(
                device.specification,
                "/etc/akri/secrets/device_endpoint_auth",
                &device_endpoint_ref.inbound_endpoint_name,
            )?)),
            status: Arc::new(RwLock::new(device.status.map(|recvd_status| {
                DeviceEndpointStatus::new(recvd_status, &device_endpoint_ref.inbound_endpoint_name)
            }))),
            device_endpoint_ref,
            device_update_observation,
            connector_context,
        })
    }

    /// Used to report the status of a device and endpoint together,
    /// and then updates the `self.status` with the new status returned
    ///
    /// # Panics
    /// if the specification mutex has been poisoned, which should not be possible
    pub async fn report_status(
        &self,
        device_status: Result<(), AdrConfigError>,
        endpoint_status: Result<(), AdrConfigError>,
    ) {
        // Create status
        let version = self.specification.read().unwrap().version;
        let status = adr_models::DeviceStatus {
            config: Some(azure_device_registry::StatusConfig {
                version,
                error: device_status.err(),
                last_transition_time: None, // this field will be removed, so we don't need to worry about it for now
            }),
            // inserts the inbound endpoint name with None if there's no error, or Some(AdrConfigError) if there is
            endpoints: HashMap::from([(
                self.device_endpoint_ref.inbound_endpoint_name.clone(),
                endpoint_status.err(),
            )]),
        };

        // send status update to the service
        self.internal_report_status(status).await;
    }

    /// Used to report the status of just the device,
    /// and then updates the [`Device`] with the new status returned
    ///
    /// # Panics
    /// if the specification mutex has been poisoned, which should not be possible
    pub async fn report_device_status(&self, device_status: Result<(), AdrConfigError>) {
        // Create status with empty endpoint status
        let version = self.specification.read().unwrap().version;
        let status = adr_models::DeviceStatus {
            config: Some(azure_device_registry::StatusConfig {
                version,
                error: device_status.err(),
                last_transition_time: None, // this field will be removed, so we don't need to worry about it for now
            }),
            // Endpoints are merged on the service, so sending an empty map won't update anything
            endpoints: HashMap::new(),
        };

        // send status update to the service
        self.internal_report_status(status).await;
    }

    /// Used to report the status of just the endpoint,
    /// and then updates the [`Device`] with the new status returned
    /// # Panics
    /// if the status or specification mutexes have been poisoned, which should not be possible
    pub async fn report_endpoint_status(&self, endpoint_status: Result<(), AdrConfigError>) {
        // If the version of the current status config matches the current version, then include the existing config.
        // If there's no current config or the version doesn't match, don't report a status since the status for this version hasn't been reported yet
        let current_config = self.status.read().unwrap().as_ref().and_then(|status| {
            if status.config.as_ref().and_then(|config| config.version)
                == self.specification.read().unwrap().version
            {
                status.config.clone()
            } else {
                None
            }
        });
        // Create status without updating the device status
        let status = adr_models::DeviceStatus {
            config: current_config,
            // inserts the inbound endpoint name with None if there's no error, or Some(AdrConfigError) if there is
            endpoints: HashMap::from([(
                self.device_endpoint_ref.inbound_endpoint_name.clone(),
                endpoint_status.err(),
            )]),
        };

        // send status update to the service
        self.internal_report_status(status).await;
    }

    /// Used to receive updates for the Device/Inbound Endpoint from the Azure Device Registry Service.
    /// This function returning `Some(())` indicates that the device specification and status have been
    /// updated in place. The function returns [`None`] if there will be no more notifications.
    ///
    /// TODO: add deletion monitoring to this same receive flow
    ///
    /// # Panics
    /// If the Azure Device Registry Service provides a notification that isn't for this Device Endpoint. This should not be possible.
    ///
    /// If the status or specification mutexes have been poisoned, which should not be possible
    pub async fn recv_update(&mut self) -> Option<()> {
        // handle the notification
        // We set auto ack to true, so there's never an ack here to deal with. If we restart, then we'll implicitly
        // get the update again because we'll pull the latest definition on the restart, so we don't need to get
        // the notification again.
        let (updated_device, _) = self.device_update_observation.recv_notification().await?;
        // update self with updated specification and status
        let mut unlocked_specification = self.specification.write().unwrap(); // unwrap can't fail unless lock is poisoned
        *unlocked_specification = DeviceSpecification::new(
                updated_device.specification,
                // TODO: get device_endpoint_credentials_mount_path from connector config
                "/etc/akri/secrets/device_endpoint_auth",
                &self.device_endpoint_ref.inbound_endpoint_name,
            ).expect("Device Update Notification should never provide a device that doesn't have the inbound endpoint");

        let mut unlocked_status = self.status.write().unwrap(); // unwrap can't fail unless lock is poisoned
        *unlocked_status = updated_device.status.map(|recvd_status| {
            DeviceEndpointStatus::new(
                recvd_status,
                &self.device_endpoint_ref.inbound_endpoint_name,
            )
        });
        Some(())
    }

    // Returns a clone of the current device status
    /// # Panics
    /// if the status mutex has been poisoned, which should not be possible
    #[must_use]
    pub fn status(&self) -> Option<DeviceEndpointStatus> {
        (*self.status.read().unwrap()).clone()
    }

    // Returns a clone of the current device specification
    /// # Panics
    /// if the specification mutex has been poisoned, which should not be possible
    #[must_use]
    pub fn specification(&self) -> DeviceSpecification {
        (*self.specification.read().unwrap()).clone()
    }

    /// Reports an already built status to the service, with retries, and then updates the device with the new status returned
    async fn internal_report_status(&self, adr_device_status: adr_models::DeviceStatus) {
        // send status update to the service
        match Retry::spawn(
<<<<<<< HEAD
            RETRY_STRATEGY.map(tokio_retry2::strategy::jitter).take(10),
            async || -> Result<Device, RetryError<azure_device_registry::Error>> {
=======
            RETRY_STRATEGY.take(10),
            async || -> Result<adr_models::Device, RetryError<azure_device_registry::Error>> {
>>>>>>> c1628e4a
                self.connector_context
                    .azure_device_registry_client
                    .update_device_plus_endpoint_status(
                        self.device_endpoint_ref.device_name.clone(),
                        self.device_endpoint_ref.inbound_endpoint_name.clone(),
                        adr_device_status.clone(),
                        self.connector_context.default_timeout,
                    )
                    .await
                    .map_err(|e| {
                        match e.kind() {
                            // network/retriable
                            azure_device_registry::ErrorKind::AIOProtocolError(_) => {
                                log::warn!("Update device status failed. Retrying: {e}");
                                RetryError::transient(e)
                            }
                            // indicates an error in the configuration, might be transient in the future depending on what it can indicate
                            azure_device_registry::ErrorKind::ServiceError(_) => {
                                RetryError::permanent(e)
                            }
                            _ => {
                                // InvalidRequestArgument shouldn't be possible since timeout is already validated
                                // ValidationError, ObservationError, DuplicateObserve, and ShutdownError aren't possible for this fn to return
                                unreachable!()
                            }
                        }
                    })
            },
        )
        .await
        {
            Ok(updated_device) => {
                // update self with new returned status
                let mut unlocked_status = self.status.write().unwrap(); // unwrap can't fail unless lock is poisoned
                *unlocked_status = updated_device.status.map(|recvd_status| {
                    DeviceEndpointStatus::new(
                        recvd_status,
                        &self.device_endpoint_ref.inbound_endpoint_name,
                    )
                });
                // NOTE: There may be updates present on the device specification, but even if that is the case,
                // we won't update them here and instead wait for the device update notification (finding out
                // first here is a race condition, the update will always be received imminently)
            }
            Err(e) => {
                // TODO: return an error for this scenario? Largely shouldn't be possible
                log::error!("Failed to Update Device Status: {e}");
            }
        };
    }
}

/// An Observation for asset creation events that uses
/// multiple underlying clients to get full asset information.
pub struct AssetClientCreationObservation {
    asset_create_observation: AssetCreateObservation,
    connector_context: Arc<ConnectorContext>,
    device_specification: Arc<RwLock<DeviceSpecification>>,
    device_status: Arc<RwLock<Option<DeviceEndpointStatus>>>,
}
impl AssetClientCreationObservation {
    /// Receives a notification for a newly created asset or [`None`] if there
    /// will be no more notifications. This notification includes the [`AssetClient`],
    /// an [`AssetDeletionToken`] to observe for deletion of this Asset, and a
    /// [`DatasetClientCreationObservation`] to observe for newly created Datasets
    /// related to this Asset
    pub async fn recv_notification(
        &mut self,
    ) -> Option<(
        AssetClient,
        AssetDeletionToken,
        DatasetClientCreationObservation,
    )> {
        loop {
            // Get the notification
            let (asset_ref, asset_deletion_token) =
                self.asset_create_observation.recv_notification().await?;

            // Get asset update observation as well
            let asset_update_observation =  match Retry::spawn(RETRY_STRATEGY.map(tokio_retry2::strategy::jitter).take(10), async || -> Result<AssetUpdateObservation, RetryError<azure_device_registry::Error>> {
                self.connector_context
                    .azure_device_registry_client
                    .observe_asset_update_notifications(
                        asset_ref.device_name.clone(),
                        asset_ref.inbound_endpoint_name.clone(),
                        asset_ref.name.clone(),
                        self.connector_context.default_timeout,
                    )
                    // retry on network errors, otherwise don't retry on config/dev errors
                    .await.map_err(observe_error_into_retry_error)
            }).await {
                Ok(asset_update_observation) => asset_update_observation,
                Err(e) => {
                    log::error!("Failed to observe for asset update notifications after retries: {e}");
                    log::error!("Dropping asset create notification: {asset_ref:?}");
                    continue;
                },
            };

            let (dataset_creation_tx, dataset_creation_rx) = mpsc::unbounded_channel();
            // get the asset definition
            let asset_client = match Retry::spawn(
<<<<<<< HEAD
                RETRY_STRATEGY.map(tokio_retry2::strategy::jitter),
                async || -> Result<Asset, RetryError<azure_device_registry::Error>> {
=======
                RETRY_STRATEGY,
                async || -> Result<adr_models::Asset, RetryError<azure_device_registry::Error>> {
>>>>>>> c1628e4a
                    self.connector_context
                        .azure_device_registry_client
                        .get_asset(
                            asset_ref.device_name.clone(),
                            asset_ref.inbound_endpoint_name.clone(),
                            asset_ref.name.clone(),
                            self.connector_context.default_timeout,
                        )
                        .await
                        .map_err(|e| {
                            match e.kind() {
                                // network/retriable
                                azure_device_registry::ErrorKind::AIOProtocolError(_) => {
                                    log::warn!("Get asset definition failed. Retrying: {e}");
                                    RetryError::transient(e)
                                }
                                // indicates an error in the configuration, so we want to get a new notification instead of retrying this operation
                                azure_device_registry::ErrorKind::ServiceError(_) => {
                                    RetryError::permanent(e)
                                }
                                _ => {
                                    // InvalidRequestArgument shouldn't be possible since timeout is already validated
                                    // ValidationError shouldn't be possible since we shouldn't receive a notification with an empty asset name
                                    // ObservationError, DuplicateObserve, and ShutdownError aren't possible for this fn to return
                                    unreachable!()
                                }
                            }
                        })
                },
            )
            .await
            {
                Ok(asset) => {
                    AssetClient::new(
                        asset,
                        asset_ref,
                        self.device_specification.clone(),
                        self.device_status.clone(),
                        asset_update_observation,
                        dataset_creation_tx,
                        self.connector_context.clone(),
                    )
                    .await
                }
                Err(e) => {
                    log::error!("Failed to get Asset definition after retries: {e}");
                    log::error!("Dropping asset create notification: {asset_ref:?}");
                    // unobserve as cleanup
                    let _ = Retry::spawn(
                        RETRY_STRATEGY.map(tokio_retry2::strategy::jitter).take(10),
                        async || -> Result<(), RetryError<azure_device_registry::Error>> {
                            self.connector_context
                                .azure_device_registry_client
                                .unobserve_asset_update_notifications(
                                    asset_ref.device_name.clone(),
                                    asset_ref.inbound_endpoint_name.clone(),
                                    asset_ref.name.clone(),
                                    self.connector_context.default_timeout,
                                )
                                // retry on network errors, otherwise don't retry on config/dev errors
                                .await
                                .map_err(observe_error_into_retry_error)
                        },
                    )
                    .await
                    .inspect_err(|e| {
                        log::error!(
                            "Failed to unobserve asset update notifications after retries: {e}"
                        );
                    });
                    continue;
                }
            };

            return Some((
                asset_client,
                asset_deletion_token,
                DatasetClientCreationObservation {
                    dataset_creation_rx,
                },
            ));
        }
    }
}

/// Azure Device Registry Asset that includes additional functionality
/// to report status and receive Asset updates
#[derive(Debug, Getters)]
pub struct AssetClient {
    /// Asset, device, and inbound endpoint names
    asset_ref: AssetRef,
    /// Specification for the Asset
    #[getter(skip)]
    specification: Arc<RwLock<AssetSpecification>>,
    /// Status for the Asset
    #[getter(skip)]
<<<<<<< HEAD
    status: Arc<RwLock<Option<AssetStatus>>>,
=======
    status: Arc<RwLock<Option<adr_models::AssetStatus>>>,
    /// Datasets on this Asset
    datasets: Vec<DatasetClient>, // TODO: might need to change this model once the dataset definition can get updated from an update
    // TODO: events, streams, and management groups as well
>>>>>>> c1628e4a
    /// Specification of the device that this Asset is tied to
    #[getter(skip)]
    device_specification: Arc<RwLock<DeviceSpecification>>,
    /// Status of the device that this Asset is tied to
    #[getter(skip)]
    device_status: Arc<RwLock<Option<DeviceEndpointStatus>>>,
    // Internally used fields
    /// The internal observation for updates
    #[getter(skip)]
    asset_update_observation: AssetUpdateObservation,
    /// Internal sender for when new datasets are created
    #[getter(skip)]
    dataset_creation_tx: UnboundedSender<(
        DatasetClient,
        tokio::sync::watch::Receiver<()>, // watch receiver for when the creation notification should be released to the application
    )>,
    /// hashmap of current dataset names to their current definition and a sender to send dataset updates
    #[getter(skip)]
    dataset_hashmap: HashMap<String, (Dataset, UnboundedSender<DatasetUpdateNotification>)>,
    #[getter(skip)]
    connector_context: Arc<ConnectorContext>,
    /// The last definition of the asset that was received so we can filter out updates that only report status changes. Temporary
    #[getter(skip)]
    last_specification: azure_device_registry::AssetSpecification,
    /// Internal watch sender for releasing dataset create/update notifications
    #[getter(skip)]
    release_dataset_notifications_tx: tokio::sync::watch::Sender<()>,
}

impl AssetClient {
    pub(crate) async fn new(
        asset: adr_models::Asset,
        asset_ref: AssetRef,
        device_specification: Arc<RwLock<DeviceSpecification>>,
        device_status: Arc<RwLock<Option<DeviceEndpointStatus>>>,
        asset_update_observation: AssetUpdateObservation,
        dataset_creation_tx: UnboundedSender<(DatasetClient, tokio::sync::watch::Receiver<()>)>,
        connector_context: Arc<ConnectorContext>,
    ) -> Self {
        let status = Arc::new(RwLock::new(asset.status));
        let dataset_definitions = asset.specification.datasets.clone();
        let specification = AssetSpecification::from(asset.specification.clone());
        let specification_version = specification.version;

        // Create the default dataset destinations from the asset definition
        let default_dataset_destinations: Vec<Arc<destination_endpoint::Destination>> =
            match destination_endpoint::Destination::new_dataset_destinations(
                &specification.default_datasets_destinations,
                &asset_ref.inbound_endpoint_name,
                &connector_context,
            ) {
                Ok(res) => res.into_iter().map(Arc::new).collect(),
                Err(e) => {
                    log::error!(
                        "Invalid default dataset destination for Asset {}: {e:?}",
                        asset_ref.name
                    );
<<<<<<< HEAD
                    let adr_asset_status =
                        Self::internal_asset_status(Err(e), specification_version);
=======
                    let adr_asset_status = adr_models::AssetStatus {
                        config: Some(azure_device_registry::StatusConfig {
                            version: specification.version,
                            error: Some(e),
                            last_transition_time: None, // this field will be removed, so we don't need to worry about it for now
                        }),
                        ..adr_models::AssetStatus::default()
                    };
>>>>>>> c1628e4a
                    // send status update to the service
                    Self::internal_report_status(
                        adr_asset_status,
                        &connector_context,
                        &asset_ref,
                        &status,
                        "AssetClient::new default_dataset_destination",
                    )
                    .await;
                    // set this to None because if all datasets have a destination specified, this might not cause the asset to be unusable
                    vec![]
                }
            };
<<<<<<< HEAD

        // Create the AssetClient so that we can use the same helper functions for processing the datasets as we do during the update flow
        let mut asset_client = AssetClient {
=======
        let mut dataset_config_errors = Vec::new();
        let datasets = dataset_definitions
            .into_iter()
            // leave out any datasets that have config errors - they will be provided by an update notification if they get fixed, otherwise they can't be used at this point
            // TODO: should we instead include it with a forwarder that doesn't work?
            .filter_map(|dataset| {
                let dataset_name = dataset.name.clone();
                match DatasetClient::new(
                    dataset,
                    &default_dataset_destinations,
                    asset_ref.clone(),
                    status.clone(),
                    specification.clone(),
                    device_specification.clone(),
                    device_status.clone(),
                    connector_context.clone(),
                ) {
                    Ok(dataset_client) => Some(dataset_client),
                    Err(e) => {
                        log::error!(
                            "Invalid dataset destination for dataset: {dataset_name} {e:?}"
                        );
                        // Get current message schema reference if there is one, so that it isn't overwritten
                        let message_schema_reference = status
                            .read()
                            .unwrap()
                            .as_ref()?
                            .datasets
                            .as_ref()?
                            .iter()
                            .find(|dataset| dataset.name == dataset_name)?
                            .message_schema_reference
                            .clone();
                        dataset_config_errors.push(adr_models::DatasetEventStreamStatus {
                            name: dataset_name,
                            message_schema_reference,
                            error: Some(e),
                        });
                        None
                    }
                }
            })
            .collect();
        if !dataset_config_errors.is_empty() {
            // If the version of the current status config matches the current version, then include the existing config.
            // If there's no current config or the version doesn't match, don't report a status since the status for this version hasn't been reported yet
            let current_asset_config = status.read().unwrap().as_ref().and_then(|status| {
                if status.config.as_ref().and_then(|config| config.version) == specification.version
                {
                    status.config.clone()
                } else {
                    None
                }
            });
            let adr_asset_status = adr_models::AssetStatus {
                config: current_asset_config,
                datasets: Some(dataset_config_errors),
                ..adr_models::AssetStatus::default()
            };
            // send status update to the service
            AssetClient::internal_report_status(
                adr_asset_status,
                &connector_context,
                &asset_ref,
                &status,
            )
            .await;
        }
        AssetClient {
>>>>>>> c1628e4a
            asset_ref,
            specification: Arc::new(RwLock::new(specification)),
            status,
            device_specification,
            device_status,
            asset_update_observation,
            dataset_creation_tx,
            dataset_hashmap: HashMap::new(),
            connector_context,
            last_specification: asset.specification,
            release_dataset_notifications_tx: tokio::sync::watch::Sender::new(()),
        };

        // if there are any config errors when creating the datasets, collect them all so we can report them at once
        let mut dataset_config_errors = Vec::new();

        // create the DatasetClients for each dataset in the definition, add them
        // to our tracking for handling updates, and send the create notification
        // to the dataset creation observation
        for dataset_definition in dataset_definitions {
            // ignore the result because it's just used to add the error to the dataset_config_errors if one is present
            let _ = asset_client
                .setup_new_dataset(dataset_definition, &default_dataset_destinations)
                .map_err(|e|
                    // If an error is returned, continue to process other datasets even if one isn't valid. Don't give this one to
                    // the application since we can't forward data on it. If there's an update to the
                    // definition, they'll get the create notification for it at that point if it's valid
                    dataset_config_errors.push(e));
        }

        // if there were any config errors, report them to the ADR service
        asset_client
            .report_dataset_config_errors(
                dataset_config_errors,
                specification_version,
                "AssetClient::new dataset_destination(s)",
            )
            .await;

        // release new datasets to be consumable
        asset_client
            .release_dataset_notifications_tx
            .send_modify(|()| ());

        asset_client
    }

    /// Used to report the status of an Asset,
    /// and then updates the `self.status` with the new status returned
    ///
    /// # Panics
    /// if the specification or status mutexes have been poisoned, which should not be possible
    pub async fn report_status(&self, status: Result<(), AdrConfigError>) {
<<<<<<< HEAD
        let version = self.specification.read().unwrap().version;
        let adr_asset_status = Self::internal_asset_status(status, version);
=======
        let adr_asset_status = adr_models::AssetStatus {
            config: Some(azure_device_registry::StatusConfig {
                version: self.specification.version,
                error: status.err(),
                last_transition_time: None, // this field will be removed, so we don't need to worry about it for now
            }),
            ..adr_models::AssetStatus::default()
        };
>>>>>>> c1628e4a

        log::debug!("reporting asset status from app");
        // send status update to the service
        Self::internal_report_status(
            adr_asset_status,
            &self.connector_context,
            &self.asset_ref,
            &self.status,
            "AssetClient::report_status",
        )
        .await;
    }

    /// Used to receive updates for the Asset from the Azure Device Registry Service.
    /// This function returning `Some(())` indicates that the asset specification and status have been
    /// updated in place. The function returns [`None`] if there will be no more notifications.
    /// Receiving an update will also trigger update/creation/deletion notifications for datasets that
    /// are linked to this asset. To ensure the asset update is received before dataset notifications,
    /// dataset notifications won't be released until this function is polled again after receiving an
    /// update.
    ///
    /// TODO: add deletion monitoring to this same receive flow
    ///
    /// # Panics
    /// If the status or specification mutexes have been poisoned, which should not be possible
    pub async fn recv_update(&mut self) -> Option<()> {
        // release any pending dataset create/update notifications
        self.release_dataset_notifications_tx.send_modify(|()| ());
        loop {
            // handle the notification
            // We set auto ack to true, so there's never an ack here to deal with. If we restart, then we'll implicitly
            // get the update again because we'll pull the latest definition on the restart, so we don't need to get
            // the notification again as an MQTT message.
            let (updated_asset, _) = self.asset_update_observation.recv_notification().await?;

            // ignore updates that only report status changes. NOTE: This filtering should be added by the service
            // soon. This current filtering does filter out new status updates that are reported by other connectors
            // as well, which may not be desirable.
            if updated_asset.specification == self.last_specification {
                log::debug!("ignoring asset update, no specification changes");
                // wait for an actual specification update
                continue;
            }

            // Update status before generating datasets so that if a status needs to be reported, it uses the latest one
            // but release the write guard because reporting a status when creating the datasets might update the status
            {
                let mut unlocked_status = self.status.write().unwrap(); // unwrap can't fail unless lock is poisoned
                *unlocked_status = updated_asset.status;
            }

            // update datasets
            // remove the datasets that are no longer present in the new asset definition.
            // This triggers deletion notification since this drops the update sender.
            self.dataset_hashmap.retain(|dataset_name, _| {
                updated_asset
                    .specification
                    .datasets
                    .iter()
                    .any(|dataset| dataset.name == *dataset_name)
            });

            // Get the new default dataset destination and track whether it's different or not from the current one
            let default_dataset_destination_updated =
                updated_asset.specification.default_datasets_destinations
                    != self
                        .specification
                        .read()
                        .unwrap()
                        .default_datasets_destinations;
            let default_dataset_destinations: Vec<Arc<destination_endpoint::Destination>> =
                match destination_endpoint::Destination::new_dataset_destinations(
                    &updated_asset.specification.default_datasets_destinations,
                    &self.asset_ref.inbound_endpoint_name,
                    &self.connector_context,
                ) {
                    Ok(res) => res.into_iter().map(Arc::new).collect(),
                    Err(e) => {
                        log::error!(
                            "Invalid default dataset destination for Asset {}: {e:?}",
                            self.asset_ref.name
                        );
                        let adr_asset_status = Self::internal_asset_status(
                            Err(e),
                            updated_asset.specification.version,
                        );
                        // send status update to the service
                        Self::internal_report_status(
                            adr_asset_status,
                            &self.connector_context,
                            &self.asset_ref,
                            &self.status,
                            "AssetClient::recv_update default_dataset_destination",
                        )
                        .await;
                        // set this to None because if all datasets have a destination specified, this might not cause the asset to be unusable
                        vec![]
                    }
                };

            // if there are any config errors when creating the datasets, collect them all so we can report them at once
            let mut dataset_config_errors = Vec::new();

            // For all received datasets, check if the existing dataset needs an update or if a new one needs to be created
            for received_dataset_definition in &updated_asset.specification.datasets {
                // it already exists
                if let Some((dataset_definition, dataset_update_tx)) = self
                    .dataset_hashmap
                    .get_mut(&received_dataset_definition.name)
                {
                    // if the default destination has changed, update all datasets. TODO: might be able to track whether a dataset uses a default to reduce updates needed here
                    // otherwise, only send an update if the dataset definition has changed
                    if default_dataset_destination_updated
                        || received_dataset_definition != dataset_definition
                    {
                        // we need to make sure we have the updated definition for comparing next time
                        *dataset_definition = received_dataset_definition.clone();
                        // send update to the dataset
                        let _ = dataset_update_tx
                            .send((
                                received_dataset_definition.clone(),
                                default_dataset_destinations.clone(),
                                self.release_dataset_notifications_tx.subscribe(),
                            )).inspect_err(|tokio::sync::mpsc::error::SendError((e_dataset_definition, _,_))| {
                                // TODO: should this trigger the datasetClient create flow, or is this just indicative of an application bug?
                                log::warn!(
                                    "Update received for dataset {}, but DatasetClient has been dropped",
                                    e_dataset_definition.name
                                );
                            });
                    }
                }
                // it needs to be created
                else {
                    // ignore the result because it's just used to add the error to the dataset_config_errors if one is present
                    let _ = self
                        .setup_new_dataset(
                            received_dataset_definition.clone(),
                            &default_dataset_destinations,
                        )
                        .map_err(|e|
                            // If an error is returned, continue to process other datasets even if one isn't valid. Don't give this one to
                            // the application since we can't forward data on it. If there's an update to the
                            // definition, they'll get the create notification for it at that point if it's valid
                            dataset_config_errors.push(e));
                }
            }

            // if there were any config errors on the datasets, report them to the ADR service
            self.report_dataset_config_errors(
                dataset_config_errors,
                updated_asset.specification.version,
                "AssetClient::recv_update dataset_destination",
            )
            .await;

            // update specification
            let mut unlocked_specification = self.specification.write().unwrap(); // unwrap can't fail unless lock is poisoned
            *unlocked_specification = AssetSpecification::from(updated_asset.specification.clone());

            self.last_specification = updated_asset.specification;

            return Some(());
        }
    }

    // Returns a clone of the current asset specification
    /// # Panics
    /// if the specification mutex has been poisoned, which should not be possible
    #[must_use]
    pub fn specification(&self) -> AssetSpecification {
        (*self.specification.read().unwrap()).clone()
    }

    /// Returns a clone of the current asset status
    /// # Panics
    /// if the status mutex has been poisoned, which should not be possible
    #[must_use]
    pub fn status(&self) -> Option<adr_models::AssetStatus> {
        (*self.status.read().unwrap()).clone()
    }

    // Returns a clone of the current device specification
    /// # Panics
    /// if the device specification mutex has been poisoned, which should not be possible
    #[must_use]
    pub fn device_specification(&self) -> DeviceSpecification {
        (*self.device_specification.read().unwrap()).clone()
    }

    // Returns a clone of the current device status
    /// # Panics
    /// if the device status mutex has been poisoned, which should not be possible
    #[must_use]
    pub fn device_status(&self) -> Option<DeviceEndpointStatus> {
        (*self.device_status.read().unwrap()).clone()
    }

    /// Internal helper function to create an [`azure_device_registry::AssetStatus`] from a Result and version
    fn internal_asset_status(
        status: Result<(), AdrConfigError>,
        version: Option<u64>,
    ) -> azure_device_registry::AssetStatus {
        azure_device_registry::AssetStatus {
            config: Some(azure_device_registry::StatusConfig {
                version,
                error: status.err(),
                last_transition_time: None, // this field will be removed, so we don't need to worry about it for now
            }),
            ..azure_device_registry::AssetStatus::default()
        }
    }

    pub(crate) async fn internal_report_status(
        adr_asset_status: adr_models::AssetStatus,
        connector_context: &ConnectorContext,
        asset_ref: &AssetRef,
<<<<<<< HEAD
        asset_status_ref: &Arc<RwLock<Option<AssetStatus>>>,
        log_identifier: &str,
    ) {
        // send status update to the service
        match Retry::spawn(
            RETRY_STRATEGY.map(tokio_retry2::strategy::jitter).take(10),
            async || -> Result<Asset, RetryError<azure_device_registry::Error>> {
=======
        asset_status_ref: &Arc<RwLock<Option<adr_models::AssetStatus>>>,
    ) {
        // send status update to the service
        match Retry::spawn(
            RETRY_STRATEGY.take(10),
            async || -> Result<adr_models::Asset, RetryError<azure_device_registry::Error>> {
>>>>>>> c1628e4a
                connector_context
                    .azure_device_registry_client
                    .update_asset_status(
                        asset_ref.device_name.clone(),
                        asset_ref.inbound_endpoint_name.clone(),
                        asset_ref.name.clone(),
                        adr_asset_status.clone(),
                        connector_context.default_timeout,
                    )
                    .await
                    .map_err(|e| {
                        match e.kind() {
                            // network/retriable
                            azure_device_registry::ErrorKind::AIOProtocolError(_) => {
                                log::warn!(
                                    "Update asset status failed for {log_identifier}. Retrying: {e}"
                                );
                                RetryError::transient(e)
                            }
                            // indicates an error in the configuration, might be transient in the future depending on what it can indicate
                            azure_device_registry::ErrorKind::ServiceError(_) => {
                                RetryError::permanent(e)
                            }
                            _ => {
                                // InvalidRequestArgument shouldn't be possible since timeout is already validated
                                // ValidationError shouldn't be possible since we shouldn't have an asset with an empty asset name
                                // ObservationError, DuplicateObserve, and ShutdownError aren't possible for this fn to return
                                unreachable!()
                            }
                        }
                    })
            },
        )
        .await
        {
            Ok(updated_asset) => {
                // update self with new returned status
                let mut unlocked_status = asset_status_ref.write().unwrap(); // unwrap can't fail unless lock is poisoned
                *unlocked_status = updated_asset.status;
                // NOTE: There may be updates present on the asset specification, but even if that is the case,
                // we won't update them here and instead wait for the asset update notification (finding out
                // first here is a race condition, the update will always be received imminently)
            }
            Err(e) => {
                // TODO: return an error for this scenario? Largely shouldn't be possible
                log::error!("Failed to Update Asset Status: {e}");
            }
        };
    }

    /// Creates a new [`DatasetClient`] for the given dataset definition,
    /// adds it to the dataset hashmap, and sends the create notification.
    /// If the dataset definition is invalid, it returns an error with the
    /// `azure_device_registry::DatasetEventStreamStatus` that can be used to report the error.
    #[allow(clippy::result_large_err)] // since we are immediately using the error value, not worth boxing
    fn setup_new_dataset(
        &mut self,
        dataset_definition: Dataset,
        default_dataset_destinations: &[Arc<destination_endpoint::Destination>],
    ) -> Result<(), azure_device_registry::DatasetEventStreamStatus> {
        let (dataset_update_tx, dataset_update_rx) = mpsc::unbounded_channel();

        let new_dataset_client = DatasetClient::new(
            dataset_definition.clone(),
            dataset_update_rx,
            default_dataset_destinations,
            self.asset_ref.clone(),
            self.status.clone(),
            self.specification.clone(),
            self.device_specification.clone(),
            self.device_status.clone(),
            self.connector_context.clone(),
        )
        .map_err(|e| {
            log::error!(
                "Invalid dataset destination for dataset: {} {e:?}",
                dataset_definition.name.clone()
            );
            // Get current message schema reference if there is one, so that it isn't overwritten
            let message_schema_reference =
                self.status.read().unwrap().as_ref().and_then(|status| {
                    status
                        .datasets
                        .as_ref()?
                        .iter()
                        .find(|dataset| dataset.name == dataset_definition.name)?
                        .message_schema_reference
                        .clone()
                });
            // Don't give this dataset to the application or track it in our dataset_hashmap since
            // we can't forward data on it. If there's an update to the definition, they'll get the
            // create notification for it at that point if it's valid
            azure_device_registry::DatasetEventStreamStatus {
                name: dataset_definition.name.clone(),
                message_schema_reference,
                error: Some(e),
            }
        })?;

        // insert the dataset client into the hashmap so we can handle updates
        self.dataset_hashmap.insert(
            dataset_definition.name.clone(),
            (dataset_definition, dataset_update_tx),
        );

        if self
            .dataset_creation_tx
            .send((
                new_dataset_client,
                self.release_dataset_notifications_tx.subscribe(),
            ))
            .is_err()
        {
            // should only happen if the dataset creation observation is dropped. Should not be possible on AssetClient::new
            log::warn!(
                "New dataset received, but DatasetClientCreationObservation has been dropped"
            );
        }
        Ok(())
    }

    /// Convenience function to report a vector of dataset errors to the ADR service
    async fn report_dataset_config_errors(
        &self,
        dataset_config_errors: Vec<azure_device_registry::DatasetEventStreamStatus>,
        specification_version: Option<u64>,
        log_identifier: &str,
    ) {
        if !dataset_config_errors.is_empty() {
            // If the version of the current status config matches the current version, then include the existing config.
            // If there's no current config or the version doesn't match, don't report a status since the status for this version hasn't been reported yet
            let current_asset_config = self.status.read().unwrap().as_ref().and_then(|status| {
                status
                    .config
                    .as_ref()
                    .filter(|config| config.version == specification_version)
                    .cloned()
            });
            let adr_asset_status = azure_device_registry::AssetStatus {
                config: current_asset_config,
                datasets: Some(dataset_config_errors),
                ..azure_device_registry::AssetStatus::default()
            };
            // send status update to the service
            log::debug!(
                "Reporting status(es) for invalid dataset destination(s) for Asset {}",
                self.asset_ref.name
            );
            AssetClient::internal_report_status(
                adr_asset_status,
                &self.connector_context,
                &self.asset_ref,
                &self.status,
                log_identifier,
            )
            .await;
        }
    }
}

/// An Observation for dataset creation events that uses
/// multiple underlying clients to get full dataset information.
pub struct DatasetClientCreationObservation {
    /// Internal channel for receiving notifications about dataset creation events.
    dataset_creation_rx: UnboundedReceiver<(
        DatasetClient,
        tokio::sync::watch::Receiver<()>, // watch receiver for when the creation notification should be released to the application
    )>,
}
impl DatasetClientCreationObservation {
    /// Receives a notification for a newly created dataset with the
    /// [`DatasetClient`] or [`None`] if there will be no more notifications.
    /// Receiving [`None`] indicates that the Asset has been deleted or the
    /// [`AssetClient`] has been dropped.
    pub async fn recv_notification(&mut self) -> Option<DatasetClient> {
        let (dataset_client, mut watch_receiver) = self.dataset_creation_rx.recv().await?;
        // wait until the message has been released. If the watch sender has been dropped, this means the Asset has been deleted/dropped
        watch_receiver.changed().await.ok()?;
        Some(dataset_client)
    }
}

type DatasetUpdateNotification = (
    Dataset,                                     // new Dataset definition
    Vec<Arc<destination_endpoint::Destination>>, // new default dataset destinations
    tokio::sync::watch::Receiver<()>, // watch receiver for when the update notification should be released to the application
);

/// Azure Device Registry Dataset that includes additional functionality
/// to report status, report message schema, receive Dataset updates,
/// and send data to the destination
#[derive(Debug, Getters)]
pub struct DatasetClient {
    /// Dataset, asset, device, and inbound endpoint names
    dataset_ref: DatasetRef,
    /// Dataset Definition
    dataset_definition: adr_models::Dataset,
    /// Current status for the Asset
    #[getter(skip)]
    asset_status: Arc<RwLock<Option<adr_models::AssetStatus>>>,
    /// Current specification for the Asset
    #[getter(skip)]
    asset_specification: Arc<RwLock<AssetSpecification>>,
    /// Specification of the device that this dataset is tied to
    #[getter(skip)]
    device_specification: Arc<RwLock<DeviceSpecification>>,
    /// Status of the device that this dataset is tied to
    #[getter(skip)]
    device_status: Arc<RwLock<Option<DeviceEndpointStatus>>>,
    // Internally used fields
    /// Internal [`Forwarder`] that handles forwarding data to the destination defined in the dataset definition
    #[getter(skip)]
    forwarder: Forwarder,
    #[getter(skip)]
    connector_context: Arc<ConnectorContext>,
    /// Asset reference for internal use
    #[getter(skip)]
    asset_ref: AssetRef,
    /// Internal channel for receiving notifications about dataset updates.
    #[getter(skip)]
    dataset_update_rx: UnboundedReceiver<DatasetUpdateNotification>,
}

impl DatasetClient {
    #[allow(clippy::too_many_arguments)]
    pub(crate) fn new(
<<<<<<< HEAD
        dataset_definition: Dataset,
        dataset_update_rx: UnboundedReceiver<DatasetUpdateNotification>,
        default_destinations: &[Arc<destination_endpoint::Destination>],
        asset_ref: AssetRef,
        asset_status: Arc<RwLock<Option<AssetStatus>>>,
        asset_specification: Arc<RwLock<AssetSpecification>>,
=======
        dataset_definition: adr_models::Dataset,
        default_destinations: &[Arc<destination_endpoint::Destination>],
        asset_ref: AssetRef,
        asset_status: Arc<RwLock<Option<adr_models::AssetStatus>>>,
        asset_specification: Arc<AssetSpecification>,
>>>>>>> c1628e4a
        device_specification: Arc<RwLock<DeviceSpecification>>,
        device_status: Arc<RwLock<Option<DeviceEndpointStatus>>>,
        connector_context: Arc<ConnectorContext>,
    ) -> Result<Self, AdrConfigError> {
        // Create a new dataset
        let forwarder = Forwarder::new_dataset_forwarder(
            &dataset_definition.destinations,
            &asset_ref.inbound_endpoint_name,
            default_destinations,
            connector_context.clone(),
        )?;
        Ok(Self {
            dataset_ref: DatasetRef {
                dataset_name: dataset_definition.name.clone(),
                asset_name: asset_ref.name.clone(),
                device_name: asset_ref.device_name.clone(),
                inbound_endpoint_name: asset_ref.inbound_endpoint_name.clone(),
            },
            asset_ref,
            dataset_definition,
            asset_status,
            asset_specification,
            device_specification,
            device_status,
            forwarder,
            dataset_update_rx,
            connector_context,
        })
    }

    /// Used to report the status of a dataset
    /// # Panics
    /// if the asset status or specification mutexes have been poisoned, which should not be possible
    pub async fn report_status(&self, status: Result<(), AdrConfigError>) {
        // If the version of the current status config matches the current version, then include the existing config.
        // If there's no current config or the version doesn't match, don't report a status since the status for this version hasn't been reported yet
        let current_asset_config = self
            .asset_status
            .read()
            .unwrap()
            .as_ref()
            .and_then(|status| {
                if status.config.as_ref().and_then(|config| config.version)
                    == self.asset_specification.read().unwrap().version
                {
                    status.config.clone()
                } else {
                    None
                }
            });
        // Get current message schema reference, so that it isn't overwritten
        let current_message_schema_reference = self.message_schema_reference();
        let adr_asset_status = adr_models::AssetStatus {
            config: current_asset_config,
            datasets: Some(vec![adr_models::DatasetEventStreamStatus {
                name: self.dataset_ref.dataset_name.clone(),
                message_schema_reference: current_message_schema_reference,
                error: status.err(),
            }]),
            ..adr_models::AssetStatus::default()
        };

        // send status update to the service
        log::debug!(
            "reporting dataset {} status from app",
            self.dataset_ref.dataset_name
        );
        AssetClient::internal_report_status(
            adr_asset_status,
            &self.connector_context,
            &self.asset_ref,
            &self.asset_status,
            "DatasetClient::report_status",
        )
        .await;
    }

    /// Used to report the message schema of a dataset
    ///
    /// # Errors
    /// [`schema_registry::Error`] of kind [`InvalidArgument`](schema_registry::ErrorKind::InvalidArgument)
    /// if the content of the [`MessageSchema`] is empty or there is an error building the request
    ///
    /// [`schema_registry::Error`] of kind [`ServiceError`](schema_registry::ErrorKind::ServiceError)
    /// if there is an error returned by the Schema Registry Service.
    ///
    /// # Panics
    /// If the Schema Registry Service returns a schema without required values. This should get updated
    /// to be validated by the Schema Registry API surface in the future
    ///
    /// If the asset status or specification mutexes have been poisoned, which should not be possible
    pub async fn report_message_schema(
        &mut self,
        message_schema: MessageSchema,
    ) -> Result<adr_models::MessageSchemaReference, schema_registry::Error> {
        // TODO: save message schema provided with message schema uri so it can be compared
        // send message schema to schema registry service
        let message_schema_reference = Retry::spawn(
            RETRY_STRATEGY.map(tokio_retry2::strategy::jitter),
            async || -> Result<schema_registry::Schema, RetryError<schema_registry::Error>> {
                self.connector_context
                    .schema_registry_client
                    .put(
                        message_schema.clone(),
                        self.connector_context.default_timeout,
                    )
                    .await
                    .map_err(|e| {
                        match e.kind() {
                            // network/retriable
                            schema_registry::ErrorKind::AIOProtocolError(_) => {
                                log::warn!(
                                    "Reporting message schema failed for {}. Retrying: {e}",
                                    self.dataset_ref.dataset_name
                                );
                                RetryError::transient(e)
                            }
                            // indicates an error in the provided message schema, return to caller so they can fix
                            schema_registry::ErrorKind::ServiceError(_)
                            | schema_registry::ErrorKind::InvalidArgument(_) => {
                                RetryError::permanent(e)
                            }
                            // SerializationError shouldn't be possible since any [`MessageSchema`] should be serializable
                            schema_registry::ErrorKind::SerializationError(_) => {
                                unreachable!()
                            }
                        }
                    })
            },
        )
        .await
        .map(|schema| {
            adr_models::MessageSchemaReference {
                name: schema
                    .name
                    .expect("schema name will always be present since sent in PUT"),
                version: schema
                    .version
                    .expect("schema version will always be present since sent in PUT"),
                registry_namespace: schema
                    .namespace
                    .expect("schema namespace will always be present."), // waiting on change to service DTDL for this to be guaranteed in code
            }
        })?;
        // If the version of the current status config matches the current version, then include the existing config.
        // If there's no current config or the version doesn't match, don't report a status since the status for this version hasn't been reported yet
        let current_asset_config = self
            .asset_status
            .read()
            .unwrap()
            .as_ref()
            .and_then(|status| {
                if status.config.as_ref().and_then(|config| config.version)
                    == self.asset_specification.read().unwrap().version
                {
                    status.config.clone()
                } else {
                    None
                }
            });
        // Get the current dataset config error, if it exists, so that it isn't overwritten
        let current_dataset_config_error =
            self.asset_status
                .read()
                .unwrap()
                .as_ref()
                .and_then(|status| {
                    status.datasets.as_ref().and_then(|datasets| {
                        datasets
                            .iter()
                            .find(|dataset| dataset.name == self.dataset_ref.dataset_name)
                            .and_then(|dataset| dataset.error.clone())
                    })
                });
        let adr_asset_status = adr_models::AssetStatus {
            config: current_asset_config,
            datasets: Some(vec![adr_models::DatasetEventStreamStatus {
                name: self.dataset_ref.dataset_name.clone(),
                message_schema_reference: Some(message_schema_reference.clone()),
                error: current_dataset_config_error,
            }]),
            ..adr_models::AssetStatus::default()
        };

        // send status update to the service
        log::debug!(
            "reporting dataset {} message schema from app",
            self.dataset_ref.dataset_name
        );
        AssetClient::internal_report_status(
            adr_asset_status,
            &self.connector_context,
            &self.asset_ref,
            &self.asset_status,
            "DatasetClient::report_message_schema",
        )
        .await;

        self.forwarder
            .update_message_schema_reference(Some(message_schema_reference.clone()));

        Ok(message_schema_reference)
    }

    /// Used to send transformed data to the destination
    /// # Errors
    /// TODO
    pub async fn forward_data(&self, data: Data) -> Result<(), destination_endpoint::Error> {
        self.forwarder.send_data(data).await
    }

    /// Used to receive updates for the Dataset from the Azure Device Registry Service.
    /// This function returning `Some(())` indicates that the dataset definition has been
    /// updated in place. The function returns [`None`] if there will be no more
    /// notifications. This can occur if the Dataset has been deleted or the
    /// [`AssetClient`] that this [`DatasetClient`] is related to has been dropped.
    pub async fn recv_update(&mut self) -> Option<()> {
        loop {
            let (updated_dataset, default_destinations, mut watch_receiver) =
                self.dataset_update_rx.recv().await?;
            // wait until the udpate has been released. If the watch sender has been dropped, this means the Asset has been deleted/dropped
            watch_receiver.changed().await.ok()?;
            // create new forwarder, in case destination has changed
            self.forwarder = match Forwarder::new_dataset_forwarder(
                &updated_dataset.destinations,
                &self.asset_ref.inbound_endpoint_name,
                &default_destinations,
                self.connector_context.clone(),
            ) {
                Ok(forwarder) => forwarder,
                Err(e) => {
                    // TODO: we could delete the dataset here, but the current implementation would just wait for a new valid definition, which seems okay for now?
                    log::error!(
                        "Ignoring update. Invalid dataset destination for updated dataset: {} {e:?}",
                        updated_dataset.name.clone()
                    );
                    self.report_status(Err(e)).await;
                    continue;
                }
            };
            self.dataset_definition = updated_dataset;
            break;
        }
        Some(())
    }

    /// Returns a clone of this dataset's [`MessageSchemaReference`] from
    /// the [`AssetStatus`], if it exists
    ///
    /// # Panics
    /// if the asset status mutex has been poisoned, which should not be possible
    #[must_use]
    pub fn message_schema_reference(&self) -> Option<adr_models::MessageSchemaReference> {
        // unwrap can't fail unless lock is poisoned
        self.asset_status
            .read()
            .unwrap()
            .as_ref()?
            .datasets
            .as_ref()?
            .iter()
            .find(|dataset| dataset.name == self.dataset_ref.dataset_name)?
            .message_schema_reference
            .clone()
    }

    /// Returns a clone of the current asset specification
    /// # Panics
    /// if the asset specification mutex has been poisoned, which should not be possible
    #[must_use]
    pub fn asset_specification(&self) -> AssetSpecification {
        (*self.asset_specification.read().unwrap()).clone()
    }

    /// Returns a clone of the current asset status, if it exists
    /// # Panics
    /// if the asset status mutex has been poisoned, which should not be possible
    #[must_use]
    pub fn asset_status(&self) -> Option<adr_models::AssetStatus> {
        (*self.asset_status.read().unwrap()).clone()
    }

    // Returns a clone of the current device specification
    /// # Panics
    /// if the device specification mutex has been poisoned, which should not be possible
    #[must_use]
    pub fn device_specification(&self) -> DeviceSpecification {
        (*self.device_specification.read().unwrap()).clone()
    }

    // Returns a clone of the current device status
    /// # Panics
    /// if the device status mutex has been poisoned, which should not be possible
    #[must_use]
    pub fn device_status(&self) -> Option<DeviceEndpointStatus> {
        (*self.device_status.read().unwrap()).clone()
    }
}

// Client Structs
// Device

#[derive(Debug, Clone)]
/// Represents the specification of a device in the Azure Device Registry service.
pub struct DeviceSpecification {
    /// The 'attributes' Field.
    pub attributes: HashMap<String, String>,
    /// The 'discoveredDeviceRef' Field.
    pub discovered_device_ref: Option<String>,
    /// The 'enabled' Field.
    pub enabled: Option<bool>,
    /// The 'endpoints' Field.
    pub endpoints: DeviceEndpoints, // different from adr
    /// The 'externalDeviceId' Field.
    pub external_device_id: Option<String>,
    /// The 'lastTransitionTime' Field.
    pub last_transition_time: Option<DateTime<Utc>>,
    /// The 'manufacturer' Field.
    pub manufacturer: Option<String>,
    /// The 'model' Field.
    pub model: Option<String>,
    /// The 'operatingSystem' Field.
    pub operating_system: Option<String>,
    /// The 'operatingSystemVersion' Field.
    pub operating_system_version: Option<String>,
    /// The 'uuid' Field.
    pub uuid: Option<String>,
    /// The 'version' Field.
    pub version: Option<u64>,
}

impl DeviceSpecification {
    pub(crate) fn new(
        device_specification: adr_models::DeviceSpecification,
        device_endpoint_credentials_mount_path: &str,
        inbound_endpoint_name: &str,
    ) -> Result<Self, String> {
        // convert the endpoints to the new format with only the one specified inbound endpoint
        // if the inbound endpoint isn't in the specification, return an error
        let recvd_endpoints = device_specification
            .endpoints
            .ok_or("Endpoints not found on Device specification")?;

        let recvd_inbound = recvd_endpoints
            .inbound
            .get(inbound_endpoint_name)
            .cloned()
            .ok_or("Inbound endpoint not found on Device specification")?;
        let recvd_outbound = recvd_endpoints
            .outbound
            // TODO: more elegant way to handle this
            .unwrap_or(adr_models::OutboundEndpoints {
                assigned: HashMap::new(),
                unassigned: HashMap::new(),
            });

        // update authentication to include the full file path for the credentials
        let authentication = match recvd_inbound.authentication {
            adr_models::Authentication::Anonymous => Authentication::Anonymous,
            adr_models::Authentication::Certificate {
                certificate_secret_name,
            } => Authentication::Certificate {
                certificate_path: format!("path/{certificate_secret_name}"),
            },
            adr_models::Authentication::UsernamePassword {
                password_secret_name,
                username_secret_name,
            } => Authentication::UsernamePassword {
                password_path: format!(
                    "{device_endpoint_credentials_mount_path}/{password_secret_name}"
                ),
                username_path: format!(
                    "{device_endpoint_credentials_mount_path}/{username_secret_name}"
                ),
            },
        };

        let endpoints = DeviceEndpoints {
            inbound: InboundEndpoint {
                name: inbound_endpoint_name.to_string(),
                additional_configuration: recvd_inbound.additional_configuration,
                address: recvd_inbound.address,
                authentication,
                endpoint_type: recvd_inbound.endpoint_type,
                trust_settings: recvd_inbound.trust_settings,
                version: recvd_inbound.version,
            },
            outbound_assigned: recvd_outbound.assigned,
            outbound_unassigned: recvd_outbound.unassigned,
        };

        Ok(DeviceSpecification {
            attributes: device_specification.attributes,
            discovered_device_ref: device_specification.discovered_device_ref,
            enabled: device_specification.enabled,
            endpoints,
            external_device_id: device_specification.external_device_id,
            last_transition_time: device_specification.last_transition_time,
            manufacturer: device_specification.manufacturer,
            model: device_specification.model,
            operating_system: device_specification.operating_system,
            operating_system_version: device_specification.operating_system_version,
            uuid: device_specification.uuid,
            version: device_specification.version,
        })
    }
}

#[derive(Debug, Clone)]
/// Represents the endpoints of a device in the Azure Device Registry service.
pub struct DeviceEndpoints {
    /// The 'inbound' Field.
    pub inbound: InboundEndpoint, // different from adr
    /// The 'outbound' Field.
    pub outbound_assigned: HashMap<String, adr_models::OutboundEndpoint>,
    /// The 'outboundUnassigned' Field.
    pub outbound_unassigned: HashMap<String, adr_models::OutboundEndpoint>,
}
/// Represents an inbound endpoint of a device in the Azure Device Registry service.
#[derive(Debug, Clone)]
pub struct InboundEndpoint {
    /// name
    pub name: String,
    /// The 'additionalConfiguration' Field.
    pub additional_configuration: Option<String>,
    /// The 'address' Field.
    pub address: String,
    /// The 'authentication' Field.
    pub authentication: Authentication, // different from adr
    /// The 'endpointType' Field.
    pub endpoint_type: String,
    /// The 'trustSettings' Field.
    pub trust_settings: Option<adr_models::TrustSettings>,
    /// The 'version' Field.
    pub version: Option<String>,
}

#[derive(Debug, Clone, Default)]
/// Represents the authentication method for an endpoint.
pub enum Authentication {
    #[default]
    /// Represents anonymous authentication.
    Anonymous,
    /// Represents authentication using a certificate.
    Certificate {
        /// The 'certificateSecretName' Field.
        certificate_path: String, // different from adr
    },
    /// Represents authentication using a username and password.
    UsernamePassword {
        /// The 'passwordSecretName' Field.
        password_path: String, // different from adr
        /// The 'usernameSecretName' Field.
        username_path: String, // different from adr
    },
}

#[derive(Clone, Debug, Default)] //, PartialEq)]
/// Represents the observed status of a Device and endpoint in the ADR Service.
pub struct DeviceEndpointStatus {
    /// Defines the status for the Device.
    pub config: Option<azure_device_registry::StatusConfig>,
    /// Defines the status for the inbound endpoint.
    pub inbound_endpoint_error: Option<AdrConfigError>, // different from adr
}

impl DeviceEndpointStatus {
    pub(crate) fn new(recvd_status: adr_models::DeviceStatus, inbound_endpoint_name: &str) -> Self {
        let inbound_endpoint_error = recvd_status.endpoints.get(inbound_endpoint_name).cloned();
        DeviceEndpointStatus {
            config: recvd_status.config,
            inbound_endpoint_error: inbound_endpoint_error.unwrap_or_default(),
        }
    }
}

/// Represents the specification of an Asset in the Azure Device Registry service.
#[derive(Debug, Clone)]
pub struct AssetSpecification {
    /// URI or type definition ids.
    pub asset_type_refs: Vec<String>, // if None, we can represent as empty vec. Can currently only be length of 1
    /// A set of key-value pairs that contain custom attributes
    pub attributes: HashMap<String, String>, // if None, we can represent as empty hashmap
    /// Array of datasets that are part of the asset.
    // pub datasets: Vec<DatasetClient>, // if None, we can represent as empty vec. Different from adr
    /// Default configuration for datasets.
    pub default_datasets_configuration: Option<String>,
    /// Default destinations for datasets.
    pub default_datasets_destinations: Vec<adr_models::DatasetDestination>, // if None, we can represent as empty vec.  Can currently only be length of 1
    /// Default configuration for events.
    pub default_events_configuration: Option<String>,
    /// Default destinations for events.
    pub default_events_destinations: Vec<adr_models::EventStreamDestination>, // if None, we can represent as empty vec.  Can currently only be length of 1
    /// Default configuration for management groups.
    pub default_management_groups_configuration: Option<String>,
    /// Default configuration for streams.
    pub default_streams_configuration: Option<String>,
    /// Default destinations for streams.
    pub default_streams_destinations: Vec<adr_models::EventStreamDestination>, // if None, we can represent as empty vec. Can currently only be length of 1
    /// The description of the asset.
    pub description: Option<String>,
    /// A reference to the Device and Endpoint within the device
    pub device_ref: adr_models::DeviceRef,
    /// Reference to a list of discovered assets
    pub discovered_asset_refs: Vec<String>, // if None, we can represent as empty vec
    /// The display name of the asset.
    pub display_name: Option<String>,
    /// Reference to the documentation.
    pub documentation_uri: Option<String>,
    /// Enabled/Disabled status of the asset.
    pub enabled: Option<bool>, // TODO: just bool?
    ///  Array of events that are part of the asset. TODO: `EventClient`
    pub events: Vec<adr_models::Event>, // if None, we can represent as empty vec
    /// Asset id provided by the customer.
    pub external_asset_id: Option<String>,
    /// Revision number of the hardware.
    pub hardware_revision: Option<String>,
    /// The last time the asset has been modified.
    pub last_transition_time: Option<DateTime<Utc>>,
    /// Array of management groups that are part of the asset. TODO: `ManagementGroupClient`
    pub management_groups: Vec<adr_models::ManagementGroup>, // if None, we can represent as empty vec
    /// The name of the manufacturer.
    pub manufacturer: Option<String>,
    /// The URI of the manufacturer.
    pub manufacturer_uri: Option<String>,
    /// The model of the asset.
    pub model: Option<String>,
    /// The product code of the asset.
    pub product_code: Option<String>,
    /// The revision number of the software.
    pub serial_number: Option<String>,
    /// The revision number of the software.
    pub software_revision: Option<String>,
    /// Array of streams that are part of the asset. TODO: `StreamClient`
    pub streams: Vec<adr_models::Stream>, // if None, we can represent as empty vec
    ///  Globally unique, immutable, non-reusable id.
    pub uuid: Option<String>,
    /// The version of the asset.
    pub version: Option<u64>,
}

impl From<adr_models::AssetSpecification> for AssetSpecification {
    fn from(value: adr_models::AssetSpecification) -> Self {
        AssetSpecification {
            asset_type_refs: value.asset_type_refs,
            attributes: value.attributes,
            // datasets,
            default_datasets_configuration: value.default_datasets_configuration,
            default_datasets_destinations: value.default_datasets_destinations,
            default_events_configuration: value.default_events_configuration,
            default_events_destinations: value.default_events_destinations,
            default_management_groups_configuration: value.default_management_groups_configuration,
            default_streams_configuration: value.default_streams_configuration,
            default_streams_destinations: value.default_streams_destinations,
            description: value.description,
            device_ref: value.device_ref,
            discovered_asset_refs: value.discovered_asset_refs,
            display_name: value.display_name,
            documentation_uri: value.documentation_uri,
            enabled: value.enabled,
            events: value.events,
            external_asset_id: value.external_asset_id,
            hardware_revision: value.hardware_revision,
            last_transition_time: value.last_transition_time,
            management_groups: value.management_groups,
            manufacturer: value.manufacturer,
            manufacturer_uri: value.manufacturer_uri,
            model: value.model,
            product_code: value.product_code,
            serial_number: value.serial_number,
            software_revision: value.software_revision,
            streams: value.streams,
            uuid: value.uuid,
            version: value.version,
        }
    }
}

fn observe_error_into_retry_error(
    e: azure_device_registry::Error,
) -> RetryError<azure_device_registry::Error> {
    match e.kind() {
        // network/retriable
        azure_device_registry::ErrorKind::AIOProtocolError(_)
        | azure_device_registry::ErrorKind::ObservationError => {
            // not sure what causes ObservationError yet, so let's treat it as transient for now
            RetryError::transient(e)
        }
        // indicates an error in the configuration, so we want to get a new notification instead of retrying this operation
        azure_device_registry::ErrorKind::ServiceError(_)
        // DuplicateObserve indicates an sdk bug where we called observe more than once. Not possible for unobserves.
        // This should be moved to unreachable!() once we add logic for calling unobserve on deletion
        | azure_device_registry::ErrorKind::DuplicateObserve(_) => RetryError::permanent(e),
        _ => {
            // InvalidRequestArgument shouldn't be possible since timeout is already validated
            // ValidationError shouldn't be possible since we should never have an empty asset name. It's not possible to be returned for device observe calls.
            // ShutdownError isn't possible for this fn to return
            unreachable!()
        }
    }
}<|MERGE_RESOLUTION|>--- conflicted
+++ resolved
@@ -15,11 +15,8 @@
     },
     schema_registry,
 };
-<<<<<<< HEAD
 use tokio::sync::mpsc::{self, UnboundedReceiver, UnboundedSender};
-=======
 use chrono::{DateTime, Utc};
->>>>>>> c1628e4a
 use tokio_retry2::{Retry, RetryError};
 
 use crate::{
@@ -93,13 +90,8 @@
 
             // get the device definition
             let device = match Retry::spawn(
-<<<<<<< HEAD
                 RETRY_STRATEGY.map(tokio_retry2::strategy::jitter),
-                async || -> Result<Device, RetryError<azure_device_registry::Error>> {
-=======
-                RETRY_STRATEGY,
                 async || -> Result<adr_models::Device, RetryError<azure_device_registry::Error>> {
->>>>>>> c1628e4a
                     self.connector_context
                         .azure_device_registry_client
                         .get_device(
@@ -394,13 +386,8 @@
     async fn internal_report_status(&self, adr_device_status: adr_models::DeviceStatus) {
         // send status update to the service
         match Retry::spawn(
-<<<<<<< HEAD
             RETRY_STRATEGY.map(tokio_retry2::strategy::jitter).take(10),
-            async || -> Result<Device, RetryError<azure_device_registry::Error>> {
-=======
-            RETRY_STRATEGY.take(10),
             async || -> Result<adr_models::Device, RetryError<azure_device_registry::Error>> {
->>>>>>> c1628e4a
                 self.connector_context
                     .azure_device_registry_client
                     .update_device_plus_endpoint_status(
@@ -503,13 +490,8 @@
             let (dataset_creation_tx, dataset_creation_rx) = mpsc::unbounded_channel();
             // get the asset definition
             let asset_client = match Retry::spawn(
-<<<<<<< HEAD
                 RETRY_STRATEGY.map(tokio_retry2::strategy::jitter),
-                async || -> Result<Asset, RetryError<azure_device_registry::Error>> {
-=======
-                RETRY_STRATEGY,
                 async || -> Result<adr_models::Asset, RetryError<azure_device_registry::Error>> {
->>>>>>> c1628e4a
                     self.connector_context
                         .azure_device_registry_client
                         .get_asset(
@@ -606,14 +588,7 @@
     specification: Arc<RwLock<AssetSpecification>>,
     /// Status for the Asset
     #[getter(skip)]
-<<<<<<< HEAD
-    status: Arc<RwLock<Option<AssetStatus>>>,
-=======
     status: Arc<RwLock<Option<adr_models::AssetStatus>>>,
-    /// Datasets on this Asset
-    datasets: Vec<DatasetClient>, // TODO: might need to change this model once the dataset definition can get updated from an update
-    // TODO: events, streams, and management groups as well
->>>>>>> c1628e4a
     /// Specification of the device that this Asset is tied to
     #[getter(skip)]
     device_specification: Arc<RwLock<DeviceSpecification>>,
@@ -671,19 +646,8 @@
                         "Invalid default dataset destination for Asset {}: {e:?}",
                         asset_ref.name
                     );
-<<<<<<< HEAD
                     let adr_asset_status =
                         Self::internal_asset_status(Err(e), specification_version);
-=======
-                    let adr_asset_status = adr_models::AssetStatus {
-                        config: Some(azure_device_registry::StatusConfig {
-                            version: specification.version,
-                            error: Some(e),
-                            last_transition_time: None, // this field will be removed, so we don't need to worry about it for now
-                        }),
-                        ..adr_models::AssetStatus::default()
-                    };
->>>>>>> c1628e4a
                     // send status update to the service
                     Self::internal_report_status(
                         adr_asset_status,
@@ -697,81 +661,9 @@
                     vec![]
                 }
             };
-<<<<<<< HEAD
 
         // Create the AssetClient so that we can use the same helper functions for processing the datasets as we do during the update flow
         let mut asset_client = AssetClient {
-=======
-        let mut dataset_config_errors = Vec::new();
-        let datasets = dataset_definitions
-            .into_iter()
-            // leave out any datasets that have config errors - they will be provided by an update notification if they get fixed, otherwise they can't be used at this point
-            // TODO: should we instead include it with a forwarder that doesn't work?
-            .filter_map(|dataset| {
-                let dataset_name = dataset.name.clone();
-                match DatasetClient::new(
-                    dataset,
-                    &default_dataset_destinations,
-                    asset_ref.clone(),
-                    status.clone(),
-                    specification.clone(),
-                    device_specification.clone(),
-                    device_status.clone(),
-                    connector_context.clone(),
-                ) {
-                    Ok(dataset_client) => Some(dataset_client),
-                    Err(e) => {
-                        log::error!(
-                            "Invalid dataset destination for dataset: {dataset_name} {e:?}"
-                        );
-                        // Get current message schema reference if there is one, so that it isn't overwritten
-                        let message_schema_reference = status
-                            .read()
-                            .unwrap()
-                            .as_ref()?
-                            .datasets
-                            .as_ref()?
-                            .iter()
-                            .find(|dataset| dataset.name == dataset_name)?
-                            .message_schema_reference
-                            .clone();
-                        dataset_config_errors.push(adr_models::DatasetEventStreamStatus {
-                            name: dataset_name,
-                            message_schema_reference,
-                            error: Some(e),
-                        });
-                        None
-                    }
-                }
-            })
-            .collect();
-        if !dataset_config_errors.is_empty() {
-            // If the version of the current status config matches the current version, then include the existing config.
-            // If there's no current config or the version doesn't match, don't report a status since the status for this version hasn't been reported yet
-            let current_asset_config = status.read().unwrap().as_ref().and_then(|status| {
-                if status.config.as_ref().and_then(|config| config.version) == specification.version
-                {
-                    status.config.clone()
-                } else {
-                    None
-                }
-            });
-            let adr_asset_status = adr_models::AssetStatus {
-                config: current_asset_config,
-                datasets: Some(dataset_config_errors),
-                ..adr_models::AssetStatus::default()
-            };
-            // send status update to the service
-            AssetClient::internal_report_status(
-                adr_asset_status,
-                &connector_context,
-                &asset_ref,
-                &status,
-            )
-            .await;
-        }
-        AssetClient {
->>>>>>> c1628e4a
             asset_ref,
             specification: Arc::new(RwLock::new(specification)),
             status,
@@ -825,19 +717,8 @@
     /// # Panics
     /// if the specification or status mutexes have been poisoned, which should not be possible
     pub async fn report_status(&self, status: Result<(), AdrConfigError>) {
-<<<<<<< HEAD
         let version = self.specification.read().unwrap().version;
         let adr_asset_status = Self::internal_asset_status(status, version);
-=======
-        let adr_asset_status = adr_models::AssetStatus {
-            config: Some(azure_device_registry::StatusConfig {
-                version: self.specification.version,
-                error: status.err(),
-                last_transition_time: None, // this field will be removed, so we don't need to worry about it for now
-            }),
-            ..adr_models::AssetStatus::default()
-        };
->>>>>>> c1628e4a
 
         log::debug!("reporting asset status from app");
         // send status update to the service
@@ -1055,22 +936,13 @@
         adr_asset_status: adr_models::AssetStatus,
         connector_context: &ConnectorContext,
         asset_ref: &AssetRef,
-<<<<<<< HEAD
-        asset_status_ref: &Arc<RwLock<Option<AssetStatus>>>,
+        asset_status_ref: &Arc<RwLock<Option<adr_models::AssetStatus>>>,
         log_identifier: &str,
     ) {
         // send status update to the service
         match Retry::spawn(
             RETRY_STRATEGY.map(tokio_retry2::strategy::jitter).take(10),
-            async || -> Result<Asset, RetryError<azure_device_registry::Error>> {
-=======
-        asset_status_ref: &Arc<RwLock<Option<adr_models::AssetStatus>>>,
-    ) {
-        // send status update to the service
-        match Retry::spawn(
-            RETRY_STRATEGY.take(10),
             async || -> Result<adr_models::Asset, RetryError<azure_device_registry::Error>> {
->>>>>>> c1628e4a
                 connector_context
                     .azure_device_registry_client
                     .update_asset_status(
@@ -1297,20 +1169,12 @@
 impl DatasetClient {
     #[allow(clippy::too_many_arguments)]
     pub(crate) fn new(
-<<<<<<< HEAD
-        dataset_definition: Dataset,
+        dataset_definition: adr_models::Dataset,
         dataset_update_rx: UnboundedReceiver<DatasetUpdateNotification>,
         default_destinations: &[Arc<destination_endpoint::Destination>],
         asset_ref: AssetRef,
-        asset_status: Arc<RwLock<Option<AssetStatus>>>,
+        asset_status: Arc<RwLock<Option<adr_models::AssetStatus>>>,
         asset_specification: Arc<RwLock<AssetSpecification>>,
-=======
-        dataset_definition: adr_models::Dataset,
-        default_destinations: &[Arc<destination_endpoint::Destination>],
-        asset_ref: AssetRef,
-        asset_status: Arc<RwLock<Option<adr_models::AssetStatus>>>,
-        asset_specification: Arc<AssetSpecification>,
->>>>>>> c1628e4a
         device_specification: Arc<RwLock<DeviceSpecification>>,
         device_status: Arc<RwLock<Option<DeviceEndpointStatus>>>,
         connector_context: Arc<ConnectorContext>,
