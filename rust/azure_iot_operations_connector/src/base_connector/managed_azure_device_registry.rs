// Copyright (c) Microsoft Corporation.
// Licensed under the MIT License.

//! Types for Azure IoT Operations Connectors.

use std::{
    collections::HashMap,
    path::PathBuf,
    sync::{Arc, RwLock},
};

use azure_iot_operations_services::{
    azure_device_registry::{
        self,
        models::{self as adr_models},
    },
    schema_registry,
};
use chrono::{DateTime, Utc};
use tokio::sync::mpsc::{self, UnboundedReceiver, UnboundedSender};
use tokio_retry2::{Retry, RetryError};
use tokio_util::sync::CancellationToken;

use crate::{
    AdrConfigError, Data, DatasetRef, MessageSchema,
    base_connector::ConnectorContext,
    destination_endpoint,
    filemount::{
        self,
        azure_device_registry::{AssetRef, DeviceEndpointRef},
    },
};

/// Used as the strategy when using [`tokio_retry2::Retry`]
const RETRY_STRATEGY: tokio_retry2::strategy::ExponentialFactorBackoff =
    tokio_retry2::strategy::ExponentialFactorBackoff::from_millis(500, 2.0);

/// Notifications that can be received for a Client
pub enum ClientNotification<T> {
    /// Indicates that the Client's specification has been updated in place
    Updated,
    /// Indicates that the Client has been deleted.
    Deleted,
    /// Indicates that there is a new `T` for this Client, which is included in the notification
    Created(T),
}

/// An Observation for device endpoint creation events that uses
/// multiple underlying clients to get full device endpoint information.
pub struct DeviceEndpointClientCreationObservation {
    connector_context: Arc<ConnectorContext>,
    device_endpoint_create_observation:
        filemount::azure_device_registry::DeviceEndpointCreateObservation,
}
impl DeviceEndpointClientCreationObservation {
    /// Creates a new [`DeviceEndpointClientCreationObservation`] that uses the given [`ConnectorContext`]
    pub(crate) fn new(connector_context: Arc<ConnectorContext>) -> Self {
        // TODO: handle unwrap in a better way
        let device_endpoint_create_observation =
            filemount::azure_device_registry::DeviceEndpointCreateObservation::new(
                connector_context.debounce_duration,
            )
            .unwrap();

        Self {
            connector_context,
            device_endpoint_create_observation,
        }
    }

    /// Receives a notification for a newly created device endpoint or [`None`]
    /// if there will be no more notifications. This notification includes the
    /// [`DeviceEndpointClient`], which can be used to receive Assets related
    /// to this Device Endpoint
    pub async fn recv_notification(&mut self) -> Option<DeviceEndpointClient> {
        loop {
            // Get the notification
            let (device_endpoint_ref, asset_create_observation) = self
                .device_endpoint_create_observation
                .recv_notification()
                .await?;

            // and then get device update observation as well
            let device_endpoint_update_observation =  match Retry::spawn(RETRY_STRATEGY.map(tokio_retry2::strategy::jitter).take(10), async || -> Result<azure_device_registry::DeviceUpdateObservation, RetryError<azure_device_registry::Error>> {
                self.connector_context
                    .azure_device_registry_client
                    .observe_device_update_notifications(
                        device_endpoint_ref.device_name.clone(),
                        device_endpoint_ref.inbound_endpoint_name.clone(),
                        self.connector_context.default_timeout,
                    )
                    // retry on network errors, otherwise don't retry on config/dev errors
                    .await
                    .map_err(|e| observe_error_into_retry_error(e, "Observe for Device Updates"))
            }).await {
                Ok(device_update_observation) => device_update_observation,
                Err(e) => {
                  log::error!("Dropping device endpoint create notification: {device_endpoint_ref:?}. Failed to observe for device update notifications after retries: {e}");
                  continue;
                },
            };

            // get the device definition
            let device = match Retry::spawn(
                RETRY_STRATEGY.map(tokio_retry2::strategy::jitter),
                async || -> Result<adr_models::Device, RetryError<azure_device_registry::Error>> {
                    self.connector_context
                        .azure_device_registry_client
                        .get_device(
                            device_endpoint_ref.device_name.clone(),
                            device_endpoint_ref.inbound_endpoint_name.clone(),
                            self.connector_context.default_timeout,
                        )
                        .await
                        .map_err(|e| adr_error_into_retry_error(e, "Get Device Definition"))
                },
            )
            .await
            {
                Ok(device) => device,
                Err(e) => {
                    log::error!(
                        "Dropping device endpoint create notification: {device_endpoint_ref:?}. Failed to get Device definition after retries: {e}"
                    );
                    // unobserve as cleanup
                    DeviceEndpointClient::unobserve_device(
                        &self.connector_context,
                        &device_endpoint_ref,
                    )
                    .await;
                    continue;
                }
            };

            // get the device status
            let device_status = match Retry::spawn(
                RETRY_STRATEGY,
                async || -> Result<adr_models::DeviceStatus, RetryError<azure_device_registry::Error>> {
                    self.connector_context
                        .azure_device_registry_client
                        .get_device_status(
                            device_endpoint_ref.device_name.clone(),
                            device_endpoint_ref.inbound_endpoint_name.clone(),
                            self.connector_context.default_timeout,
                        )
                        .await
                        .map_err(|e| adr_error_into_retry_error(e, "Get Device Status"))
                },
            )
            .await
            {
                Ok(device_status) => device_status,
                Err(e) => {
                    log::error!("Dropping device endpoint create notification: {device_endpoint_ref:?}. Failed to get Device Status after retries: {e}");
                    // unobserve as cleanup
                    DeviceEndpointClient::unobserve_device(&self.connector_context, &device_endpoint_ref).await;
                    continue;
                }
            };

            // turn the device definition into a DeviceEndpointClient
            return Some(
                match DeviceEndpointClient::new(
                    device,
                    device_status,
                    device_endpoint_ref.clone(),
                    device_endpoint_update_observation,
                    asset_create_observation,
                    self.connector_context.clone(),
                ) {
                    Ok(managed_device) => managed_device,
                    Err(e) => {
                        // the device definition didn't include the inbound_endpoint, so it likely no longer exists
                        // TODO: This won't be a possible failure point in the future once the service returns errors
                        log::error!(
                            "Dropping device endpoint create notification: {device_endpoint_ref:?}. {e}"
                        );
                        // unobserve as cleanup
                        DeviceEndpointClient::unobserve_device(
                            &self.connector_context,
                            &device_endpoint_ref,
                        )
                        .await;
                        continue;
                    }
                },
            );
        }
    }
}

/// Azure Device Registry Device Endpoint that includes additional functionality to report status and receive updates
#[derive(Debug, Getters)]
pub struct DeviceEndpointClient {
    /// The names of the Device and Inbound Endpoint
    device_endpoint_ref: DeviceEndpointRef,
    /// The 'specification' Field.
    #[getter(skip)]
    specification: Arc<RwLock<DeviceSpecification>>,
    /// The 'status' Field.
    #[getter(skip)]
    status: Arc<RwLock<DeviceEndpointStatus>>,
    // Internally used fields
    /// The internal observation for updates
    #[getter(skip)]
    device_update_observation: azure_device_registry::DeviceUpdateObservation,
    #[getter(skip)]
    asset_create_observation: filemount::azure_device_registry::AssetCreateObservation,
    #[getter(skip)]
    connector_context: Arc<ConnectorContext>,
}
impl DeviceEndpointClient {
    pub(crate) fn new(
        device: adr_models::Device,
        device_status: adr_models::DeviceStatus,
        device_endpoint_ref: DeviceEndpointRef,
        device_update_observation: azure_device_registry::DeviceUpdateObservation,
        asset_create_observation: filemount::azure_device_registry::AssetCreateObservation,
        connector_context: Arc<ConnectorContext>,
        // TODO: This won't need to return an error once the service properly sends errors if the endpoint doesn't exist
    ) -> Result<Self, String> {
        Ok(DeviceEndpointClient {
            specification: Arc::new(RwLock::new(DeviceSpecification::new(
                device,
                connector_context
                    .connector_config
                    .device_endpoint_credentials_mount
                    .as_ref(),
                &device_endpoint_ref.inbound_endpoint_name,
            )?)),
            status: Arc::new(RwLock::new(DeviceEndpointStatus::new(
                device_status,
                &device_endpoint_ref.inbound_endpoint_name,
            ))),
            device_endpoint_ref,
            device_update_observation,
            asset_create_observation,
            connector_context,
        })
    }

    /// Used to report the status of a device and endpoint together,
    /// and then updates the `self.status` with the new status returned
    ///
    /// # Panics
    /// if the specification mutex has been poisoned, which should not be possible
    pub async fn report_status(
        &self,
        device_status: Result<(), AdrConfigError>,
        endpoint_status: Result<(), AdrConfigError>,
    ) {
        // Create status
        let version = self.specification.read().unwrap().version;
        let status = adr_models::DeviceStatus {
            config: Some(azure_device_registry::ConfigStatus {
                version,
                error: device_status.err(),
                last_transition_time: Some(chrono::Utc::now()),
            }),
            // inserts the inbound endpoint name with None if there's no error, or Some(AdrConfigError) if there is
            endpoints: HashMap::from([(
                self.device_endpoint_ref.inbound_endpoint_name.clone(),
                endpoint_status.err(),
            )]),
        };

        log::debug!(
            "reporting device endpoint status from app for {:?}",
            self.device_endpoint_ref
        );
        // send status update to the service
        self.internal_report_status(status).await;
    }

    /// Used to report the status of just the device,
    /// and then updates the [`DeviceEndpointClient`] with the new status returned
    ///
    /// # Panics
    /// if the status or specification mutexes have been poisoned, which should not be possible
    pub async fn report_device_status(&self, device_status: Result<(), AdrConfigError>) {
        // Create status with maintained endpoint status
        let version = self.specification.read().unwrap().version;
        let current_endpoints = self
            .status
            .read()
            .unwrap()
            .adr_endpoints(version, &self.device_endpoint_ref.inbound_endpoint_name);
        let status = adr_models::DeviceStatus {
            config: Some(azure_device_registry::ConfigStatus {
                version,
                error: device_status.err(),
                last_transition_time: Some(chrono::Utc::now()),
            }),
            // Endpoints are merged on the service, so sending an empty map won't update anything
            endpoints: current_endpoints,
        };

        log::debug!(
            "reporting device status from app for {:?}",
            self.device_endpoint_ref
        );
        // send status update to the service
        self.internal_report_status(status).await;
    }

    /// Used to report the status of just the endpoint,
    /// and then updates the [`DeviceEndpointClient`] with the new status returned
    /// # Panics
    /// if the status or specification mutexes have been poisoned, which should not be possible
    pub async fn report_endpoint_status(&self, endpoint_status: Result<(), AdrConfigError>) {
        // If the version of the current status config matches the current version, then include the existing config.
        // If there's no current config or the version doesn't match, don't report a status since the status for this version hasn't been reported yet
        let current_config = {
            let current_status = self.status.read().unwrap();
            if current_status
                .config
                .as_ref()
                .and_then(|config| config.version)
                == self.specification.read().unwrap().version
            {
                current_status.config.clone()
            } else {
                None
            }
        };
        // Create status without updating the device status
        let status = adr_models::DeviceStatus {
            config: current_config,
            // inserts the inbound endpoint name with None if there's no error, or Some(AdrConfigError) if there is
            endpoints: HashMap::from([(
                self.device_endpoint_ref.inbound_endpoint_name.clone(),
                endpoint_status.err(),
            )]),
        };

        log::debug!(
            "reporting endpoint status from app for {:?}",
            self.device_endpoint_ref
        );
        // send status update to the service
        self.internal_report_status(status).await;
    }

    /// Used to receive notifications related to the Device/Inbound Endpoint
    /// from the Azure Device Registry Service.
    ///
    /// Returns [`ClientNotification::Updated`] if the Device Endpoint
    /// Specification has been updated in place.
    ///
    /// Returns [`ClientNotification::Deleted`] if the Device Endpoint has been
    /// deleted. The [`DeviceEndpointClient`] should not be used after this
    /// point, and no more notifications will be received.
    ///
    /// Returns [`ClientNotification::Created`] with a new [`AssetClient`] if a new
    /// Asset has been created.
    ///
    /// # Panics
    /// If the Azure Device Registry Service provides a notification that isn't for this Device Endpoint. This should not be possible.
    ///
    /// If the specification mutex has been poisoned, which should not be possible
<<<<<<< HEAD
    pub async fn recv_update(&mut self) -> Option<()> {
        // handle the notification
        // We set auto ack to true, so there's never an ack here to deal with. If we restart, then we'll implicitly
        // get the update again because we'll pull the latest definition on the restart, so we don't need to get
        // the notification again.
        let (updated_device, _) = self.device_update_observation.recv_notification().await?;
        // update self with updated specification
        let mut unlocked_specification = self.specification.write().unwrap(); // unwrap can't fail unless lock is poisoned
        *unlocked_specification = DeviceSpecification::new(
                updated_device,
                self.connector_context.connector_config.device_endpoint_credentials_mount.as_ref(),                &self.device_endpoint_ref.inbound_endpoint_name,
            ).expect("Device Update Notification should never provide a device that doesn't have the inbound endpoint");
        Some(())
=======
    pub async fn recv_notification(&mut self) -> ClientNotification<AssetClient> {
        loop {
            tokio::select! {
                biased;
                update = self.device_update_observation.recv_notification() => {
                    // handle the notification
                    // We set auto ack to true, so there's never an ack here to deal with. If we restart, then we'll implicitly
                    // get the update again because we'll pull the latest definition on the restart, so we don't need to get
                    // the notification again.
                    let Some((updated_device, _)) = update else {
                        // if the update notification is None, then the device endpoint has been deleted
                        // unobserve as cleanup
                        Self::unobserve_device(&self.connector_context, &self.device_endpoint_ref).await;
                        return ClientNotification::Deleted;
                    };
                    // update self with updated specification
                    let mut unlocked_specification = self.specification.write().unwrap(); // unwrap can't fail unless lock is poisoned
                    *unlocked_specification = DeviceSpecification::new(
                        updated_device,
                        // TODO: get device_endpoint_credentials_mount_path from connector config
                        "/etc/akri/secrets/device_endpoint_auth",
                        &self.device_endpoint_ref.inbound_endpoint_name,
                    ).expect("Device Update Notification should never provide a device that doesn't have the inbound endpoint");
                    return ClientNotification::Updated;
                },
                create_notification = self.asset_create_observation.recv_notification() => {
                    let Some((asset_ref, asset_deletion_token)) = create_notification else {
                        // if the create notification is None, then the device endpoint has been deleted
                        log::debug!("Device Endpoint Deletion detected, stopping device update observation for {:?}", self.device_endpoint_ref);
                        // unobserve as cleanup
                        Self::unobserve_device(&self.connector_context, &self.device_endpoint_ref).await;
                        return ClientNotification::Deleted;
                    };
                    // Get asset update observation as well
                    let asset_update_observation =  match Retry::spawn(
                        RETRY_STRATEGY.map(tokio_retry2::strategy::jitter).take(10),
                        async || -> Result<azure_device_registry::AssetUpdateObservation, RetryError<azure_device_registry::Error>> {
                            self.connector_context
                                .azure_device_registry_client
                                .observe_asset_update_notifications(
                                    asset_ref.device_name.clone(),
                                    asset_ref.inbound_endpoint_name.clone(),
                                    asset_ref.name.clone(),
                                    self.connector_context.default_timeout,
                                )
                                // retry on network errors, otherwise don't retry on config/dev errors
                                .await
                                .map_err(|e| observe_error_into_retry_error(e, "Observe for Asset Updates"))
                    }).await {
                        Ok(asset_update_observation) => asset_update_observation,
                        Err(e) => {
                            log::error!("Dropping asset create notification: {asset_ref:?}. Failed to observe for asset update notifications after retries: {e}");
                            continue;
                        },
                    };

                    // get the asset definition
                    let asset_client = match Retry::spawn(
                        RETRY_STRATEGY.map(tokio_retry2::strategy::jitter),
                        async || -> Result<adr_models::Asset, RetryError<azure_device_registry::Error>> {
                            self.connector_context
                                .azure_device_registry_client
                                .get_asset(
                                    asset_ref.device_name.clone(),
                                    asset_ref.inbound_endpoint_name.clone(),
                                    asset_ref.name.clone(),
                                    self.connector_context.default_timeout,
                                )
                                .await
                                .map_err(|e| adr_error_into_retry_error(e, "Get Asset Definition"))
                        },
                    )
                    .await
                    {
                        Ok(asset) => {
                            // get the asset status
                            match Retry::spawn(
                                RETRY_STRATEGY,
                                async || -> Result<adr_models::AssetStatus, RetryError<azure_device_registry::Error>> {
                                    self.connector_context
                                        .azure_device_registry_client
                                        .get_asset_status(
                                            asset_ref.device_name.clone(),
                                            asset_ref.inbound_endpoint_name.clone(),
                                            asset_ref.name.clone(),
                                            self.connector_context.default_timeout,
                                        )
                                        .await
                                        .map_err(|e| adr_error_into_retry_error(e, "Get Asset Status"))
                                },
                            )
                            .await {
                                Ok(asset_status) => {
                                    AssetClient::new(
                                        asset,
                                        asset_status,
                                        asset_ref,
                                        self.specification.clone(),
                                        self.status.clone(),
                                        asset_update_observation,
                                        asset_deletion_token,
                                        self.connector_context.clone(),
                                    )
                                    .await
                                },
                                Err(e) => {
                                    log::error!("Dropping asset create notification: {asset_ref:?}. Failed to get Asset status after retries: {e}");
                                    // unobserve as cleanup
                                    AssetClient::unobserve_asset(&self.connector_context, &asset_ref).await;
                                    continue;
                                },
                            }
                        }
                        Err(e) => {
                            log::error!("Dropping asset create notification: {asset_ref:?}. Failed to get Asset definition after retries: {e}");
                            // unobserve as cleanup
                            AssetClient::unobserve_asset(&self.connector_context, &asset_ref).await;
                            continue;
                        }
                    };
                    return ClientNotification::Created(asset_client);
                }
            }
        }
>>>>>>> 3ea282a6
    }

    // Returns a clone of the current device status
    /// # Panics
    /// if the status mutex has been poisoned, which should not be possible
    #[must_use]
    pub fn status(&self) -> DeviceEndpointStatus {
        (*self.status.read().unwrap()).clone()
    }

    // Returns a clone of the current device specification
    /// # Panics
    /// if the specification mutex has been poisoned, which should not be possible
    #[must_use]
    pub fn specification(&self) -> DeviceSpecification {
        (*self.specification.read().unwrap()).clone()
    }

    /// Reports an already built status to the service, with retries, and then updates the device with the new status returned
    async fn internal_report_status(&self, adr_device_status: adr_models::DeviceStatus) {
        // send status update to the service
        match Retry::spawn(
            RETRY_STRATEGY.map(tokio_retry2::strategy::jitter).take(10),
            async || -> Result<adr_models::DeviceStatus, RetryError<azure_device_registry::Error>> {
                self.connector_context
                    .azure_device_registry_client
                    .update_device_plus_endpoint_status(
                        self.device_endpoint_ref.device_name.clone(),
                        self.device_endpoint_ref.inbound_endpoint_name.clone(),
                        adr_device_status.clone(),
                        self.connector_context.default_timeout,
                    )
                    .await
                    .map_err(|e| adr_error_into_retry_error(e, "Update Device Status"))
            },
        )
        .await
        {
            Ok(updated_device_status) => {
                // update self with new returned status
                let mut unlocked_status = self.status.write().unwrap(); // unwrap can't fail unless lock is poisoned
                *unlocked_status = DeviceEndpointStatus::new(
                        updated_device_status,
                        &self.device_endpoint_ref.inbound_endpoint_name,
                    );
            }
            Err(e) => {
                // TODO: return an error for this scenario? Largely shouldn't be possible
                log::error!("Failed to Update Device Status for {:?}: {e}", self.device_endpoint_ref);
            }
        };
    }

    /// Internal convenience function to unobserve from a device's update notifications for cleanup
    async fn unobserve_device(
        connector_context: &Arc<ConnectorContext>,
        device_endpoint_ref: &DeviceEndpointRef,
    ) {
        let _ = Retry::spawn(
            RETRY_STRATEGY.map(tokio_retry2::strategy::jitter).take(10),
            async || -> Result<(), RetryError<azure_device_registry::Error>> {
                connector_context
                    .azure_device_registry_client
                    .unobserve_device_update_notifications(
                        device_endpoint_ref.device_name.clone(),
                        device_endpoint_ref.inbound_endpoint_name.clone(),
                        connector_context.default_timeout,
                    )
                    // retry on network errors, otherwise don't retry on config/dev errors
                    .await
                    .map_err(|e| observe_error_into_retry_error(e, "Unobserve for Device Updates"))
            },
        )
        .await
        .inspect_err(|e| {
            log::error!("Failed to unobserve device update notifications for {device_endpoint_ref:?} after retries: {e}");
        });
    }
}

/// Azure Device Registry Asset that includes additional functionality
/// to report status and receive Asset updates
#[derive(Debug, Getters)]
pub struct AssetClient {
    /// Asset, device, and inbound endpoint names
    asset_ref: AssetRef,
    /// Specification for the Asset
    #[getter(skip)]
    specification: Arc<RwLock<AssetSpecification>>,
    /// Status for the Asset
    #[getter(skip)]
    status: Arc<RwLock<adr_models::AssetStatus>>,
    /// Specification of the device that this Asset is tied to
    #[getter(skip)]
    device_specification: Arc<RwLock<DeviceSpecification>>,
    /// Status of the device that this Asset is tied to
    #[getter(skip)]
    device_status: Arc<RwLock<DeviceEndpointStatus>>,
    // Internally used fields
    /// Internal `CancellationToken` for when the Asset is deleted. Surfaced to the user through the receive update flow
    #[getter(skip)]
    asset_deletion_token: CancellationToken,
    /// The internal observation for updates
    #[getter(skip)]
    asset_update_observation: azure_device_registry::AssetUpdateObservation,
    /// Internal sender for when new datasets are created
    #[getter(skip)]
    dataset_creation_tx: UnboundedSender<DatasetClient>,
    /// Internal channel for receiving notifications about dataset creation events.
    #[getter(skip)]
    dataset_creation_rx: UnboundedReceiver<DatasetClient>,
    /// Internal watch sender for releasing dataset create/update notifications
    #[getter(skip)]
    release_dataset_notifications_tx: tokio::sync::watch::Sender<()>,
    /// hashmap of current dataset names to their current definition and a sender to send dataset updates
    #[getter(skip)]
    dataset_hashmap: HashMap<
        String,
        (
            adr_models::Dataset,
            UnboundedSender<DatasetUpdateNotification>,
        ),
    >,
    #[getter(skip)]
    connector_context: Arc<ConnectorContext>,
}

impl AssetClient {
    #[allow(clippy::too_many_arguments)]
    pub(crate) async fn new(
        asset: adr_models::Asset,
        asset_status: adr_models::AssetStatus,
        asset_ref: AssetRef,
        device_specification: Arc<RwLock<DeviceSpecification>>,
        device_status: Arc<RwLock<DeviceEndpointStatus>>,
        asset_update_observation: azure_device_registry::AssetUpdateObservation,
        asset_deletion_token: CancellationToken,
        connector_context: Arc<ConnectorContext>,
    ) -> Self {
        let status = Arc::new(RwLock::new(asset_status));
        let dataset_definitions = asset.datasets.clone();
        let specification = AssetSpecification::from(asset);
        let specification_version = specification.version;
        let (dataset_creation_tx, dataset_creation_rx) = mpsc::unbounded_channel();

        // Create the default dataset destinations from the asset definition
        let default_dataset_destinations: Vec<Arc<destination_endpoint::Destination>> =
            match destination_endpoint::Destination::new_dataset_destinations(
                &specification.default_datasets_destinations,
                &asset_ref.inbound_endpoint_name,
                &connector_context,
            ) {
                Ok(res) => res.into_iter().map(Arc::new).collect(),
                Err(e) => {
                    log::error!(
                        "Invalid default dataset destination for Asset {asset_ref:?}: {e:?}"
                    );
                    let adr_asset_status =
                        Self::internal_asset_status(&status, Err(e), specification_version);
                    // send status update to the service
                    Self::internal_report_status(
                        adr_asset_status,
                        &connector_context,
                        &asset_ref,
                        &status,
                        "AssetClient::new default_dataset_destination",
                    )
                    .await;
                    // set this to None because if all datasets have a destination specified, this might not cause the asset to be unusable
                    vec![]
                }
            };

        // Create the AssetClient so that we can use the same helper functions for processing the datasets as we do during the update flow
        let mut asset_client = AssetClient {
            asset_ref,
            specification: Arc::new(RwLock::new(specification)),
            status,
            device_specification,
            device_status,
            asset_update_observation,
            dataset_creation_tx,
            dataset_creation_rx,
            dataset_hashmap: HashMap::new(),
            connector_context,
            release_dataset_notifications_tx: tokio::sync::watch::Sender::new(()),
            asset_deletion_token,
        };

        // if there are any config errors when creating the datasets, collect them all so we can report them at once
        let mut dataset_config_errors = Vec::new();

        // create the DatasetClients for each dataset in the definition, add them
        // to our tracking for handling updates, and send the create notification
        // to the dataset creation observation
        for dataset_definition in dataset_definitions {
            if let Err(e) =
                asset_client.setup_new_dataset(dataset_definition, &default_dataset_destinations)
            {
                // If an error is returned, continue to process other datasets even if one isn't valid. Don't give this one to
                // the application since we can't forward data on it. If there's an update to the
                // definition, they'll get the create notification for it at that point if it's valid
                dataset_config_errors.push(e);
            }
        }

        // if there were any config errors, report them to the ADR service
        asset_client
            .report_dataset_config_errors(
                dataset_config_errors,
                specification_version,
                "AssetClient::new dataset_destination(s)",
            )
            .await;

        asset_client
    }

    /// Used to report the status of an Asset,
    /// and then updates the `self.status` with the new status returned
    ///
    /// # Panics
    /// if the specification or status mutexes have been poisoned, which should not be possible
    pub async fn report_status(&self, status: Result<(), AdrConfigError>) {
        let version = self.specification.read().unwrap().version;
        let new_status = Self::internal_asset_status(&self.status, status, version);

        log::debug!("reporting asset status from app for {:?}", self.asset_ref);
        // send status update to the service
        Self::internal_report_status(
            new_status,
            &self.connector_context,
            &self.asset_ref,
            &self.status,
            "AssetClient::report_status",
        )
        .await;
    }

    /// Used to receive notifications related to the Asset from the Azure Device
    /// Registry Service.
    ///
    /// Returns [`ClientNotification::Updated`] if the Asset Specification has
    /// been updated in place.
    ///
    /// Returns [`ClientNotification::Deleted`] if the Asset has been deleted.
    /// The [`AssetClient`] should not be used after this point, and no more
    /// notifications will be received.
    ///
    /// Returns [`ClientNotification::Created`] with a new [`DatasetClient`] if a
    /// new Dataset has been created.
    ///
    /// Receiving an update will also trigger update/deletion notifications for datasets that
    /// are linked to this asset. To ensure the asset update is received before dataset notifications,
    /// dataset notifications won't be released until this function is polled again after receiving an
    /// update.
    ///
    /// # Panics
    /// If the status or specification mutexes have been poisoned, which should not be possible
    pub async fn recv_notification(&mut self) -> ClientNotification<DatasetClient> {
        // release any pending dataset create/update notifications
        self.release_dataset_notifications_tx.send_modify(|()| ());
        tokio::select! {
            biased;
            () = self.asset_deletion_token.cancelled() => {
                log::debug!("Asset deletion token received, stopping asset update observation for {:?}", self.asset_ref);
                // unobserve as cleanup
                Self::unobserve_asset(&self.connector_context, &self.asset_ref).await;
                ClientNotification::Deleted
            },
            notification = self.asset_update_observation.recv_notification() => {
                // handle the notification
                // We set auto ack to true, so there's never an ack here to deal with. If we restart, then we'll implicitly
                // get the update again because we'll pull the latest definition on the restart, so we don't need to get
                // the notification again as an MQTT message.
                let Some((updated_asset, _)) = notification else {
                    // unobserve as cleanup
                    Self::unobserve_asset(&self.connector_context, &self.asset_ref).await;
                    return ClientNotification::Deleted;
                };

                // update datasets
                // remove the datasets that are no longer present in the new asset definition.
                // This triggers deletion notification since this drops the update sender.
                self.dataset_hashmap.retain(|dataset_name, _| {
                    updated_asset
                        .datasets
                        .iter()
                        .any(|dataset| dataset.name == *dataset_name)
                });

                // Get the new default dataset destination and track whether it's different or not from the current one
                let default_dataset_destination_updated = updated_asset.default_datasets_destinations
                    != self
                        .specification
                        .read()
                        .unwrap()
                        .default_datasets_destinations;
                let default_dataset_destinations =
                    match destination_endpoint::Destination::new_dataset_destinations(
                        &updated_asset.default_datasets_destinations,
                        &self.asset_ref.inbound_endpoint_name,
                        &self.connector_context,
                    ) {
                        Ok(res) => res.into_iter().map(Arc::new).collect(),
                        Err(e) => {
                            log::error!(
                                "Invalid default dataset destination for Asset {:?}: {e:?}",
                                self.asset_ref
                            );
                            let adr_asset_status =
                                Self::internal_asset_status(&self.status, Err(e), updated_asset.version);
                            // send status update to the service
                            Self::internal_report_status(
                                adr_asset_status,
                                &self.connector_context,
                                &self.asset_ref,
                                &self.status,
                                "AssetClient::recv_notification default_dataset_destination",
                            )
                            .await;
                            // set this to None because if all datasets have a destination specified, this might not cause the asset to be unusable
                            vec![]
                        }
                    };

                // if there are any config errors when creating the datasets, collect them all so we can report them at once
                let mut dataset_config_errors = Vec::new();

                // For all received datasets, check if the existing dataset needs an update or if a new one needs to be created
                for received_dataset_definition in &updated_asset.datasets {
                    // it already exists
                    if let Some((dataset_definition, dataset_update_tx)) = self
                        .dataset_hashmap
                        .get_mut(&received_dataset_definition.name)
                    {
                        // if the default destination has changed, update all datasets. TODO: might be able to track whether a dataset uses a default to reduce updates needed here
                        // otherwise, only send an update if the dataset definition has changed
                        if default_dataset_destination_updated
                            || received_dataset_definition != dataset_definition
                        {
                            // we need to make sure we have the updated definition for comparing next time
                            *dataset_definition = received_dataset_definition.clone();
                            // send update to the dataset
                            let _ = dataset_update_tx
                                .send((
                                    received_dataset_definition.clone(),
                                    default_dataset_destinations.clone(),
                                    self.release_dataset_notifications_tx.subscribe(),
                                )).inspect_err(|tokio::sync::mpsc::error::SendError((e_dataset_definition, _,_))| {
                                    // TODO: should this trigger the datasetClient create flow, or is this just indicative of an application bug?
                                    log::warn!(
                                        "Update received for dataset {} on asset {:?}, but DatasetClient has been dropped",
                                        e_dataset_definition.name,
                                        self.asset_ref
                                    );
                                });
                        }
                    }
                    // it needs to be created
                    else if let Err(e) = self.setup_new_dataset(
                        received_dataset_definition.clone(),
                        &default_dataset_destinations,
                    ) {
                        // If an error is returned, continue to process other datasets even if one isn't valid. Don't give this one to
                        // the application since we can't forward data on it. If there's an update to the
                        // definition, they'll get the create notification for it at that point if it's valid
                        dataset_config_errors.push(e);
                    }
                }

                // if there were any config errors on the datasets, report them to the ADR service
                self.report_dataset_config_errors(
                    dataset_config_errors,
                    updated_asset.version,
                    "AssetClient::recv_notification dataset_destination",
                ).await;

                // update specification
                let mut unlocked_specification = self.specification.write().unwrap(); // unwrap can't fail unless lock is poisoned
                *unlocked_specification = AssetSpecification::from(updated_asset);

                ClientNotification::Updated
            },
            create_notification = self.dataset_creation_rx.recv() => {
                let Some(dataset_client) = create_notification else {
                    // unobserve as cleanup
                    Self::unobserve_asset(&self.connector_context, &self.asset_ref).await;
                    return ClientNotification::Deleted;
                };
                ClientNotification::Created(dataset_client)
            },
        }
    }

    // Returns a clone of the current asset specification
    /// # Panics
    /// if the specification mutex has been poisoned, which should not be possible
    #[must_use]
    pub fn specification(&self) -> AssetSpecification {
        (*self.specification.read().unwrap()).clone()
    }

    /// Returns a clone of the current asset status
    /// Note that this is the value of the last reported status (or the status
    /// from when the asset was first received if one hasn't been reported yet),
    /// so it is possible that this is not the latest value that the ADR service has
    ///
    /// # Panics
    /// if the status mutex has been poisoned, which should not be possible
    #[must_use]
    pub fn status(&self) -> adr_models::AssetStatus {
        (*self.status.read().unwrap()).clone()
    }

    // Returns a clone of the current device specification
    /// # Panics
    /// if the device specification mutex has been poisoned, which should not be possible
    #[must_use]
    pub fn device_specification(&self) -> DeviceSpecification {
        (*self.device_specification.read().unwrap()).clone()
    }

    // Returns a clone of the current device status
    /// # Panics
    /// if the device status mutex has been poisoned, which should not be possible
    #[must_use]
    pub fn device_status(&self) -> DeviceEndpointStatus {
        (*self.device_status.read().unwrap()).clone()
    }

    /// Internal helper to get an `adr_models::AssetStatus` that can be used as a starting place
    /// to modify the current status with whatever new things we want to report
    ///
    /// If the config is present and the version doesn't match, clear everything, since it's all from an old version.
    /// Otherwise, if the config status doesn't exist, or the version matches, keep everything.
    /// Then, the caller of this function can modify only what they are explicitly reporting, and all other fields will
    /// be either maintained or will be their default values if this is the first time reporting for a new version.
    fn current_status_to_modify(
        locked_current_status: &Arc<RwLock<adr_models::AssetStatus>>,
        version: Option<u64>,
    ) -> adr_models::AssetStatus {
        let current_status = locked_current_status.read().unwrap();
        if let Some(config) = &current_status.config {
            // version matches
            if config.version == version {
                current_status.clone()
            } else {
                // config out of date, clear everything
                adr_models::AssetStatus::default()
            }
        } else {
            // config not reported, assume anything reported so far is for this version
            current_status.clone()
        }
    }

    /// Internal helper function to create an updated [`adr_models::AssetStatus`] from the current status,
    /// the new Result and the version that the status is for
    fn internal_asset_status(
        locked_current_status: &Arc<RwLock<adr_models::AssetStatus>>,
        new_status_result: Result<(), AdrConfigError>,
        version: Option<u64>,
    ) -> adr_models::AssetStatus {
        // get current or cleared (if it's out of date) asset status as our base to modify only what we're explicitly trying to set
        let mut new_status = Self::current_status_to_modify(locked_current_status, version);

        // no matter whether we kept other fields or not, we will always fully replace the config status
        new_status.config = Some(azure_device_registry::ConfigStatus {
            version,
            error: new_status_result.err(),
            last_transition_time: Some(chrono::Utc::now()),
        });
        new_status
    }

    pub(crate) async fn internal_report_status(
        adr_asset_status: adr_models::AssetStatus,
        connector_context: &ConnectorContext,
        asset_ref: &AssetRef,
        asset_status_ref: &Arc<RwLock<adr_models::AssetStatus>>,
        log_identifier: &str,
    ) {
        // send status update to the service
        match Retry::spawn(
            RETRY_STRATEGY.map(tokio_retry2::strategy::jitter).take(10),
            async || -> Result<adr_models::AssetStatus, RetryError<azure_device_registry::Error>> {
                connector_context
                    .azure_device_registry_client
                    .update_asset_status(
                        asset_ref.device_name.clone(),
                        asset_ref.inbound_endpoint_name.clone(),
                        asset_ref.name.clone(),
                        adr_asset_status.clone(),
                        connector_context.default_timeout,
                    )
                    .await
                    .map_err(|e| adr_error_into_retry_error(e, &format!("Update Asset Status for {log_identifier}")))
            },
        )
        .await
        {
            Ok(updated_asset_status) => {
                // update self with new returned status
                let mut unlocked_status = asset_status_ref.write().unwrap(); // unwrap can't fail unless lock is poisoned
                *unlocked_status = updated_asset_status;
            }
            Err(e) => {
                // TODO: return an error for this scenario? Largely shouldn't be possible
                log::error!("Failed to Update Asset Status for {asset_ref:?}: {e}");
            }
        };
    }

    /// Creates a new [`DatasetClient`] for the given dataset definition,
    /// adds it to the dataset hashmap, and sends the create notification.
    /// If the dataset definition is invalid, it returns an error with the
    /// `adr_models::DatasetEventStreamStatus` that can be used to report the error.
    #[allow(clippy::result_large_err)] // since we are immediately using the error value, not worth boxing
    fn setup_new_dataset(
        &mut self,
        dataset_definition: adr_models::Dataset,
        default_dataset_destinations: &[Arc<destination_endpoint::Destination>],
    ) -> Result<(), adr_models::DatasetEventStreamStatus> {
        let (dataset_update_tx, dataset_update_rx) = mpsc::unbounded_channel();

        let new_dataset_client = DatasetClient::new(
            dataset_definition.clone(),
            dataset_update_rx,
            default_dataset_destinations,
            self.asset_ref.clone(),
            self.status.clone(),
            self.specification.clone(),
            self.device_specification.clone(),
            self.device_status.clone(),
            self.connector_context.clone(),
        )
        .map_err(|e| {
            log::error!(
                "Invalid dataset destination for dataset {} on asset {:?}: {e:?}",
                dataset_definition.name,
                self.asset_ref
            );
            // Get current message schema reference if there is one, so that it isn't overwritten
            let message_schema_reference =
                self.status
                    .read()
                    .unwrap()
                    .datasets
                    .as_ref()
                    .and_then(|datasets| {
                        datasets
                            .iter()
                            .find(|dataset| dataset.name == dataset_definition.name)?
                            .message_schema_reference
                            .clone()
                    });
            // Don't give this dataset to the application or track it in our dataset_hashmap since
            // we can't forward data on it. If there's an update to the definition, they'll get the
            // create notification for it at that point if it's valid
            adr_models::DatasetEventStreamStatus {
                name: dataset_definition.name.clone(),
                message_schema_reference,
                error: Some(e),
            }
        })?;

        // insert the dataset client into the hashmap so we can handle updates
        self.dataset_hashmap.insert(
            dataset_definition.name.clone(),
            (dataset_definition, dataset_update_tx),
        );

        if let Err(e) = self.dataset_creation_tx.send(new_dataset_client) {
            // should only happen if the dataset creation observation is dropped. Should not be possible on AssetClient::new
            log::warn!(
                "New dataset {:?} received, but DatasetClientCreationObservation has been dropped",
                e.0.dataset_ref()
            );
        }
        Ok(())
    }

    /// Convenience function to report a vector of dataset errors to the ADR service
    async fn report_dataset_config_errors(
        &self,
        mut dataset_config_errors: Vec<adr_models::DatasetEventStreamStatus>,
        specification_version: Option<u64>,
        log_identifier: &str,
    ) {
        if !dataset_config_errors.is_empty() {
            // get current or cleared (if it's out of date) status as our base to modify only what we're explicitly trying to set
            let mut new_status =
                Self::current_status_to_modify(&self.status, specification_version);

            // remove all dataset statuses that are in the new errors vec and already exist, because we will replace them
            new_status
                .datasets
                .get_or_insert_with(Vec::new)
                .retain(|dataset_status| {
                    !dataset_config_errors
                        .iter()
                        .any(|new_dataset_status| new_dataset_status.name == dataset_status.name)
                });
            // append all of the new and updated statuses to the datasets statuses, without modifying any of the old ones
            new_status
                .datasets
                .get_or_insert_with(Vec::new)
                .append(&mut dataset_config_errors);

            // send status update to the service
            log::debug!(
                "Reporting status(es) for invalid dataset destination(s) for Asset {:?}",
                self.asset_ref
            );
            AssetClient::internal_report_status(
                new_status,
                &self.connector_context,
                &self.asset_ref,
                &self.status,
                log_identifier,
            )
            .await;
        }
    }

    /// Internal convenience function to unobserve from an asset's update notifications for cleanup
    async fn unobserve_asset(connector_context: &Arc<ConnectorContext>, asset_ref: &AssetRef) {
        // unobserve as cleanup
        let _ = Retry::spawn(
            RETRY_STRATEGY.take(10),
            async || -> Result<(), RetryError<azure_device_registry::Error>> {
                connector_context
                    .azure_device_registry_client
                    .unobserve_asset_update_notifications(
                        asset_ref.device_name.clone(),
                        asset_ref.inbound_endpoint_name.clone(),
                        asset_ref.name.clone(),
                        connector_context.default_timeout,
                    )
                    // retry on network errors, otherwise don't retry on config/dev errors
                    .await
                    .map_err(|e| observe_error_into_retry_error(e, "Unobserve for Asset Updates"))
            },
        )
        .await
        .inspect_err(|e| {
            log::error!("Failed to unobserve asset update notifications for {asset_ref:?} after retries: {e}");
        });
    }
}

type DatasetUpdateNotification = (
    adr_models::Dataset,                         // new Dataset definition
    Vec<Arc<destination_endpoint::Destination>>, // new default dataset destinations
    tokio::sync::watch::Receiver<()>, // watch receiver for when the update notification should be released to the application
);

/// Azure Device Registry Dataset that includes additional functionality
/// to report status, report message schema, receive Dataset updates,
/// and send data to the destination
#[derive(Debug, Getters)]
pub struct DatasetClient {
    /// Dataset, asset, device, and inbound endpoint names
    dataset_ref: DatasetRef,
    /// Dataset Definition
    dataset_definition: adr_models::Dataset,
    /// Current status for the Asset
    #[getter(skip)]
    asset_status: Arc<RwLock<adr_models::AssetStatus>>,
    /// Current specification for the Asset
    #[getter(skip)]
    asset_specification: Arc<RwLock<AssetSpecification>>,
    /// Specification of the device that this dataset is tied to
    #[getter(skip)]
    device_specification: Arc<RwLock<DeviceSpecification>>,
    /// Status of the device that this dataset is tied to
    #[getter(skip)]
    device_status: Arc<RwLock<DeviceEndpointStatus>>,
    // Internally used fields
    /// Internal [`Forwarder`] that handles forwarding data to the destination defined in the dataset definition
    #[getter(skip)]
    forwarder: destination_endpoint::Forwarder,
    #[getter(skip)]
    connector_context: Arc<ConnectorContext>,
    /// Asset reference for internal use
    #[getter(skip)]
    asset_ref: AssetRef,
    /// Internal channel for receiving notifications about dataset updates.
    #[getter(skip)]
    dataset_update_rx: UnboundedReceiver<DatasetUpdateNotification>,
}

impl DatasetClient {
    #[allow(clippy::too_many_arguments)]
    pub(crate) fn new(
        dataset_definition: adr_models::Dataset,
        dataset_update_rx: UnboundedReceiver<DatasetUpdateNotification>,
        default_destinations: &[Arc<destination_endpoint::Destination>],
        asset_ref: AssetRef,
        asset_status: Arc<RwLock<adr_models::AssetStatus>>,
        asset_specification: Arc<RwLock<AssetSpecification>>,
        device_specification: Arc<RwLock<DeviceSpecification>>,
        device_status: Arc<RwLock<DeviceEndpointStatus>>,
        connector_context: Arc<ConnectorContext>,
    ) -> Result<Self, AdrConfigError> {
        // Create a new dataset
        let forwarder = destination_endpoint::Forwarder::new_dataset_forwarder(
            &dataset_definition.destinations,
            &asset_ref.inbound_endpoint_name,
            default_destinations,
            connector_context.clone(),
        )?;
        Ok(Self {
            dataset_ref: DatasetRef {
                dataset_name: dataset_definition.name.clone(),
                asset_name: asset_ref.name.clone(),
                device_name: asset_ref.device_name.clone(),
                inbound_endpoint_name: asset_ref.inbound_endpoint_name.clone(),
            },
            asset_ref,
            dataset_definition,
            asset_status,
            asset_specification,
            device_specification,
            device_status,
            forwarder,
            dataset_update_rx,
            connector_context,
        })
    }

    /// Used to report the status of a dataset
    /// # Panics
    /// if the asset status or specification mutexes have been poisoned, which should not be possible
    pub async fn report_status(&self, status: Result<(), AdrConfigError>) {
        // get current or cleared (if it's out of date) asset status as our base to modify only what we're explicitly trying to set
        let mut new_status = AssetClient::current_status_to_modify(
            &self.asset_status,
            self.asset_specification.read().unwrap().version,
        );

        // if dataset is already in the current status, then update the existing dataset with the new error
        // Otherwise if the dataset isn't present, or no datasets have been reported yet, then add it with the new error
        if let Some(dataset_status) = new_status.datasets.as_mut().and_then(|datasets| {
            datasets
                .iter_mut()
                .find(|dataset| dataset.name == self.dataset_ref.dataset_name)
        }) {
            // If the dataset already has a status, update the existing dataset with the new error
            dataset_status.error = status.err();
        } else {
            // If the dataset doesn't exist in the current status, then add it
            new_status.datasets.get_or_insert_with(Vec::new).push(
                adr_models::DatasetEventStreamStatus {
                    name: self.dataset_ref.dataset_name.clone(),
                    message_schema_reference: None,
                    error: status.err(),
                },
            );
        }

        // send status update to the service
        log::debug!("reporting dataset {:?} status from app", self.dataset_ref);
        AssetClient::internal_report_status(
            new_status,
            &self.connector_context,
            &self.asset_ref,
            &self.asset_status,
            "DatasetClient::report_status",
        )
        .await;
    }

    /// Used to report the message schema of a dataset
    ///
    /// # Errors
    /// [`schema_registry::Error`] of kind [`InvalidArgument`](schema_registry::ErrorKind::InvalidArgument)
    /// if the content of the [`MessageSchema`] is empty or there is an error building the request
    ///
    /// [`schema_registry::Error`] of kind [`ServiceError`](schema_registry::ErrorKind::ServiceError)
    /// if there is an error returned by the Schema Registry Service.
    ///
    /// # Panics
    /// If the Schema Registry Service returns a schema without required values. This should get updated
    /// to be validated by the Schema Registry API surface in the future
    ///
    /// If the asset status or specification mutexes have been poisoned, which should not be possible
    pub async fn report_message_schema(
        &mut self,
        message_schema: MessageSchema,
    ) -> Result<adr_models::MessageSchemaReference, schema_registry::Error> {
        // TODO: save message schema provided with message schema uri so it can be compared
        // send message schema to schema registry service
        let message_schema_reference = Retry::spawn(
            RETRY_STRATEGY.map(tokio_retry2::strategy::jitter),
            async || -> Result<schema_registry::Schema, RetryError<schema_registry::Error>> {
                self.connector_context
                    .schema_registry_client
                    .put(
                        message_schema.clone(),
                        self.connector_context.default_timeout,
                    )
                    .await
                    .map_err(|e| {
                        match e.kind() {
                            // network/retriable
                            schema_registry::ErrorKind::AIOProtocolError(_) => {
                                log::warn!(
                                    "Reporting message schema failed for {:?}. Retrying: {e}",
                                    self.dataset_ref
                                );
                                RetryError::transient(e)
                            }
                            // indicates an error in the provided message schema, return to caller so they can fix
                            schema_registry::ErrorKind::ServiceError(_)
                            | schema_registry::ErrorKind::InvalidArgument(_) => {
                                RetryError::permanent(e)
                            }
                            // SerializationError shouldn't be possible since any [`MessageSchema`] should be serializable
                            schema_registry::ErrorKind::SerializationError(_) => {
                                unreachable!()
                            }
                        }
                    })
            },
        )
        .await
        .map(|schema| {
            adr_models::MessageSchemaReference {
                name: schema
                    .name
                    .expect("schema name will always be present since sent in PUT"),
                version: schema
                    .version
                    .expect("schema version will always be present since sent in PUT"),
                registry_namespace: schema
                    .namespace
                    .expect("schema namespace will always be present."), // waiting on change to service DTDL for this to be guaranteed in code
            }
        })?;

        // get current or cleared (if it's out of date) asset status as our base to modify only what we're explicitly trying to set
        let mut new_status = AssetClient::current_status_to_modify(
            &self.asset_status,
            self.asset_specification.read().unwrap().version,
        );

        // if dataset is already in the current status, then update the existing dataset with the new message schema
        // Otherwise if the dataset isn't present, or no datasets have been reported yet, then add it with the new message schema
        if let Some(dataset_status) = new_status.datasets.as_mut().and_then(|datasets| {
            datasets
                .iter_mut()
                .find(|dataset| dataset.name == self.dataset_ref.dataset_name)
        }) {
            // If the dataset already has a status, update the existing dataset with the new message schema
            dataset_status.message_schema_reference = Some(message_schema_reference.clone());
        } else {
            // If the dataset doesn't exist in the current status, then add it
            new_status.datasets.get_or_insert_with(Vec::new).push(
                adr_models::DatasetEventStreamStatus {
                    name: self.dataset_ref.dataset_name.clone(),
                    message_schema_reference: Some(message_schema_reference.clone()),
                    error: None,
                },
            );
        }

        // send status update to the service
        log::debug!(
            "reporting dataset {:?} message schema from app",
            self.dataset_ref
        );
        AssetClient::internal_report_status(
            new_status,
            &self.connector_context,
            &self.asset_ref,
            &self.asset_status,
            "DatasetClient::report_message_schema",
        )
        .await;

        self.forwarder
            .update_message_schema_reference(Some(message_schema_reference.clone()));

        Ok(message_schema_reference)
    }

    /// Used to send transformed data to the destination
    /// # Errors
    /// TODO
    pub async fn forward_data(&self, data: Data) -> Result<(), destination_endpoint::Error> {
        self.forwarder.send_data(data).await
    }

    /// Used to receive notifications about the Dataset from the Azure Device Registry Service.
    /// This function returning `Some(())` indicates that the dataset definition has been
    /// updated in place. The function returns [`None`] if there will be no more
    /// notifications. This can occur if the Dataset has been deleted or the
    /// [`AssetClient`] that this [`DatasetClient`] is related to has been dropped.
    pub async fn recv_notification(&mut self) -> Option<()> {
        loop {
            let (updated_dataset, default_destinations, mut watch_receiver) =
                self.dataset_update_rx.recv().await?;
            // wait until the update has been released. If the watch sender has been dropped, this means the Asset has been deleted/dropped
            watch_receiver.changed().await.ok()?;
            // create new forwarder, in case destination has changed
            self.forwarder = match destination_endpoint::Forwarder::new_dataset_forwarder(
                &updated_dataset.destinations,
                &self.asset_ref.inbound_endpoint_name,
                &default_destinations,
                self.connector_context.clone(),
            ) {
                Ok(forwarder) => forwarder,
                Err(e) => {
                    // TODO: we could delete the dataset here, but the current implementation would just wait for a new valid definition, which seems okay for now?
                    log::error!(
                        "Ignoring update. Invalid dataset destination for updated dataset: {:?} {e:?}",
                        self.dataset_ref
                    );
                    self.report_status(Err(e)).await;
                    continue;
                }
            };
            self.dataset_definition = updated_dataset;
            break;
        }
        Some(())
    }

    /// Returns a clone of this dataset's [`adr_models::MessageSchemaReference`] from
    /// the `AssetStatus`, if it exists
    ///
    /// # Panics
    /// if the asset status mutex has been poisoned, which should not be possible
    #[must_use]
    pub fn message_schema_reference(&self) -> Option<adr_models::MessageSchemaReference> {
        // unwrap can't fail unless lock is poisoned
        self.asset_status
            .read()
            .unwrap()
            .datasets
            .as_ref()?
            .iter()
            .find(|dataset| dataset.name == self.dataset_ref.dataset_name)?
            .message_schema_reference
            .clone()
    }

    /// Returns a clone of the current asset specification
    /// # Panics
    /// if the asset specification mutex has been poisoned, which should not be possible
    #[must_use]
    pub fn asset_specification(&self) -> AssetSpecification {
        (*self.asset_specification.read().unwrap()).clone()
    }

    /// Returns a clone of the current asset status, if it exists
    /// # Panics
    /// if the asset status mutex has been poisoned, which should not be possible
    #[must_use]
    pub fn asset_status(&self) -> adr_models::AssetStatus {
        (*self.asset_status.read().unwrap()).clone()
    }

    // Returns a clone of the current device specification
    /// # Panics
    /// if the device specification mutex has been poisoned, which should not be possible
    #[must_use]
    pub fn device_specification(&self) -> DeviceSpecification {
        (*self.device_specification.read().unwrap()).clone()
    }

    // Returns a clone of the current device status
    /// # Panics
    /// if the device status mutex has been poisoned, which should not be possible
    #[must_use]
    pub fn device_status(&self) -> DeviceEndpointStatus {
        (*self.device_status.read().unwrap()).clone()
    }
}

// Client Structs
// Device

#[derive(Debug, Clone)]
/// Represents the specification of a device in the Azure Device Registry service.
pub struct DeviceSpecification {
    /// The 'attributes' Field.
    pub attributes: HashMap<String, String>,
    /// The 'discoveredDeviceRef' Field.
    pub discovered_device_ref: Option<String>,
    /// The 'enabled' Field.
    pub enabled: Option<bool>,
    /// The 'endpoints' Field.
    pub endpoints: DeviceEndpoints, // different from adr
    /// The 'externalDeviceId' Field.
    pub external_device_id: Option<String>,
    /// The 'lastTransitionTime' Field.
    pub last_transition_time: Option<DateTime<Utc>>,
    /// The 'manufacturer' Field.
    pub manufacturer: Option<String>,
    /// The 'model' Field.
    pub model: Option<String>,
    /// The 'operatingSystem' Field.
    pub operating_system: Option<String>,
    /// The 'operatingSystemVersion' Field.
    pub operating_system_version: Option<String>,
    /// The 'uuid' Field.
    pub uuid: Option<String>,
    /// The 'version' Field.
    pub version: Option<u64>,
}

impl DeviceSpecification {
    pub(crate) fn new(
        device_specification: adr_models::Device,
        device_endpoint_credentials_mount_path: Option<&PathBuf>,
        inbound_endpoint_name: &str,
    ) -> Result<Self, String> {
        // convert the endpoints to the new format with only the one specified inbound endpoint
        // if the inbound endpoint isn't in the specification, return an error
        let recvd_endpoints = device_specification
            .endpoints
            .ok_or("Endpoints not found on Device specification")?;

        let recvd_inbound = recvd_endpoints
            .inbound
            .get(inbound_endpoint_name)
            .cloned()
            .ok_or("Inbound endpoint not found on Device specification")?;

        // update authentication to include the full file path for the credentials
        let authentication = match recvd_inbound.authentication {
            adr_models::Authentication::Anonymous => Authentication::Anonymous,
            adr_models::Authentication::Certificate {
                certificate_secret_name,
            } => Authentication::Certificate {
                certificate_path: device_endpoint_credentials_mount_path.expect("device_endpoint_credentials_mount_path must be present if Authentication is Certificate").as_path().join(certificate_secret_name),
            },
            adr_models::Authentication::UsernamePassword {
                password_secret_name,
                username_secret_name,
            } => Authentication::UsernamePassword {
                password_path: device_endpoint_credentials_mount_path.expect("device_endpoint_credentials_mount_path must be present if Authentication is UsernamePassword").as_path().join(password_secret_name),
                username_path: device_endpoint_credentials_mount_path.expect("device_endpoint_credentials_mount_path must be present if Authentication is UsernamePassword").as_path().join(username_secret_name),
            },
        };

        let endpoints = DeviceEndpoints {
            inbound: InboundEndpoint {
                name: inbound_endpoint_name.to_string(),
                additional_configuration: recvd_inbound.additional_configuration,
                address: recvd_inbound.address,
                authentication,
                endpoint_type: recvd_inbound.endpoint_type,
                trust_settings: recvd_inbound.trust_settings,
                version: recvd_inbound.version,
            },
            outbound: recvd_endpoints.outbound,
        };

        Ok(DeviceSpecification {
            attributes: device_specification.attributes,
            discovered_device_ref: device_specification.discovered_device_ref,
            enabled: device_specification.enabled,
            endpoints,
            external_device_id: device_specification.external_device_id,
            last_transition_time: device_specification.last_transition_time,
            manufacturer: device_specification.manufacturer,
            model: device_specification.model,
            operating_system: device_specification.operating_system,
            operating_system_version: device_specification.operating_system_version,
            uuid: device_specification.uuid,
            version: device_specification.version,
        })
    }
}

#[derive(Debug, Clone)]
/// Represents the endpoints of a device in the Azure Device Registry service.
pub struct DeviceEndpoints {
    /// The 'inbound' Field.
    pub inbound: InboundEndpoint, // different from adr
    /// The 'outbound' Field.
    pub outbound: Option<adr_models::OutboundEndpoints>,
}
/// Represents an inbound endpoint of a device in the Azure Device Registry service.
#[derive(Debug, Clone)]
pub struct InboundEndpoint {
    /// name
    pub name: String,
    /// The 'additionalConfiguration' Field.
    pub additional_configuration: Option<String>,
    /// The 'address' Field.
    pub address: String,
    /// The 'authentication' Field.
    pub authentication: Authentication, // different from adr
    /// The 'endpointType' Field.
    pub endpoint_type: String,
    /// The 'trustSettings' Field.
    pub trust_settings: Option<adr_models::TrustSettings>,
    /// The 'version' Field.
    pub version: Option<String>,
}

#[derive(Debug, Clone, Default)]
/// Represents the authentication method for an endpoint.
pub enum Authentication {
    #[default]
    /// Represents anonymous authentication.
    Anonymous,
    /// Represents authentication using a certificate.
    Certificate {
        /// The 'certificateSecretName' Field.
        certificate_path: PathBuf, // different from adr
    },
    /// Represents authentication using a username and password.
    UsernamePassword {
        /// The 'passwordSecretName' Field.
        password_path: PathBuf, // different from adr
        /// The 'usernameSecretName' Field.
        username_path: PathBuf, // different from adr
    },
}

#[derive(Clone, Debug, Default)] //, PartialEq)]
/// Represents the observed status of a Device and endpoint in the ADR Service.
pub struct DeviceEndpointStatus {
    /// Defines the status for the Device.
    pub config: Option<azure_device_registry::ConfigStatus>,
    /// Defines the status for the inbound endpoint.
    /// Specifies whether the inbound endpoint status has been reported, and if so, whether it was successful or not.
    pub inbound_endpoint_status: Option<Result<(), AdrConfigError>>, // different from adr
}

impl DeviceEndpointStatus {
    pub(crate) fn new(recvd_status: adr_models::DeviceStatus, inbound_endpoint_name: &str) -> Self {
        let inbound_endpoint_status = recvd_status.endpoints.get(inbound_endpoint_name).cloned();
        DeviceEndpointStatus {
            config: recvd_status.config,
            // inbound_endpoint_status: inbound_endpoint_status.map(|status| status.map(|e| Err(e))),
            inbound_endpoint_status: inbound_endpoint_status.map(|status| match status {
                Some(e) => Err(e),
                None => Ok(()),
            }),
        }
    }

    /// Convenience function to turn [`DeviceEndpointStatus`] back into the
    /// `adr_models::DeviceStatus` endpoints format
    pub(crate) fn adr_endpoints(
        &self,
        current_version: Option<u64>,
        inbound_endpoint_name: &str,
    ) -> HashMap<String, Option<AdrConfigError>> {
        // If the version of the status config matches the current version, or the status config
        // hasn't been reported yet, then include the existing endpoint status (if it hasn't been reported, maintain that state).
        // If the version doesn't match, then clear the endpoint status since it hasn't been reported for this version yet

        // if the endpoint status has been set, create a hashmap with it, otherwise represent it as a new hashmap
        let current_endpoint_status = self.inbound_endpoint_status.clone().map_or(
            HashMap::new(),
            |current_inbound_endpoint_status| {
                HashMap::from([(
                    inbound_endpoint_name.to_string(),
                    current_inbound_endpoint_status.err(),
                )])
            },
        );
        if let Some(config) = &self.config {
            // version matches
            if config.version == current_version {
                current_endpoint_status
            } else {
                // config out of date, clear everything
                HashMap::new()
            }
        } else {
            // config not reported, assume anything reported so far is for this version
            current_endpoint_status
        }
    }
}

/// Represents the specification of an Asset in the Azure Device Registry service.
#[derive(Debug, Clone)]
pub struct AssetSpecification {
    /// URI or type definition ids.
    pub asset_type_refs: Vec<String>, // if None, we can represent as empty vec. Can currently only be length of 1
    /// A set of key-value pairs that contain custom attributes
    pub attributes: HashMap<String, String>, // if None, we can represent as empty hashmap
    /// Array of datasets that are part of the asset.
    // pub datasets: Vec<DatasetClient>, // if None, we can represent as empty vec. Different from adr
    /// Default configuration for datasets.
    pub default_datasets_configuration: Option<String>,
    /// Default destinations for datasets.
    pub default_datasets_destinations: Vec<adr_models::DatasetDestination>, // if None, we can represent as empty vec.  Can currently only be length of 1
    /// Default configuration for events.
    pub default_events_configuration: Option<String>,
    /// Default destinations for events.
    pub default_events_destinations: Vec<adr_models::EventStreamDestination>, // if None, we can represent as empty vec.  Can currently only be length of 1
    /// Default configuration for management groups.
    pub default_management_groups_configuration: Option<String>,
    /// Default configuration for streams.
    pub default_streams_configuration: Option<String>,
    /// Default destinations for streams.
    pub default_streams_destinations: Vec<adr_models::EventStreamDestination>, // if None, we can represent as empty vec. Can currently only be length of 1
    /// The description of the asset.
    pub description: Option<String>,
    /// A reference to the Device and Endpoint within the device
    pub device_ref: adr_models::DeviceRef,
    /// Reference to a list of discovered assets
    pub discovered_asset_refs: Vec<String>, // if None, we can represent as empty vec
    /// The display name of the asset.
    pub display_name: Option<String>,
    /// Reference to the documentation.
    pub documentation_uri: Option<String>,
    /// Enabled/Disabled status of the asset.
    pub enabled: Option<bool>, // TODO: just bool?
    ///  Array of events that are part of the asset. TODO: `EventClient`
    pub events: Vec<adr_models::Event>, // if None, we can represent as empty vec
    /// Asset id provided by the customer.
    pub external_asset_id: Option<String>,
    /// Revision number of the hardware.
    pub hardware_revision: Option<String>,
    /// The last time the asset has been modified.
    pub last_transition_time: Option<DateTime<Utc>>,
    /// Array of management groups that are part of the asset. TODO: `ManagementGroupClient`
    pub management_groups: Vec<adr_models::ManagementGroup>, // if None, we can represent as empty vec
    /// The name of the manufacturer.
    pub manufacturer: Option<String>,
    /// The URI of the manufacturer.
    pub manufacturer_uri: Option<String>,
    /// The model of the asset.
    pub model: Option<String>,
    /// The product code of the asset.
    pub product_code: Option<String>,
    /// The revision number of the software.
    pub serial_number: Option<String>,
    /// The revision number of the software.
    pub software_revision: Option<String>,
    /// Array of streams that are part of the asset. TODO: `StreamClient`
    pub streams: Vec<adr_models::Stream>, // if None, we can represent as empty vec
    ///  Globally unique, immutable, non-reusable id.
    pub uuid: Option<String>,
    /// The version of the asset.
    pub version: Option<u64>,
}

impl From<adr_models::Asset> for AssetSpecification {
    fn from(value: adr_models::Asset) -> Self {
        AssetSpecification {
            asset_type_refs: value.asset_type_refs,
            attributes: value.attributes,
            // datasets,
            default_datasets_configuration: value.default_datasets_configuration,
            default_datasets_destinations: value.default_datasets_destinations,
            default_events_configuration: value.default_events_configuration,
            default_events_destinations: value.default_events_destinations,
            default_management_groups_configuration: value.default_management_groups_configuration,
            default_streams_configuration: value.default_streams_configuration,
            default_streams_destinations: value.default_streams_destinations,
            description: value.description,
            device_ref: value.device_ref,
            discovered_asset_refs: value.discovered_asset_refs,
            display_name: value.display_name,
            documentation_uri: value.documentation_uri,
            enabled: value.enabled,
            events: value.events,
            external_asset_id: value.external_asset_id,
            hardware_revision: value.hardware_revision,
            last_transition_time: value.last_transition_time,
            management_groups: value.management_groups,
            manufacturer: value.manufacturer,
            manufacturer_uri: value.manufacturer_uri,
            model: value.model,
            product_code: value.product_code,
            serial_number: value.serial_number,
            software_revision: value.software_revision,
            streams: value.streams,
            uuid: value.uuid,
            version: value.version,
        }
    }
}

fn observe_error_into_retry_error(
    e: azure_device_registry::Error,
    operation_for_log: &str,
) -> RetryError<azure_device_registry::Error> {
    match e.kind() {
        // network/retriable
        azure_device_registry::ErrorKind::AIOProtocolError(_) => {
            log::warn!("{operation_for_log} failed. Retrying: {e}");
            RetryError::transient(e)
        }
        // indicates an error in the configuration, so we want to get a new notification instead of retrying this operation
        azure_device_registry::ErrorKind::ServiceError(_)
        // DuplicateObserve indicates an sdk bug where we called observe more than once. Not possible for unobserves.
        // This should be moved to unreachable!() once we add logic for calling unobserve on deletion
        | azure_device_registry::ErrorKind::DuplicateObserve(_) => RetryError::permanent(e),
        _ => {
            // InvalidRequestArgument shouldn't be possible since timeout is already validated
            // ValidationError shouldn't be possible since we should never have an empty asset name. It's not possible to be returned for device observe calls.
            // ShutdownError isn't possible for this fn to return
            unreachable!()
        }
    }
}

fn adr_error_into_retry_error(
    e: azure_device_registry::Error,
    operation_for_log: &str,
) -> RetryError<azure_device_registry::Error> {
    match e.kind() {
        // network/retriable
        azure_device_registry::ErrorKind::AIOProtocolError(_) => {
            log::warn!("{operation_for_log} failed. Retrying: {e}");
            RetryError::transient(e)
        }
        // indicates an error in the configuration, might be transient in the future depending on what it can indicate
        azure_device_registry::ErrorKind::ServiceError(_) => RetryError::permanent(e),
        _ => {
            // InvalidRequestArgument shouldn't be possible since timeout is already validated
            // ValidationError shouldn't be possible since we should never have an empty asset name. It's not possible to be returned for device calls.
            // ObservationError, DuplicateObserve, and ShutdownError aren't possible for this fn to return
            unreachable!()
        }
    }
}

#[cfg(test)]
mod tests {
    use test_case::test_case;

    use super::*;

    /// test that a received device status can be converted to our
    /// DeviceEndpointStatus and then used properly when reporting
    /// a new device config status
    #[test_case(&adr_models::DeviceStatus {
        config: None,
        endpoints: HashMap::from([(
            "my_endpoint".to_string(),
            Some(AdrConfigError { message: Some("test message".to_string()), ..Default::default()}),
        )]),
    }, "my_endpoint", Some(1), true; "no_config")]
    #[test_case(&adr_models::DeviceStatus {
        config: Some(azure_device_registry::ConfigStatus {
            version: Some(1),
            ..Default::default()
        }),
        endpoints: HashMap::from([(
            "my_endpoint".to_string(),
            Some(AdrConfigError { message: Some("test message".to_string()), ..Default::default()}),
        )]),
    }, "my_endpoint", Some(2), false; "version_mismatch")]
    #[test_case(&adr_models::DeviceStatus {
        config: Some(azure_device_registry::ConfigStatus {
            version: Some(1),
            ..Default::default()
        }),
        endpoints: HashMap::from([(
            "my_endpoint".to_string(),
            Some(AdrConfigError { message: Some("test message".to_string()), ..Default::default()}),
        )]),
    }, "my_endpoint", Some(1), true; "version_match")]
    #[test_case(&adr_models::DeviceStatus {
        config: Some(azure_device_registry::ConfigStatus {
            version: Some(1),
            ..Default::default()
        }),
        endpoints: HashMap::new(),
    }, "my_endpoint", Some(1), true; "no_endpoint_statuses_reported")]
    fn device_endpoint_status(
        recvd_status: &adr_models::DeviceStatus,
        inbound_endpoint_name: &str,
        spec_version: Option<u64>,
        expect_keep_received: bool,
    ) {
        let our_status = DeviceEndpointStatus::new(recvd_status.clone(), inbound_endpoint_name);
        let adr_endpoints = our_status.adr_endpoints(spec_version, inbound_endpoint_name);
        if expect_keep_received {
            assert_eq!(recvd_status.endpoints, adr_endpoints);
        } else {
            assert!(
                adr_endpoints.is_empty(),
                "Expected endpoints to be cleared, but got: {adr_endpoints:?}"
            );
        }
    }

    #[test_case(None, Some(1), true; "no_config")]
    #[test_case(Some(azure_device_registry::ConfigStatus {
            version: Some(1),
            ..Default::default()
        }), Some(2), false; "version_mismatch")]
    #[test_case(Some(azure_device_registry::ConfigStatus {
            version: Some(1),
            ..Default::default()
        }), Some(1), true; "version_match")]
    fn current_asset_status_to_modify(
        current_config_status: Option<azure_device_registry::ConfigStatus>,
        spec_version: Option<u64>,
        expect_keep_received: bool,
    ) {
        // put some dataset status in just to make the input never the default AssetStatus
        let current_status = adr_models::AssetStatus {
            config: current_config_status,
            datasets: Some(vec![adr_models::DatasetEventStreamStatus {
                name: "test_dataset".to_string(),
                message_schema_reference: None,
                error: None,
            }]),
            ..Default::default()
        };
        let new_status_base = AssetClient::current_status_to_modify(
            &Arc::new(RwLock::new(current_status.clone())),
            spec_version,
        );
        if expect_keep_received {
            assert_eq!(new_status_base, current_status);
        } else {
            assert_eq!(new_status_base, adr_models::AssetStatus::default());
        }
    }
}<|MERGE_RESOLUTION|>--- conflicted
+++ resolved
@@ -358,21 +358,6 @@
     /// If the Azure Device Registry Service provides a notification that isn't for this Device Endpoint. This should not be possible.
     ///
     /// If the specification mutex has been poisoned, which should not be possible
-<<<<<<< HEAD
-    pub async fn recv_update(&mut self) -> Option<()> {
-        // handle the notification
-        // We set auto ack to true, so there's never an ack here to deal with. If we restart, then we'll implicitly
-        // get the update again because we'll pull the latest definition on the restart, so we don't need to get
-        // the notification again.
-        let (updated_device, _) = self.device_update_observation.recv_notification().await?;
-        // update self with updated specification
-        let mut unlocked_specification = self.specification.write().unwrap(); // unwrap can't fail unless lock is poisoned
-        *unlocked_specification = DeviceSpecification::new(
-                updated_device,
-                self.connector_context.connector_config.device_endpoint_credentials_mount.as_ref(),                &self.device_endpoint_ref.inbound_endpoint_name,
-            ).expect("Device Update Notification should never provide a device that doesn't have the inbound endpoint");
-        Some(())
-=======
     pub async fn recv_notification(&mut self) -> ClientNotification<AssetClient> {
         loop {
             tokio::select! {
@@ -392,8 +377,10 @@
                     let mut unlocked_specification = self.specification.write().unwrap(); // unwrap can't fail unless lock is poisoned
                     *unlocked_specification = DeviceSpecification::new(
                         updated_device,
-                        // TODO: get device_endpoint_credentials_mount_path from connector config
-                        "/etc/akri/secrets/device_endpoint_auth",
+                        self.connector_context
+                            .connector_config
+                            .device_endpoint_credentials_mount
+                            .as_ref(),
                         &self.device_endpoint_ref.inbound_endpoint_name,
                     ).expect("Device Update Notification should never provide a device that doesn't have the inbound endpoint");
                     return ClientNotification::Updated;
@@ -497,7 +484,6 @@
                 }
             }
         }
->>>>>>> 3ea282a6
     }
 
     // Returns a clone of the current device status
