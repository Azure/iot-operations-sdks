// Copyright (c) Microsoft Corporation.
// Licensed under the MIT License.

//! Types for Azure IoT Operations Connectors.

use std::{
    collections::HashMap,
    sync::{Arc, RwLock},
};

use azure_iot_operations_mqtt::interface::AckToken;
use azure_iot_operations_services::{
    azure_device_registry::{
        self, Asset, AssetStatus, AssetUpdateObservation, ConfigError, Dataset, DatasetDestination,
        Device, DeviceRef, DeviceUpdateObservation, EventsAndStreamsDestination,
        MessageSchemaReference,
    },
    schema_registry,
};
use tokio_retry2::{Retry, RetryError};

use crate::{
    Data, DatasetRef, MessageSchema,
    base_connector::ConnectorContext,
<<<<<<< HEAD
    destination_endpoint::{self, Forwarder},
=======
    destination_endpoint::Forwarder,
>>>>>>> 9144245e
    filemount::azure_device_registry::{
        AssetCreateObservation, AssetDeletionToken, AssetRef, DeviceEndpointCreateObservation,
        DeviceEndpointRef,
    },
};

/// Used as the strategy when using [`tokio_retry2::Retry`]
const RETRY_STRATEGY: tokio_retry2::strategy::ExponentialBackoff =
    tokio_retry2::strategy::ExponentialBackoff::from_millis(100);

/// An Observation for device endpoint creation events that uses
<<<<<<< HEAD
/// multiple underlying clients to get full information for a
/// [`ProtocolTranslator`] to use.
=======
/// multiple underlying clients to get full device endpoint information.
>>>>>>> 9144245e
pub struct DeviceEndpointClientCreationObservation {
    connector_context: Arc<ConnectorContext>,
    device_endpoint_create_observation: DeviceEndpointCreateObservation,
}
impl DeviceEndpointClientCreationObservation {
    /// Creates a new [`DeviceEndpointClientCreationObservation`] that uses the given [`ConnectorContext`]
    pub(crate) fn new(connector_context: Arc<ConnectorContext>) -> Self {
        let device_endpoint_create_observation =
            DeviceEndpointCreateObservation::new(connector_context.debounce_duration).unwrap();

        Self {
            connector_context,
            device_endpoint_create_observation,
        }
    }

    /// Receives a notification for a newly created device endpoint or [`None`]
    /// if there will be no more notifications. This notification includes the
    /// [`DeviceEndpointClient`], a [`DeviceEndpointClientUpdateObservation`]
    /// to observe for updates on the new Device, and a [`AssetClientCreationObservation`]
    ///  to observe for newly created Assets related to this Device
    pub async fn recv_notification(
        &mut self,
    ) -> Option<(
        DeviceEndpointClient,
        DeviceEndpointClientUpdateObservation,
        /*DeviceDeleteToken,*/ AssetClientCreationObservation,
    )> {
        loop {
            // Get the notification
            let (device_endpoint_ref, asset_create_observation) = self
                .device_endpoint_create_observation
                .recv_notification()
                .await?;

            // and then get device update observation as well and turn it into a DeviceEndpointClientUpdateObservation
            let device_endpoint_client_update_observation =  match Retry::spawn(RETRY_STRATEGY, async || -> Result<DeviceUpdateObservation, RetryError<azure_device_registry::Error>> {
                self.connector_context
                    .azure_device_registry_client
                    .observe_device_update_notifications(
                        device_endpoint_ref.device_name.clone(),
                        device_endpoint_ref.inbound_endpoint_name.clone(),
                        self.connector_context.default_timeout,
                    )
                    // retry on network errors, otherwise don't retry on config/dev errors
                    .await.map_err(observe_error_into_retry_error)
            }).await {
                Ok(device_update_observation) => {
                    DeviceEndpointClientUpdateObservation {
                        device_update_observation,
                        connector_context: self.connector_context.clone(),
                    }
                },
                Err(e) => {
                  log::error!("Failed to observe for device update notifications after retries: {e}");
                  log::error!("Dropping device endpoint create notification: {device_endpoint_ref:?}");
                  continue;
                },
            };

            // get the device definition
            let device = match Retry::spawn(
                RETRY_STRATEGY,
                async || -> Result<Device, RetryError<azure_device_registry::Error>> {
                    self.connector_context
                        .azure_device_registry_client
                        .get_device(
                            device_endpoint_ref.device_name.clone(),
                            device_endpoint_ref.inbound_endpoint_name.clone(),
                            self.connector_context.default_timeout,
                        )
                        .await
                        .map_err(|e| {
                            match e.kind() {
                                // network/retriable
                                azure_device_registry::ErrorKind::AIOProtocolError(_) => {
                                    RetryError::transient(e)
                                }
                                // indicates an error in the configuration, so we want to get a new notification instead of retrying this operation
                                azure_device_registry::ErrorKind::ServiceError(_) => {
                                    RetryError::permanent(e)
                                }
                                _ => {
                                    // InvalidRequestArgument shouldn't be possible since timeout is already validated
                                    // ValidationError, ObservationError, DuplicateObserve, and ShutdownError aren't possible for this fn to return
                                    unreachable!()
                                }
                            }
                        })
                },
            )
            .await
            {
                Ok(device) => device,
                Err(e) => {
                    log::error!("Failed to get Device definition after retries: {e}");
                    log::error!(
                        "Dropping device endpoint create notification: {device_endpoint_ref:?}"
                    );
                    // unobserve as cleanup
                    let _ = Retry::spawn(
                        RETRY_STRATEGY,
                        async || -> Result<(), RetryError<azure_device_registry::Error>> {
                            self.connector_context
                                .azure_device_registry_client
                                .unobserve_device_update_notifications(
                                    device_endpoint_ref.device_name.clone(),
                                    device_endpoint_ref.inbound_endpoint_name.clone(),
                                    self.connector_context.default_timeout,
                                )
                                // retry on network errors, otherwise don't retry on config/dev errors
                                .await
                                .map_err(observe_error_into_retry_error)
                        },
                    )
                    .await
                    .inspect_err(|e| {
                        log::error!(
                            "Failed to unobserve device update notifications after retries: {e}"
                        );
                    });
                    continue;
                }
            };

            // turn the device definition into a DeviceEndpointClient
            let device_endpoint_client = match DeviceEndpointClient::new(
                device,
                device_endpoint_ref.clone(),
                self.connector_context.clone(),
            ) {
                Ok(managed_device) => managed_device,
                Err(e) => {
                    // the device definition didn't include the inbound_endpoint, so it likely no longer exists
                    // TODO: This won't be a possible failure point in the future once the service returns errors
                    log::error!("{e}");
                    log::error!(
                        "Dropping device endpoint create notification: {device_endpoint_ref:?}"
                    );
                    // unobserve
                    let _ = Retry::spawn(
                        RETRY_STRATEGY,
                        async || -> Result<(), RetryError<azure_device_registry::Error>> {
                            self.connector_context
                                .azure_device_registry_client
                                .unobserve_device_update_notifications(
                                    device_endpoint_ref.device_name.clone(),
                                    device_endpoint_ref.inbound_endpoint_name.clone(),
                                    self.connector_context.default_timeout,
                                )
                                // retry on network errors, otherwise don't retry on config/dev errors
                                .await
                                .map_err(observe_error_into_retry_error)
                        },
                    )
                    .await
                    .inspect_err(|e| {
                        log::error!(
                            "Failed to unobserve device update notifications after retries: {e}"
                        );
                    });
                    continue;
                }
            };

            // Turn AssetCreateObservation into an AssetClientCreationObservation
            let asset_client_creation_observation = AssetClientCreationObservation {
                asset_create_observation,
                connector_context: self.connector_context.clone(),
                device_specification: device_endpoint_client.specification.clone(),
            };

            return Some((
                device_endpoint_client,
                device_endpoint_client_update_observation,
                asset_client_creation_observation,
            ));
        }
    }
}

/// Azure Device Registry Device Endpoint that includes additional functionality to report status
<<<<<<< HEAD
#[derive(Debug, Getters)]
=======
#[derive(Clone, Debug, Getters)]
>>>>>>> 9144245e
pub struct DeviceEndpointClient {
    /// The names of the Device and Inbound Endpoint
    device_endpoint_ref: DeviceEndpointRef,
    /// The 'specification' Field.
    specification: Arc<DeviceSpecification>,
    /// The 'status' Field.
<<<<<<< HEAD
    status: Option<DeviceEndpointStatus>,
=======
    #[getter(skip)]
    status: Arc<RwLock<Option<DeviceEndpointStatus>>>,
>>>>>>> 9144245e
    #[getter(skip)]
    connector_context: Arc<ConnectorContext>,
}
impl DeviceEndpointClient {
    pub(crate) fn new(
        device: azure_device_registry::Device,
        device_endpoint_ref: DeviceEndpointRef,
        connector_context: Arc<ConnectorContext>,
        // TODO: This won't need to return an error once the service properly sends errors if the endpoint doesn't exist
    ) -> Result<Self, String> {
        Ok(DeviceEndpointClient {
            // TODO: get device_endpoint_credentials_mount_path from connector config
            specification: Arc::new(DeviceSpecification::new(
                device.specification,
                "/etc/akri/secrets/device_endpoint_auth",
                &device_endpoint_ref.inbound_endpoint_name,
            )?),
<<<<<<< HEAD
            status: device.status.map(|recvd_status| {
                DeviceEndpointStatus::new(recvd_status, &device_endpoint_ref.inbound_endpoint_name)
            }),
=======
            status: Arc::new(RwLock::new(device.status.map(|recvd_status| {
                DeviceEndpointStatus::new(recvd_status, &device_endpoint_ref.inbound_endpoint_name)
            }))),
>>>>>>> 9144245e
            device_endpoint_ref,
            connector_context,
        })
    }

    /// Used to report the status of a device and endpoint together,
    /// and then updates the [`Device`] with the new status returned
    pub async fn report_status(
        &mut self,
        device_status: Result<(), ConfigError>,
        endpoint_status: Result<(), ConfigError>,
    ) {
        // Create status
        let status = azure_device_registry::DeviceStatus {
            config: Some(azure_device_registry::StatusConfig {
                version: self.specification.version,
                error: device_status.err(),
                last_transition_time: None, // this field will be removed, so we don't need to worry about it for now
            }),
            // inserts the inbound endpoint name with None if there's no error, or Some(ConfigError) if there is
            endpoints: HashMap::from([(
                self.device_endpoint_ref.inbound_endpoint_name.clone(),
                endpoint_status.err(),
            )]),
        };

        // send status update to the service
        self.internal_report_status(status).await;
    }

    /// Used to report the status of just the device,
    /// and then updates the [`Device`] with the new status returned
    pub async fn report_device_status(&mut self, device_status: Result<(), ConfigError>) {
        // Create status with empty endpoint status
        let status = azure_device_registry::DeviceStatus {
            config: Some(azure_device_registry::StatusConfig {
                version: self.specification.version,
                error: device_status.err(),
                last_transition_time: None, // this field will be removed, so we don't need to worry about it for now
            }),
            // inserts the inbound endpoint name with None if there's no error, or Some(ConfigError) if there is
            endpoints: HashMap::new(),
        };

        // send status update to the service
        self.internal_report_status(status).await;
    }

    /// Used to report the status of just the endpoint,
    /// and then updates the [`Device`] with the new status returned
    pub async fn report_endpoint_status(&mut self, endpoint_status: Result<(), ConfigError>) {
        // Create status with empty device status
        let status = azure_device_registry::DeviceStatus {
            config: None,
            // inserts the inbound endpoint name with None if there's no error, or Some(ConfigError) if there is
            endpoints: HashMap::from([(
                self.device_endpoint_ref.inbound_endpoint_name.clone(),
                endpoint_status.err(),
            )]),
        };

        // send status update to the service
        self.internal_report_status(status).await;
    }

    // Returns a clone of the current device status
    /// # Panics
    /// if the status mutex has been poisoned, which should not be possible
    #[must_use]
    pub fn status(&self) -> Option<DeviceEndpointStatus> {
        (*self.status.read().unwrap()).clone()
    }

    /// Reports an already built status to the service, with retries, and then updates the device with the new status returned
    async fn internal_report_status(
        &mut self,
        adr_device_status: azure_device_registry::DeviceStatus,
    ) {
        // send status update to the service
        match Retry::spawn(
            RETRY_STRATEGY,
            async || -> Result<Device, RetryError<azure_device_registry::Error>> {
                self.connector_context
                    .azure_device_registry_client
                    .update_device_plus_endpoint_status(
                        self.device_endpoint_ref.device_name.clone(),
                        self.device_endpoint_ref.inbound_endpoint_name.clone(),
                        adr_device_status.clone(),
                        self.connector_context.default_timeout,
                    )
                    .await
                    .map_err(|e| {
                        match e.kind() {
                            // network/retriable
                            azure_device_registry::ErrorKind::AIOProtocolError(_) => {
                                RetryError::transient(e)
                            }
                            // indicates an error in the configuration, might be transient in the future depending on what it can indicate
                            azure_device_registry::ErrorKind::ServiceError(_) => {
                                RetryError::permanent(e)
                            }
                            _ => {
                                // InvalidRequestArgument shouldn't be possible since timeout is already validated
                                // ValidationError, ObservationError, DuplicateObserve, and ShutdownError aren't possible for this fn to return
                                unreachable!()
                            }
                        }
                    })
            },
        )
        .await
        {
            Ok(updated_device) => {
                // update self with new returned status
<<<<<<< HEAD
                self.status = updated_device.status.map(|recvd_status| {
=======
                let mut unlocked_status = self.status.write().unwrap(); // unwrap can't fail unless lock is poisoned
                *unlocked_status = updated_device.status.map(|recvd_status| {
>>>>>>> 9144245e
                    DeviceEndpointStatus::new(
                        recvd_status,
                        &self.device_endpoint_ref.inbound_endpoint_name,
                    )
                });
                // NOTE: There may be updates present on the device specification, but even if that is the case,
                // we won't update them here and instead wait for the device update notification (finding out
                // first here is a race condition, the update will always be received imminently)
            }
            Err(e) => {
                // TODO: return an error for this scenario? Largely shouldn't be possible
                log::error!("Failed to Update Device Status: {e}");
            }
        };
    }
}

/// An Observation for device endpoint update events that uses
/// multiple underlying clients to get full device endpoint
/// update information.
/// TODO: maybe move this to be on the [`DeviceEndpointClient`]?
#[allow(dead_code)]
pub struct DeviceEndpointClientUpdateObservation {
    device_update_observation: DeviceUpdateObservation,
    connector_context: Arc<ConnectorContext>,
}
impl DeviceEndpointClientUpdateObservation {
    /// Receives an updated [`DeviceEndpointClient`] or [`None`] if there will be no more notifications.
    ///
    /// If there are notifications:
    /// - Returns Some([`DeviceEndpointClient`], [`Option<AckToken>`]) on success
    ///     - If auto ack is disabled, the [`AckToken`] should be used or dropped when you want the ack to occur. If auto ack is enabled, you may use ([`DeviceEndpointClient`], _) to ignore the [`AckToken`].
    ///
    /// A received notification can be acknowledged via the [`AckToken`] by calling [`AckToken::ack`] or dropping the [`AckToken`].
    #[allow(clippy::unused_async)]
    pub async fn recv_notification(&self) -> Option<(DeviceEndpointClient, Option<AckToken>)> {
        // handle the notification
        // convert into DeviceEndpointClient
        None
    }
}

/// An Observation for asset creation events that uses
<<<<<<< HEAD
/// multiple underlying clients to get full information for a
/// [`ProtocolTranslator`] to use.
=======
/// multiple underlying clients to get full asset information.
>>>>>>> 9144245e
pub struct AssetClientCreationObservation {
    asset_create_observation: AssetCreateObservation,
    connector_context: Arc<ConnectorContext>,
    device_specification: Arc<DeviceSpecification>,
}
impl AssetClientCreationObservation {
    /// Receives a notification for a newly created asset or [`None`] if there
    /// will be no more notifications. This notification includes the [`AssetClient`],
    /// an [`AssetClientUpdateObservation`] to observe for updates on the new Asset,
    /// and an [`AssetDeletionToken`] to observe for deletion of this Asset
    pub async fn recv_notification(
        &mut self,
    ) -> Option<(
        AssetClient,
        AssetClientUpdateObservation,
        AssetDeletionToken,
    )> {
        loop {
            // Get the notification
            let (asset_ref, asset_deletion_token) =
                self.asset_create_observation.recv_notification().await?;

            // Get asset update observation as well and turn it into a AssetClientUpdateObservation
            let asset_client_update_observation =  match Retry::spawn(RETRY_STRATEGY, async || -> Result<AssetUpdateObservation, RetryError<azure_device_registry::Error>> {
                self.connector_context
                    .azure_device_registry_client
                    .observe_asset_update_notifications(
                        asset_ref.device_name.clone(),
                        asset_ref.inbound_endpoint_name.clone(),
                        asset_ref.name.clone(),
                        self.connector_context.default_timeout,
                    )
                    // retry on network errors, otherwise don't retry on config/dev errors
                    .await.map_err(observe_error_into_retry_error)
            }).await {
                Ok(asset_update_observation) => {
                    AssetClientUpdateObservation {
                        asset_update_observation,
                        connector_context: self.connector_context.clone(),
                    }
                },
                Err(e) => {
                    log::error!("Failed to observe for asset update notifications after retries: {e}");
                    log::error!("Dropping asset create notification: {asset_ref:?}");
                    continue;
                },
            };

            // get the asset definition
            let asset_client = match Retry::spawn(
                RETRY_STRATEGY,
                async || -> Result<Asset, RetryError<azure_device_registry::Error>> {
                    self.connector_context
                        .azure_device_registry_client
                        .get_asset(
                            asset_ref.device_name.clone(),
                            asset_ref.inbound_endpoint_name.clone(),
                            asset_ref.name.clone(),
                            self.connector_context.default_timeout,
                        )
                        .await
                        .map_err(|e| {
                            match e.kind() {
                                // network/retriable
                                azure_device_registry::ErrorKind::AIOProtocolError(_) => {
                                    RetryError::transient(e)
                                }
                                // indicates an error in the configuration, so we want to get a new notification instead of retrying this operation
                                azure_device_registry::ErrorKind::ServiceError(_) => {
                                    RetryError::permanent(e)
                                }
                                _ => {
                                    // InvalidRequestArgument shouldn't be possible since timeout is already validated
                                    // ValidationError shouldn't be possible since we shouldn't receive a notification with an empty asset name
                                    // ObservationError, DuplicateObserve, and ShutdownError aren't possible for this fn to return
                                    unreachable!()
                                }
                            }
                        })
                },
            )
            .await
            {
                Ok(asset) => AssetClient::new(
                    asset,
                    asset_ref,
                    self.device_specification.clone(),
                    self.connector_context.clone(),
                ),
                Err(e) => {
                    log::error!("Failed to get Asset definition after retries: {e}");
                    log::error!("Dropping asset create notification: {asset_ref:?}");
                    // unobserve as cleanup
                    let _ = Retry::spawn(
                        RETRY_STRATEGY,
                        async || -> Result<(), RetryError<azure_device_registry::Error>> {
                            self.connector_context
                                .azure_device_registry_client
                                .unobserve_asset_update_notifications(
                                    asset_ref.device_name.clone(),
                                    asset_ref.inbound_endpoint_name.clone(),
                                    asset_ref.name.clone(),
                                    self.connector_context.default_timeout,
                                )
                                // retry on network errors, otherwise don't retry on config/dev errors
                                .await
                                .map_err(observe_error_into_retry_error)
                        },
                    )
                    .await
                    .inspect_err(|e| {
                        log::error!(
                            "Failed to unobserve asset update notifications after retries: {e}"
                        );
                    });
                    continue;
                }
            };
            return Some((
                asset_client,
                asset_client_update_observation,
                asset_deletion_token,
            ));
        }
    }
}

/// An Observation for asset update events that uses
<<<<<<< HEAD
/// multiple underlying clients to get full information for a
/// [`ProtocolTranslator`] to use.
=======
/// multiple underlying clients to get full asset update information.
>>>>>>> 9144245e
#[allow(dead_code)]
pub struct AssetClientUpdateObservation {
    asset_update_observation: AssetUpdateObservation,
    connector_context: Arc<ConnectorContext>,
}
impl AssetClientUpdateObservation {
    /// Receives an updated [`AssetClient`] or [`None`] if there will be no more notifications.
    ///
    /// If there are notifications:
    /// - Returns Some([`AssetClient`], [`Option<AckToken>`]) on success
    ///     - If auto ack is disabled, the [`AckToken`] should be used or dropped when you want the ack to occur. If auto ack is enabled, you may use ([`AssetClient`], _) to ignore the [`AckToken`].
    ///
    /// A received notification can be acknowledged via the [`AckToken`] by calling [`AckToken::ack`] or dropping the [`AckToken`].
    #[allow(clippy::unused_async)]
    pub async fn recv_notification(&self) -> Option<(AssetClient, Option<AckToken>)> {
        // handle the notification
        None
    }
}

/// Azure Device Registry Asset that includes additional functionality
/// to report status, translate data, and send data to the destination
#[derive(Debug, Getters)]
pub struct AssetClient {
    /// Asset, device, and inbound endpoint names
    asset_ref: AssetRef,
    /// Specification for the Asset
    specification: Arc<AssetSpecification>, // TODO: will need to be Arc<RwLock> once update is supported
    /// Status for the Asset
    #[getter(skip)]
    status: Arc<RwLock<Option<AssetStatus>>>,
    /// Datasets on this Asset
    datasets: Vec<DatasetClient>, // TODO: might need to change this model once the dataset definition can get updated from an update
    // TODO: events, streams, and management groups as well
    /// Specification of the device that this Asset is tied to
    device_specification: Arc<DeviceSpecification>,
    #[getter(skip)]
    connector_context: Arc<ConnectorContext>,
}
impl AssetClient {
    pub(crate) fn new(
        asset: azure_device_registry::Asset,
        asset_ref: AssetRef,
        device_specification: Arc<DeviceSpecification>,
        connector_context: Arc<ConnectorContext>,
    ) -> Self {
        let status = Arc::new(RwLock::new(asset.status));
        let dataset_definitions = asset.specification.datasets.clone();
        let specification = Arc::new(AssetSpecification::from(asset.specification));
<<<<<<< HEAD
        let default_dataset_destination =
            destination_endpoint::Destination::new_dataset_destination(
                &specification.default_datasets_destinations,
                &connector_context,
            );
=======
>>>>>>> 9144245e
        let datasets = dataset_definitions
            .into_iter()
            .map(|dataset| {
                DatasetClient::new(
                    dataset,
<<<<<<< HEAD
                    default_dataset_destination.as_ref(),
=======
>>>>>>> 9144245e
                    asset_ref.clone(),
                    status.clone(),
                    specification.clone(),
                    device_specification.clone(),
                    connector_context.clone(),
                )
            })
            .collect();
        AssetClient {
            asset_ref,
            specification,
            status,
            datasets,
            device_specification,
            connector_context,
        }
    }

    /// Used to report the status of an Asset
    pub async fn report_status(&self, status: Result<(), ConfigError>) {
        let adr_asset_status = azure_device_registry::AssetStatus {
            config: Some(azure_device_registry::StatusConfig {
                version: self.specification.version,
                error: status.err(),
                last_transition_time: None, // this field will be removed, so we don't need to worry about it for now
            }),
            ..azure_device_registry::AssetStatus::default()
        };

        // send status update to the service
        Self::internal_report_status(
            adr_asset_status,
            &self.connector_context,
            &self.asset_ref,
            &self.status,
        )
        .await;
    }

    /// Returns a clone of the current asset status
    /// # Panics
    /// if the status mutex has been poisoned, which should not be possible
    #[must_use]
    pub fn status(&self) -> Option<AssetStatus> {
        (*self.status.read().unwrap()).clone()
    }

    pub(crate) async fn internal_report_status(
        adr_asset_status: azure_device_registry::AssetStatus,
        connector_context: &ConnectorContext,
        asset_ref: &AssetRef,
        asset_status_ref: &Arc<RwLock<Option<AssetStatus>>>,
    ) {
        // send status update to the service
        match Retry::spawn(
            RETRY_STRATEGY,
            async || -> Result<Asset, RetryError<azure_device_registry::Error>> {
                connector_context
                    .azure_device_registry_client
                    .update_asset_status(
                        asset_ref.device_name.clone(),
                        asset_ref.inbound_endpoint_name.clone(),
                        asset_ref.name.clone(),
                        adr_asset_status.clone(),
                        connector_context.default_timeout,
                    )
                    .await
                    .map_err(|e| {
                        match e.kind() {
                            // network/retriable
                            azure_device_registry::ErrorKind::AIOProtocolError(_) => {
                                RetryError::transient(e)
                            }
                            // indicates an error in the configuration, might be transient in the future depending on what it can indicate
                            azure_device_registry::ErrorKind::ServiceError(_) => {
                                RetryError::permanent(e)
                            }
                            _ => {
                                // InvalidRequestArgument shouldn't be possible since timeout is already validated
                                // ValidationError shouldn't be possible since we shouldn't have an asset with an empty asset name
                                // ObservationError, DuplicateObserve, and ShutdownError aren't possible for this fn to return
                                unreachable!()
                            }
                        }
                    })
            },
        )
        .await
        {
            Ok(updated_asset) => {
                // update self with new returned status
                let mut unlocked_status = asset_status_ref.write().unwrap(); // unwrap can't fail unless lock is poisoned
                *unlocked_status = updated_asset.status;
                // NOTE: There may be updates present on the asset specification, but even if that is the case,
                // we won't update them here and instead wait for the asset update notification (finding out
                // first here is a race condition, the update will always be received imminently)
            }
            Err(e) => {
                // TODO: return an error for this scenario? Largely shouldn't be possible
                log::error!("Failed to Update Asset Status: {e}");
            }
        };
    }
}

/// Azure Device Registry Dataset that includes additional functionality
/// to report status, translate data, and send data to the destination
#[derive(Debug, Getters, Clone)]
pub struct DatasetClient {
    /// Dataset, asset, device, and inbound endpoint names
    dataset_ref: DatasetRef,
    /// Dataset Definition
    dataset_definition: Dataset,
    /// Current status for the Asset
    #[getter(skip)]
    asset_status: Arc<RwLock<Option<AssetStatus>>>,
    /// Current specification for the Asset
    asset_specification: Arc<AssetSpecification>,
    /// Specification of the device that this dataset is tied to
    device_specification: Arc<DeviceSpecification>,
    // TODO: add device status here and above as well just in case
    #[getter(skip)]
    forwarder: Arc<Forwarder>,
    #[getter(skip)]
    connector_context: Arc<ConnectorContext>,
    /// Asset reference for internal use
    #[getter(skip)]
    asset_ref: AssetRef,
}

impl DatasetClient {
    pub(crate) fn new(
        dataset_definition: Dataset,
<<<<<<< HEAD
        default_destination: Option<&destination_endpoint::Destination>,
=======
>>>>>>> 9144245e
        asset_ref: AssetRef,
        asset_status: Arc<RwLock<Option<AssetStatus>>>,
        asset_specification: Arc<AssetSpecification>,
        device_specification: Arc<DeviceSpecification>,
        connector_context: Arc<ConnectorContext>,
    ) -> Self {
        // Create a new dataset
<<<<<<< HEAD
        let forwarder = Arc::new(Forwarder::new_dataset_forwarder(
            &dataset_definition,
            default_destination,
            connector_context.clone(),
        ));
=======
        let forwarder = Arc::new(Forwarder::new(dataset_definition.clone()));
>>>>>>> 9144245e
        Self {
            dataset_ref: DatasetRef {
                dataset_name: dataset_definition.name.clone(),
                asset_name: asset_ref.name.clone(),
                device_name: asset_ref.device_name.clone(),
                inbound_endpoint_name: asset_ref.inbound_endpoint_name.clone(),
            },
            asset_ref,
            dataset_definition,
            asset_status,
            asset_specification,
            device_specification,
            forwarder,
            connector_context,
        }
    }

    /// Used to report the status of a dataset
    pub async fn report_status(&self, status: Result<(), ConfigError>) {
        let adr_asset_status = azure_device_registry::AssetStatus {
            // TODO: Do I need to include the version here?
            // config: Some(azure_device_registry::StatusConfig {
            //     version: self.asset_specification.version,
            //     ..azure_device_registry::StatusConfig::default()
            // }),
            datasets: Some(vec![azure_device_registry::DatasetEventStreamStatus {
                name: self.dataset_ref.dataset_name.clone(),
                message_schema_reference: None,
                error: status.err(),
            }]),
            ..azure_device_registry::AssetStatus::default()
        };

        // send status update to the service
        AssetClient::internal_report_status(
            adr_asset_status,
            &self.connector_context,
            &self.asset_ref,
            &self.asset_status,
        )
        .await;
    }

    /// Used to report the message schema of a dataset
    ///
    /// # Errors
    /// [`schema_registry::Error`] of kind [`InvalidArgument`](schema_registry::ErrorKind::InvalidArgument)
    /// if the content of the [`MessageSchema`] is empty or there is an error building the request
    ///
    /// [`schema_registry::Error`] of kind [`ServiceError`](schema_registry::ErrorKind::ServiceError)
    /// if there is an error returned by the Schema Registry Service.
    ///
    /// # Panics
    /// If the Schema Registry Service returns a schema without required values. This should get updated
    /// to be validated by the Schema Registry API surface in the future
    pub async fn report_message_schema(
        &self,
        message_schema: MessageSchema,
    ) -> Result<MessageSchemaReference, schema_registry::Error> {
        // TODO: save message schema provided with message schema uri so it can be compared
        // send message schema to schema registry service
        let message_schema_reference = Retry::spawn(
            RETRY_STRATEGY,
            async || -> Result<schema_registry::Schema, RetryError<schema_registry::Error>> {
                self.connector_context
                    .schema_registry_client
                    .put(
                        message_schema.clone(),
                        self.connector_context.default_timeout,
                    )
                    .await
                    .map_err(|e| {
                        match e.kind() {
                            // network/retriable
                            schema_registry::ErrorKind::AIOProtocolError(_) => {
                                RetryError::transient(e)
                            }
                            // indicates an error in the provided message schema, return to caller so they can fix
                            schema_registry::ErrorKind::ServiceError(_)
                            | schema_registry::ErrorKind::InvalidArgument(_) => {
                                RetryError::permanent(e)
                            }
                            // SerializationError shouldn't be possible since any [`MessageSchema`] should be serializable
                            schema_registry::ErrorKind::SerializationError(_) => {
                                unreachable!()
                            }
                        }
                    })
            },
        )
        .await
        .map(|schema| {
            MessageSchemaReference {
                name: schema
                    .name
                    .expect("schema name will always be present since sent in PUT"),
                version: schema
                    .version
                    .expect("schema version will always be present since sent in PUT"),
                registry_namespace: schema
                    .namespace
                    .expect("schema namespace will always be present."), // waiting on change to service DTDL for this to be guaranteed in code
            }
        })?;

        let adr_asset_status = azure_device_registry::AssetStatus {
            // TODO: Do I need to include the version here?
            // config: Some(azure_device_registry::StatusConfig {
            //     version: self.asset_specification.version,
            //     ..azure_device_registry::StatusConfig::default()
            // }),
            datasets: Some(vec![azure_device_registry::DatasetEventStreamStatus {
                name: self.dataset_ref.dataset_name.clone(),
                message_schema_reference: Some(message_schema_reference.clone()),
                error: None,
            }]),
            ..azure_device_registry::AssetStatus::default()
        };

        // send status update to the service
        AssetClient::internal_report_status(
            adr_asset_status,
            &self.connector_context,
            &self.asset_ref,
            &self.asset_status,
        )
        .await;

        self.forwarder
<<<<<<< HEAD
            .update_message_schema_reference(Some(message_schema_reference.clone()));
=======
            .update_message_schema_uri(Some(message_schema_reference.clone()));
>>>>>>> 9144245e

        Ok(message_schema_reference)
    }

    /// Used to send transformed data to the destination
    /// # Errors
    /// TODO
<<<<<<< HEAD
    pub async fn forward_data(&self, data: Data) -> Result<(), destination_endpoint::Error> {
=======
    pub async fn forward_data(&self, data: Data) -> Result<(), String> {
>>>>>>> 9144245e
        self.forwarder.send_data(data).await
    }

    /// Returns a clone of this dataset's [`MessageSchemaReference`] from
    /// the [`AssetStatus`], if it exists
    ///
    /// # Panics
    /// if the asset status mutex has been poisoned, which should not be possible
    #[must_use]
    pub fn message_schema_reference(&self) -> Option<MessageSchemaReference> {
        // unwrap can't fail unless lock is poisoned
        self.asset_status
            .read()
            .unwrap()
            .as_ref()?
            .datasets
            .as_ref()?
            .iter()
            .find(|dataset| dataset.name == self.dataset_ref.dataset_name)?
            .message_schema_reference
            .clone()
    }

    /// Returns a clone of the current asset status, if it exists
    /// # Panics
    /// if the asset status mutex has been poisoned, which should not be possible
    #[must_use]
    pub fn asset_status(&self) -> Option<AssetStatus> {
        (*self.asset_status.read().unwrap()).clone()
    }
}

// Client Structs
// Device

#[derive(Debug, Clone)]
/// Represents the specification of a device in the Azure Device Registry service.
pub struct DeviceSpecification {
    /// The 'attributes' Field.
    pub attributes: HashMap<String, String>,
    /// The 'discoveredDeviceRef' Field.
    pub discovered_device_ref: Option<String>,
    /// The 'enabled' Field.
    pub enabled: Option<bool>,
    /// The 'endpoints' Field.
    pub endpoints: DeviceEndpoints, // different from adr
    /// The 'externalDeviceId' Field.
    pub external_device_id: Option<String>,
    /// The 'lastTransitionTime' Field.
    pub last_transition_time: Option<String>, // TODO DateTime?
    /// The 'manufacturer' Field.
    pub manufacturer: Option<String>,
    /// The 'model' Field.
    pub model: Option<String>,
    /// The 'operatingSystem' Field.
    pub operating_system: Option<String>,
    /// The 'operatingSystemVersion' Field.
    pub operating_system_version: Option<String>,
    /// The 'uuid' Field.
    pub uuid: Option<String>,
    /// The 'version' Field.
    pub version: Option<u64>,
}

impl DeviceSpecification {
    pub(crate) fn new(
        device_specification: azure_device_registry::DeviceSpecification,
        device_endpoint_credentials_mount_path: &str,
        inbound_endpoint_name: &str,
    ) -> Result<Self, String> {
        // convert the endpoints to the new format with only the one specified inbound endpoint
        // if the inbound endpoint isn't in the specification, return an error
        let recvd_inbound = device_specification
            .endpoints
            .inbound
            .get(inbound_endpoint_name)
            .cloned()
            .ok_or("Inbound endpoint not found on Device specification")?;
        // update authentication to include the full file path for the credentials
        let authentication = match recvd_inbound.authentication {
            azure_device_registry::Authentication::Anonymous => Authentication::Anonymous,
            azure_device_registry::Authentication::Certificate {
                certificate_secret_name,
            } => Authentication::Certificate {
                certificate_path: format!("path/{certificate_secret_name}"),
            },
            azure_device_registry::Authentication::UsernamePassword {
                password_secret_name,
                username_secret_name,
            } => Authentication::UsernamePassword {
                password_path: format!(
                    "{device_endpoint_credentials_mount_path}/{password_secret_name}"
                ),
                username_path: format!(
                    "{device_endpoint_credentials_mount_path}/{username_secret_name}"
                ),
            },
        };
        let endpoints = DeviceEndpoints {
            inbound: InboundEndpoint {
                name: inbound_endpoint_name.to_string(),
                additional_configuration: recvd_inbound.additional_configuration,
                address: recvd_inbound.address,
                authentication,
                endpoint_type: recvd_inbound.endpoint_type,
                trust_settings: recvd_inbound.trust_settings,
                version: recvd_inbound.version,
            },
            outbound_assigned: device_specification.endpoints.outbound_assigned,
            outbound_unassigned: device_specification.endpoints.outbound_unassigned,
        };

        Ok(DeviceSpecification {
            attributes: device_specification.attributes,
            discovered_device_ref: device_specification.discovered_device_ref,
            enabled: device_specification.enabled,
            endpoints,
            external_device_id: device_specification.external_device_id,
            last_transition_time: device_specification.last_transition_time,
            manufacturer: device_specification.manufacturer,
            model: device_specification.model,
            operating_system: device_specification.operating_system,
            operating_system_version: device_specification.operating_system_version,
            uuid: device_specification.uuid,
            version: device_specification.version,
        })
    }
}

#[derive(Debug, Clone)]
/// Represents the endpoints of a device in the Azure Device Registry service.
pub struct DeviceEndpoints {
    /// The 'inbound' Field.
    pub inbound: InboundEndpoint, // different from adr
    /// The 'outbound' Field.
    pub outbound_assigned: HashMap<String, azure_device_registry::OutboundEndpoint>,
    /// The 'outboundUnassigned' Field.
    pub outbound_unassigned: HashMap<String, azure_device_registry::OutboundEndpoint>,
}
/// Represents an inbound endpoint of a device in the Azure Device Registry service.
#[derive(Debug, Clone)]
pub struct InboundEndpoint {
    /// name
    pub name: String,
    /// The 'additionalConfiguration' Field.
    pub additional_configuration: Option<String>,
    /// The 'address' Field.
    pub address: String,
    /// The 'authentication' Field.
    pub authentication: Authentication, // different from adr
    /// The 'endpointType' Field.
    pub endpoint_type: String,
    /// The 'trustSettings' Field.
    pub trust_settings: Option<azure_device_registry::TrustSettings>,
    /// The 'version' Field.
    pub version: Option<String>,
}

#[derive(Debug, Clone, Default)]
/// Represents the authentication method for an endpoint.
pub enum Authentication {
    #[default]
    /// Represents anonymous authentication.
    Anonymous,
    /// Represents authentication using a certificate.
    Certificate {
        /// The 'certificateSecretName' Field.
        certificate_path: String, // different from adr
    },
    /// Represents authentication using a username and password.
    UsernamePassword {
        /// The 'passwordSecretName' Field.
        password_path: String, // different from adr
        /// The 'usernameSecretName' Field.
        username_path: String, // different from adr
    },
}

#[derive(Clone, Debug, Default)] //, PartialEq)]
/// Represents the observed status of a Device and endpoint in the ADR Service.
pub struct DeviceEndpointStatus {
    /// Defines the status for the Device.
    pub config: Option<azure_device_registry::StatusConfig>,
    /// Defines the status for the inbound endpoint.
    pub inbound_endpoint_error: Option<azure_device_registry::ConfigError>, // different from adr
}

impl DeviceEndpointStatus {
    pub(crate) fn new(
        recvd_status: azure_device_registry::DeviceStatus,
        inbound_endpoint_name: &str,
    ) -> Self {
        let inbound_endpoint_error = recvd_status.endpoints.get(inbound_endpoint_name).cloned();
        DeviceEndpointStatus {
            config: recvd_status.config,
            inbound_endpoint_error: inbound_endpoint_error.unwrap_or_default(),
        }
    }
}

/// Represents the specification of an Asset in the Azure Device Registry service.
#[derive(Debug)]
pub struct AssetSpecification {
    /// URI or type definition ids.
    pub asset_type_refs: Vec<String>, // if None, we can represent as empty vec. Can currently only be length of 1
    /// A set of key-value pairs that contain custom attributes
    pub attributes: HashMap<String, String>, // if None, we can represent as empty hashmap
    /// Array of datasets that are part of the asset.
    // pub datasets: Vec<DatasetClient>, // if None, we can represent as empty vec. Different from adr
    /// Default configuration for datasets.
    pub default_datasets_configuration: Option<String>,
    /// Default destinations for datasets.
    pub default_datasets_destinations: Vec<DatasetDestination>, // if None, we can represent as empty vec.  Can currently only be length of 1
    /// Default configuration for events.
    pub default_events_configuration: Option<String>,
    /// Default destinations for events.
    pub default_events_destinations: Vec<EventsAndStreamsDestination>, // if None, we can represent as empty vec.  Can currently only be length of 1
    /// Default configuration for management groups.
    pub default_management_groups_configuration: Option<String>,
    /// Default configuration for streams.
    pub default_streams_configuration: Option<String>,
    /// Default destinations for streams.
    pub default_streams_destinations: Vec<EventsAndStreamsDestination>, // if None, we can represent as empty vec. Can currently only be length of 1
    /// The description of the asset.
    pub description: Option<String>,
    /// A reference to the Device and Endpoint within the device
    pub device_ref: DeviceRef,
    /// Reference to a list of discovered assets
    pub discovered_asset_refs: Vec<String>, // if None, we can represent as empty vec
    /// The display name of the asset.
    pub display_name: Option<String>,
    /// Reference to the documentation.
    pub documentation_uri: Option<String>,
    /// Enabled/Disabled status of the asset.
    pub enabled: Option<bool>, // TODO: just bool?
    ///  Array of events that are part of the asset. TODO: `EventClient`
    pub events: Vec<azure_device_registry::Event>, // if None, we can represent as empty vec
    /// Asset id provided by the customer.
    pub external_asset_id: Option<String>,
    /// Revision number of the hardware.
    pub hardware_revision: Option<String>,
    /// The last time the asset has been modified.
    pub last_transition_time: Option<String>,
    /// Array of management groups that are part of the asset. TODO: `ManagementGroupClient`
    pub management_groups: Vec<azure_device_registry::ManagementGroup>, // if None, we can represent as empty vec
    /// The name of the manufacturer.
    pub manufacturer: Option<String>,
    /// The URI of the manufacturer.
    pub manufacturer_uri: Option<String>,
    /// The model of the asset.
    pub model: Option<String>,
    /// The product code of the asset.
    pub product_code: Option<String>,
    /// The revision number of the software.
    pub serial_number: Option<String>,
    /// The revision number of the software.
    pub software_revision: Option<String>,
    /// Array of streams that are part of the asset. TODO: `StreamClient`
    pub streams: Vec<azure_device_registry::Stream>, // if None, we can represent as empty vec
    ///  Globally unique, immutable, non-reusable id.
    pub uuid: Option<String>,
    /// The version of the asset.
    pub version: Option<u64>,
}

impl From<azure_device_registry::AssetSpecification> for AssetSpecification {
    fn from(value: azure_device_registry::AssetSpecification) -> Self {
        AssetSpecification {
            asset_type_refs: value.asset_type_refs,
            attributes: value.attributes,
            // datasets,
            default_datasets_configuration: value.default_datasets_configuration,
            default_datasets_destinations: value.default_datasets_destinations,
            default_events_configuration: value.default_events_configuration,
            default_events_destinations: value.default_events_destinations,
            default_management_groups_configuration: value.default_management_groups_configuration,
            default_streams_configuration: value.default_streams_configuration,
            default_streams_destinations: value.default_streams_destinations,
            description: value.description,
            device_ref: value.device_ref,
            discovered_asset_refs: value.discovered_asset_refs,
            display_name: value.display_name,
            documentation_uri: value.documentation_uri,
            enabled: value.enabled,
            events: value.events,
            external_asset_id: value.external_asset_id,
            hardware_revision: value.hardware_revision,
            last_transition_time: value.last_transition_time,
            management_groups: value.management_groups,
            manufacturer: value.manufacturer,
            manufacturer_uri: value.manufacturer_uri,
            model: value.model,
            product_code: value.product_code,
            serial_number: value.serial_number,
            software_revision: value.software_revision,
            streams: value.streams,
            uuid: value.uuid,
            version: value.version,
        }
    }
}

fn observe_error_into_retry_error(
    e: azure_device_registry::Error,
) -> RetryError<azure_device_registry::Error> {
    match e.kind() {
        // network/retriable
        azure_device_registry::ErrorKind::AIOProtocolError(_)
        | azure_device_registry::ErrorKind::ObservationError => {
            // not sure what causes ObservationError yet, so let's treat it as transient for now
            RetryError::transient(e)
        }
        // indicates an error in the configuration, so we want to get a new notification instead of retrying this operation
        azure_device_registry::ErrorKind::ServiceError(_)
        // DuplicateObserve indicates an sdk bug where we called observe more than once. Not possible for unobserves.
        // This should be moved to unreachable!() once we add logic for calling unobserve on deletion
        | azure_device_registry::ErrorKind::DuplicateObserve(_) => RetryError::permanent(e),
        _ => {
            // InvalidRequestArgument shouldn't be possible since timeout is already validated
            // ValidationError shouldn't be possible since we should never have an empty asset name. It's not possible to be returned for device observe calls.
            // ShutdownError isn't possible for this fn to return
            unreachable!()
        }
    }
}<|MERGE_RESOLUTION|>--- conflicted
+++ resolved
@@ -22,11 +22,7 @@
 use crate::{
     Data, DatasetRef, MessageSchema,
     base_connector::ConnectorContext,
-<<<<<<< HEAD
     destination_endpoint::{self, Forwarder},
-=======
-    destination_endpoint::Forwarder,
->>>>>>> 9144245e
     filemount::azure_device_registry::{
         AssetCreateObservation, AssetDeletionToken, AssetRef, DeviceEndpointCreateObservation,
         DeviceEndpointRef,
@@ -38,12 +34,7 @@
     tokio_retry2::strategy::ExponentialBackoff::from_millis(100);
 
 /// An Observation for device endpoint creation events that uses
-<<<<<<< HEAD
-/// multiple underlying clients to get full information for a
-/// [`ProtocolTranslator`] to use.
-=======
 /// multiple underlying clients to get full device endpoint information.
->>>>>>> 9144245e
 pub struct DeviceEndpointClientCreationObservation {
     connector_context: Arc<ConnectorContext>,
     device_endpoint_create_observation: DeviceEndpointCreateObservation,
@@ -226,23 +217,15 @@
 }
 
 /// Azure Device Registry Device Endpoint that includes additional functionality to report status
-<<<<<<< HEAD
-#[derive(Debug, Getters)]
-=======
 #[derive(Clone, Debug, Getters)]
->>>>>>> 9144245e
 pub struct DeviceEndpointClient {
     /// The names of the Device and Inbound Endpoint
     device_endpoint_ref: DeviceEndpointRef,
     /// The 'specification' Field.
     specification: Arc<DeviceSpecification>,
     /// The 'status' Field.
-<<<<<<< HEAD
-    status: Option<DeviceEndpointStatus>,
-=======
     #[getter(skip)]
     status: Arc<RwLock<Option<DeviceEndpointStatus>>>,
->>>>>>> 9144245e
     #[getter(skip)]
     connector_context: Arc<ConnectorContext>,
 }
@@ -260,15 +243,9 @@
                 "/etc/akri/secrets/device_endpoint_auth",
                 &device_endpoint_ref.inbound_endpoint_name,
             )?),
-<<<<<<< HEAD
-            status: device.status.map(|recvd_status| {
-                DeviceEndpointStatus::new(recvd_status, &device_endpoint_ref.inbound_endpoint_name)
-            }),
-=======
             status: Arc::new(RwLock::new(device.status.map(|recvd_status| {
                 DeviceEndpointStatus::new(recvd_status, &device_endpoint_ref.inbound_endpoint_name)
             }))),
->>>>>>> 9144245e
             device_endpoint_ref,
             connector_context,
         })
@@ -383,12 +360,8 @@
         {
             Ok(updated_device) => {
                 // update self with new returned status
-<<<<<<< HEAD
-                self.status = updated_device.status.map(|recvd_status| {
-=======
                 let mut unlocked_status = self.status.write().unwrap(); // unwrap can't fail unless lock is poisoned
                 *unlocked_status = updated_device.status.map(|recvd_status| {
->>>>>>> 9144245e
                     DeviceEndpointStatus::new(
                         recvd_status,
                         &self.device_endpoint_ref.inbound_endpoint_name,
@@ -432,12 +405,7 @@
 }
 
 /// An Observation for asset creation events that uses
-<<<<<<< HEAD
-/// multiple underlying clients to get full information for a
-/// [`ProtocolTranslator`] to use.
-=======
 /// multiple underlying clients to get full asset information.
->>>>>>> 9144245e
 pub struct AssetClientCreationObservation {
     asset_create_observation: AssetCreateObservation,
     connector_context: Arc<ConnectorContext>,
@@ -566,12 +534,7 @@
 }
 
 /// An Observation for asset update events that uses
-<<<<<<< HEAD
-/// multiple underlying clients to get full information for a
-/// [`ProtocolTranslator`] to use.
-=======
 /// multiple underlying clients to get full asset update information.
->>>>>>> 9144245e
 #[allow(dead_code)]
 pub struct AssetClientUpdateObservation {
     asset_update_observation: AssetUpdateObservation,
@@ -621,23 +584,17 @@
         let status = Arc::new(RwLock::new(asset.status));
         let dataset_definitions = asset.specification.datasets.clone();
         let specification = Arc::new(AssetSpecification::from(asset.specification));
-<<<<<<< HEAD
         let default_dataset_destination =
             destination_endpoint::Destination::new_dataset_destination(
                 &specification.default_datasets_destinations,
                 &connector_context,
             );
-=======
->>>>>>> 9144245e
         let datasets = dataset_definitions
             .into_iter()
             .map(|dataset| {
                 DatasetClient::new(
                     dataset,
-<<<<<<< HEAD
                     default_dataset_destination.as_ref(),
-=======
->>>>>>> 9144245e
                     asset_ref.clone(),
                     status.clone(),
                     specification.clone(),
@@ -771,10 +728,7 @@
 impl DatasetClient {
     pub(crate) fn new(
         dataset_definition: Dataset,
-<<<<<<< HEAD
         default_destination: Option<&destination_endpoint::Destination>,
-=======
->>>>>>> 9144245e
         asset_ref: AssetRef,
         asset_status: Arc<RwLock<Option<AssetStatus>>>,
         asset_specification: Arc<AssetSpecification>,
@@ -782,15 +736,11 @@
         connector_context: Arc<ConnectorContext>,
     ) -> Self {
         // Create a new dataset
-<<<<<<< HEAD
         let forwarder = Arc::new(Forwarder::new_dataset_forwarder(
             &dataset_definition,
             default_destination,
             connector_context.clone(),
         ));
-=======
-        let forwarder = Arc::new(Forwarder::new(dataset_definition.clone()));
->>>>>>> 9144245e
         Self {
             dataset_ref: DatasetRef {
                 dataset_name: dataset_definition.name.clone(),
@@ -920,11 +870,7 @@
         .await;
 
         self.forwarder
-<<<<<<< HEAD
             .update_message_schema_reference(Some(message_schema_reference.clone()));
-=======
-            .update_message_schema_uri(Some(message_schema_reference.clone()));
->>>>>>> 9144245e
 
         Ok(message_schema_reference)
     }
@@ -932,11 +878,7 @@
     /// Used to send transformed data to the destination
     /// # Errors
     /// TODO
-<<<<<<< HEAD
     pub async fn forward_data(&self, data: Data) -> Result<(), destination_endpoint::Error> {
-=======
-    pub async fn forward_data(&self, data: Data) -> Result<(), String> {
->>>>>>> 9144245e
         self.forwarder.send_data(data).await
     }
 
