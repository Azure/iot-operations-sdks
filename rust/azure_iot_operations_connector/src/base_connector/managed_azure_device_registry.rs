// Copyright (c) Microsoft Corporation.
// Licensed under the MIT License.

//! Types for Azure IoT Operations Connectors.

use std::{collections::HashMap, sync::Arc};

use azure_iot_operations_mqtt::interface::AckToken;
use azure_iot_operations_services::azure_device_registry::{
<<<<<<< HEAD
    self, Asset, AssetDataset, AssetUpdateObservation, ConfigError, Device,
    DeviceUpdateObservation, MessageSchemaReference,
=======
    Asset, AssetUpdateObservation, ConfigError, Dataset, Device, DeviceUpdateObservation,
    MessageSchemaReference,
>>>>>>> 811bae79
};
use tokio_retry2::{Retry, RetryError, strategy::ExponentialBackoff};

use super::ConnectorContext;
use crate::{
    Data, MessageSchema,
    data_transformer::{DataTransformer, DatasetDataTransformer},
    destination_endpoint::Forwarder,
    filemount::azure_device_registry::{
        AssetCreateObservation, AssetDeletionToken, DeviceEndpointCreateObservation,
    },
};

macro_rules! async_operation_with_retries {
    ($operation:expr) => {{
        let mut retry_duration = std::time::Duration::from_secs(1);
        loop {
            match $operation().await {
                Ok(result) => break result,
                Err(e) => {
                    log::error!("Operation failed, retrying: {:?}", e);
                    retry_duration = retry_duration.saturating_mul(2);
                    std::thread::sleep(retry_duration);
                }
            }
        }
    }};
}

/// An Observation for device endpoint creation events that uses
/// multiple underlying clients to get full information for a
/// [`ProtocolTranslator`] to use.
pub struct DeviceEndpointClientCreationObservation<T: DataTransformer> {
    connector_context: Arc<ConnectorContext<T>>,
    device_endpoint_create_observation: DeviceEndpointCreateObservation,
}
impl<T> DeviceEndpointClientCreationObservation<T>
where
    T: DataTransformer,
{
    /// Creates a new [`DeviceEndpointClientCreationObservation`] that uses the given [`ConnectorContext`]
    pub(crate) fn new(connector_context: Arc<ConnectorContext<T>>) -> Self {
        let device_endpoint_create_observation =
            DeviceEndpointCreateObservation::new(connector_context.debounce_duration).unwrap();

        Self {
            connector_context,
            device_endpoint_create_observation,
        }
    }

    /// Receives a notification for a newly created device endpoint. This notification includes
    /// the [`DeviceEndpointClient`], a [`DeviceEndpointClientUpdateObservation`] to observe for updates on
    /// the new Device, and a [`AssetClientCreationObservation`] to observe for newly created
    /// Assets related to this Device
    pub async fn recv_notification(
        &mut self,
    ) -> Option<(
        DeviceEndpointClient<T>,
        DeviceEndpointClientUpdateObservation<T>,
        /*DeviceDeleteToken,*/ AssetClientCreationObservation<T>,
    )> {
        loop {
            // Handle the notification
            let (device_endpoint_ref, asset_create_observation) = self
                .device_endpoint_create_observation
                .recv_notification()
                .await?;

            // Turn AssetCreateObservation into an AssetClientCreationObservation
            let asset_client_creation_observation = AssetClientCreationObservation {
                asset_create_observation,
                connector_context: self.connector_context.clone(),
            };

            // and then get device update observation as well and turn it into a DeviceEndpointClientUpdateObservation
            let device_endpoint_client_update_observation =  match Retry::spawn(ExponentialBackoff::from_millis(100), async || -> Result<DeviceUpdateObservation, RetryError<azure_device_registry::Error>> {
                self.connector_context
                    .azure_device_registry_client
                    .observe_device_update_notifications(
                        device_endpoint_ref.device_name.clone(),
                        device_endpoint_ref.inbound_endpoint_name.clone(),
                        self.connector_context.default_timeout,
                    )
                    // retry on network errors, otherwise don't retry on config/dev errors
                    .await.map_err(observe_error_into_retry_error)
            }).await {
                Ok(device_update_observation) => {
                    DeviceEndpointClientUpdateObservation {
                        device_update_observation,
                        connector_context: self.connector_context.clone(),
                    }
                },
                Err(e) => {
                  log::error!("Failed to observe for device update notifications after retries: {e}");
                  log::error!("Dropping device endpoint create notification: {device_endpoint_ref:?}");
                  continue;
                },
            };

            // get the device definition
            let device =  match Retry::spawn(ExponentialBackoff::from_millis(100), async || -> Result<Device, RetryError<azure_device_registry::Error>> {
                match self.connector_context
                    .azure_device_registry_client
                    .get_device(
                        device_endpoint_ref.device_name.clone(),
                        device_endpoint_ref.inbound_endpoint_name.clone(),
                        self.connector_context.default_timeout,
                    )
                    .await {
                        Ok(device) => Ok(device),
                        Err(e) => match e.kind() {
                            // network/retriable
                            azure_device_registry::ErrorKind::AIOProtocolError(_) =>  {
                                Err(RetryError::transient(e))
                            },
                            // config
                            azure_device_registry::ErrorKind::ServiceError(_) | // treat this as permanent because we want a new notification
                            // should indicate a bug
                            azure_device_registry::ErrorKind::InvalidRequestArgument(_) | // indicates invalid timeout, should already be validated
                            // not possible for this fn to return
                            azure_device_registry::ErrorKind::InvalidClientId(_) | azure_device_registry::ErrorKind::ObservationError | azure_device_registry::ErrorKind::DuplicateObserve(_) | azure_device_registry::ErrorKind::ShutdownError(_) => {
                                Err(RetryError::permanent(e))
                            }
                        },
                    }
            }).await {
                Ok(device) => device,
                Err(e) => {
                    log::error!("Failed to get Device definition after retries: {e}");
                    log::error!(
                        "Dropping device endpoint create notification: {device_endpoint_ref:?}"
                    );
                    // unobserve as cleanup
                    let _ =  Retry::spawn(ExponentialBackoff::from_millis(100), async || -> Result<(), RetryError<azure_device_registry::Error>> {
                        self.connector_context
                            .azure_device_registry_client
                            .unobserve_device_update_notifications(
                                device_endpoint_ref.device_name.clone(),
                                device_endpoint_ref.inbound_endpoint_name.clone(),
                                self.connector_context.default_timeout,
                            )
                            // retry on network errors, otherwise don't retry on config/dev errors
                            .await.map_err(observe_error_into_retry_error)
                    }).await.inspect_err(|e| {
                        log::error!(
                            "Failed to unobserve device update notifications after retries: {e}"
                        );
                    });
                    continue;
                }
            };

            // turn the device definition into a DeviceEndpointClient
            let device_endpoint_client = match DeviceEndpointClient::new(
                device,
                device_endpoint_ref.inbound_endpoint_name.clone(),
                self.connector_context.clone(),
            ) {
                Ok(managed_device) => managed_device,
                Err(e) => {
                    // the device definition didn't include the inbound_endpoint, so it likely no longer exists
                    // TODO: This won't be a possible failure point in the future once the service returns errors
                    log::error!("{e}");
                    log::error!(
                        "Dropping device endpoint create notification: {device_endpoint_ref:?}"
                    );
                    // unobserve
                    let _ = Retry::spawn(
                        ExponentialBackoff::from_millis(100),
                        async || -> Result<(), RetryError<azure_device_registry::Error>> {
                            self.connector_context
                                .azure_device_registry_client
                                .unobserve_device_update_notifications(
                                    device_endpoint_ref.device_name.clone(),
                                    device_endpoint_ref.inbound_endpoint_name.clone(),
                                    self.connector_context.default_timeout,
                                )
                                // retry on network errors, otherwise don't retry on config/dev errors
                                .await
                                .map_err(observe_error_into_retry_error)
                        },
                    )
                    .await
                    .inspect_err(|e| {
                        log::error!(
                            "Failed to unobserve device update notifications after retries: {e}"
                        );
                    });
                    continue;
                }
            };

            return Some((
                device_endpoint_client,
                device_endpoint_client_update_observation,
                asset_client_creation_observation,
            ));
        }
    }
}

/// Azure Device Registry Device Endpoint that includes additional functionality to report status
pub struct DeviceEndpointClient<T: DataTransformer> {
    /// The 'name' Field.
    pub device_name: String,
    /// The 'endpointName' Field.
    pub inbound_endpoint_name: String, // needed for easy status reporting?
    /// The 'specification' Field.
    pub specification: DeviceSpecification,
    /// The 'status' Field.
    pub status: Option<DeviceEndpointStatus>,
    connector_context: Arc<ConnectorContext<T>>,
}
impl<T> DeviceEndpointClient<T>
where
    T: DataTransformer,
{
    pub(crate) fn new(
        device: azure_device_registry::Device,
        inbound_endpoint_name: String,
        connector_context: Arc<ConnectorContext<T>>,
        // TODO: This won't need to return an error once the service properly sends errors if the endpoint doesn't exist
    ) -> Result<Self, String> {
        Ok(DeviceEndpointClient {
            device_name: device.name,
            specification: DeviceSpecification::try_from(
                device.specification,
                &inbound_endpoint_name,
            )?,
            status: device.status.map(|recvd_status| {
                DeviceEndpointStatus::from(recvd_status, &inbound_endpoint_name)
            }),
            inbound_endpoint_name,
            connector_context,
        })
    }

    /// Used to report the status of a device endpoint
    /// Can report both success or failures for the device and the endpoint separately
    /// TODO: might need to have these report separately for convenience
    pub async fn report_status(
        &mut self,
        device_status: Result<(), ConfigError>,
        endpoint_status: Result<(), ConfigError>,
    ) {
        // Create status
        let status = azure_device_registry::DeviceStatus {
            config: Some(azure_device_registry::StatusConfig {
                version: self.specification.version,
                error: device_status.err(),
                last_transition_time: None, // this field will be removed, so we don't need to worry about it for now
            }),
            // inserts the inbound endpoint name with None if there's no error, or Some(ConfigError) if there is
            endpoints: HashMap::from([(self.inbound_endpoint_name.clone(), endpoint_status.err())]),
        };

        // send status update to the service
        let updated_device = async_operation_with_retries!(async || {
            self.connector_context
                .azure_device_registry_client
                .update_device_plus_endpoint_status(
                    self.device_name.clone(),
                    self.inbound_endpoint_name.clone(),
                    status.clone(),
                    self.connector_context.default_timeout,
                )
                .await
        });

        // update self with new returned status and any other updates if present
        // TODO: decide whether to update specification or not since this will come in as an update event soon anyways. For now, don't since it will be confusing and we aren't supporting updates yet
        self.status = updated_device.status.map(|recvd_status| {
            DeviceEndpointStatus::from(recvd_status, &self.inbound_endpoint_name)
        });
        // // if the specification isn't valid, just keep the existing one
        // self.specification = DeviceSpecification::try_from(
        //     updated_device.specification,
        //     &self.inbound_endpoint_name,
        // ).unwrap_or(self.specification.clone());
    }
}
#[allow(clippy::missing_fields_in_debug)]
impl<T> std::fmt::Debug for DeviceEndpointClient<T>
where
    T: DataTransformer,
{
    fn fmt(&self, f: &mut std::fmt::Formatter<'_>) -> std::fmt::Result {
        f.debug_struct("DeviceEndpointClient")
            .field("device_name", &self.device_name)
            .field("inbound_endpoint_name", &self.inbound_endpoint_name)
            .field("specification", &self.specification)
            .field("status", &self.status)
            .finish()
    }
}

/// An Observation for device endpoint update events that uses
/// multiple underlying clients to get full information for a
/// [`ProtocolTranslator`] to use.
/// TODO: maybe move this to be on the [`DeviceEndpointClient`]?
#[allow(dead_code)]
pub struct DeviceEndpointClientUpdateObservation<T: DataTransformer> {
    device_update_observation: DeviceUpdateObservation,
    connector_context: Arc<ConnectorContext<T>>,
}
impl<T> DeviceEndpointClientUpdateObservation<T>
where
    T: DataTransformer,
{
    /// Receives an updated [`DeviceEndpointClient`] or [`None`] if there will be no more notifications.
    ///
    /// If there are notifications:
    /// - Returns Some([`DeviceEndpointClient`], [`Option<AckToken>`]) on success
    ///     - If auto ack is disabled, the [`AckToken`] should be used or dropped when you want the ack to occur. If auto ack is enabled, you may use ([`DeviceEndpointClient`], _) to ignore the [`AckToken`].
    ///
    /// A received notification can be acknowledged via the [`AckToken`] by calling [`AckToken::ack`] or dropping the [`AckToken`].
    #[allow(clippy::unused_async)]
    pub async fn recv_notification(&self) -> Option<(DeviceEndpointClient<T>, Option<AckToken>)> {
        // handle the notification
        // convert into DeviceEndpointClient
        None
    }
}

/// An Observation for asset creation events that uses
/// multiple underlying clients to get full information for a
/// [`ProtocolTranslator`] to use.
#[allow(dead_code)]
pub struct AssetClientCreationObservation<T: DataTransformer> {
    asset_create_observation: AssetCreateObservation,
    connector_context: Arc<ConnectorContext<T>>,
}
impl<T> AssetClientCreationObservation<T>
where
    T: DataTransformer,
{
    /// Receives a notification for a newly created asset. This notification includes
    /// the [`AssetClient`], a [`AssetClientUpdateObservation`] to observe for updates on
    /// the new Asset, and a [`AssetDeletionToken`] to observe for deletion of this Asset
    #[allow(clippy::unused_async)]
    pub async fn recv_notification(
        &self,
    ) -> Option<(
        AssetClient<T>,
        AssetClientUpdateObservation<T>,
        AssetDeletionToken,
    )> {
        // handle the notification
        // add asset update observation
        // create copy of asset with asset and dataset connector functionality (status reporting, data forwarding, create data transformers)
        None
    }
}

/// An Observation for asset update events that uses
/// multiple underlying clients to get full information for a
/// [`ProtocolTranslator`] to use.
pub struct AssetClientUpdateObservation<T: DataTransformer> {
    _asset_update_observation: AssetUpdateObservation,
    _data_transformer: Arc<T>,
}
impl<T> AssetClientUpdateObservation<T>
where
    T: DataTransformer,
{
    /// Receives an updated [`AssetClient`] or [`None`] if there will be no more notifications.
    ///
    /// If there are notifications:
    /// - Returns Some([`AssetClient`], [`Option<AckToken>`]) on success
    ///     - If auto ack is disabled, the [`AckToken`] should be used or dropped when you want the ack to occur. If auto ack is enabled, you may use ([`AssetClient`], _) to ignore the [`AckToken`].
    ///
    /// A received notification can be acknowledged via the [`AckToken`] by calling [`AckToken::ack`] or dropping the [`AckToken`].
    #[allow(clippy::unused_async)]
    pub async fn recv_notification(&self) -> Option<(AssetClient<T>, Option<AckToken>)> {
        // handle the notification
        None
    }
}

/// Azure Device Registry Asset that includes additional functionality
/// to report status, translate data, and send data to the destination
#[allow(dead_code)]
pub struct AssetClient<T: DataTransformer> {
    // re-export of adr::Asset, but Dataset/Event/etc structs are of type ConnectorDataset/etc
    /// Asset Definition
    pub asset_definition: Asset,
    data_transformer: Arc<T>,
    /// datasets associated with the asset. Will be part of [`AssetClient`] struct in future, but for now this creates the right dependencies
    pub datasets: Vec<DatasetClient<T>>,
}
impl<T> AssetClient<T>
where
    T: DataTransformer,
{
    /// Used to report the status of an Asset
    pub fn report_status(_status: Result<(), ConfigError>) {}
}

/// Azure Device Registry Dataset that includes additional functionality
/// to report status, translate data, and send data to the destination
pub struct DatasetClient<T: DataTransformer> {
    /// Dataset Definition
    pub dataset_definition: Dataset,
    dataset_data_transformer: T::MyDatasetDataTransformer,
    reporter: Arc<Reporter>,
}
#[allow(dead_code)]
impl<T> DatasetClient<T>
where
    T: DataTransformer,
{
    pub(crate) fn new(dataset_definition: Dataset, data_transformer: &T) -> Self {
        // Create a new dataset
        let forwarder = Forwarder::new(dataset_definition.clone());
        let reporter = Arc::new(Reporter::new(dataset_definition.clone()));
        let dataset_data_transformer = data_transformer.new_dataset_data_transformer(
            dataset_definition.clone(),
            forwarder,
            reporter.clone(),
        );
        Self {
            dataset_definition,
            dataset_data_transformer,
            reporter,
        }
    }
    /// Used to report the status and/or [`MessageSchema`] of an dataset
    /// # Errors
    /// TODO
    pub fn report_status(
        &self,
        status: Result<Option<MessageSchema>, ConfigError>,
    ) -> Result<Option<MessageSchemaReference>, String> {
        // Report the status of the dataset
        self.reporter.report_status(status)
    }

    /// Used to send sampled data to the [`DataTransformer`], which will then send
    /// the transformed data to the destination
    /// # Errors
    /// TODO
    pub async fn add_sampled_data(&self, data: Data) -> Result<(), String> {
        // Add sampled data to the dataset
        self.dataset_data_transformer.add_sampled_data(data).await
    }
}

/// Convenience struct to manage reporting the status of a dataset
pub struct Reporter {
    message_schema_uri: Option<MessageSchemaReference>,
    _message_schema: Option<MessageSchema>,
}
#[allow(dead_code)]
impl Reporter {
    pub(crate) fn new(_dataset_definition: Dataset) -> Self {
        // Create a new forwarder
        Self {
            message_schema_uri: None,
            _message_schema: None,
        }
    }
    /// Used to report the status and/or [`MessageSchema`] of an dataset
    /// # Errors
    /// TODO
    pub fn report_status(
        &self,
        _status: Result<Option<MessageSchema>, ConfigError>,
    ) -> Result<Option<MessageSchemaReference>, String> {
        // Report the status of the dataset
        Ok(None)
    }

    /// Returns the current message schema URI
    #[must_use]
    pub fn get_current_message_schema_uri(&self) -> Option<MessageSchemaReference> {
        // Get the current message schema URI
        self.message_schema_uri.clone()
    }
}

// Client Structs
// Device

#[derive(Debug, Clone)]
/// Represents the specification of a device in the Azure Device Registry service.
pub struct DeviceSpecification {
    /// The 'attributes' Field.
    pub attributes: HashMap<String, String>,
    /// The 'discoveredDeviceRef' Field.
    pub discovered_device_ref: Option<String>,
    /// The 'enabled' Field.
    pub enabled: Option<bool>,
    /// The 'endpoints' Field.
    pub endpoints: DeviceEndpoints, // different from adr
    /// The 'externalDeviceId' Field.
    pub external_device_id: Option<String>,
    /// The 'lastTransitionTime' Field.
    pub last_transition_time: Option<String>, // TODO DateTime?
    /// The 'manufacturer' Field.
    pub manufacturer: Option<String>,
    /// The 'model' Field.
    pub model: Option<String>,
    /// The 'operatingSystem' Field.
    pub operating_system: Option<String>,
    /// The 'operatingSystemVersion' Field.
    pub operating_system_version: Option<String>,
    /// The 'uuid' Field.
    pub uuid: Option<String>,
    /// The 'version' Field.
    pub version: Option<u64>,
}

impl DeviceSpecification {
    pub(crate) fn try_from(
        device_specification: azure_device_registry::DeviceSpecification,
        inbound_endpoint_name: &str,
    ) -> Result<Self, String> {
        // convert the endpoints to the new format with only the one specified inbound endpoint
        // if the inbound endpoint isn't in the specification, return an error
        let recvd_inbound = device_specification
            .endpoints
            .inbound
            .get(inbound_endpoint_name)
            .cloned()
            .ok_or("Inbound endpoint not found on Device specification")?;
        // update authentication to include the full file path for the credentials
        let authentication = match recvd_inbound.authentication {
            azure_device_registry::Authentication::Anonymous => Authentication::Anonymous,
            azure_device_registry::Authentication::Certificate {
                certificate_secret_name,
            } => Authentication::Certificate {
                certificate_path: format!("path/{certificate_secret_name}"),
            },
            azure_device_registry::Authentication::UsernamePassword {
                password_secret_name,
                username_secret_name,
            } => Authentication::UsernamePassword {
                password_path: format!("path/{password_secret_name}"),
                username_path: format!("path/{username_secret_name}"),
            },
        };
        let endpoints = DeviceEndpoints {
            inbound: InboundEndpoint {
                name: inbound_endpoint_name.to_string(),
                additional_configuration: recvd_inbound.additional_configuration,
                address: recvd_inbound.address,
                authentication,
                endpoint_type: recvd_inbound.endpoint_type,
                trust_settings: recvd_inbound.trust_settings,
                version: recvd_inbound.version,
            },
            outbound_assigned: device_specification.endpoints.outbound_assigned,
            outbound_unassigned: device_specification.endpoints.outbound_unassigned,
        };

        Ok(DeviceSpecification {
            attributes: device_specification.attributes,
            discovered_device_ref: device_specification.discovered_device_ref,
            enabled: device_specification.enabled,
            endpoints,
            external_device_id: device_specification.external_device_id,
            last_transition_time: device_specification.last_transition_time,
            manufacturer: device_specification.manufacturer,
            model: device_specification.model,
            operating_system: device_specification.operating_system,
            operating_system_version: device_specification.operating_system_version,
            uuid: device_specification.uuid,
            version: device_specification.version,
        })
    }
}

#[derive(Debug, Clone)]
/// Represents the endpoints of a device in the Azure Device Registry service.
pub struct DeviceEndpoints {
    /// The 'inbound' Field.
    pub inbound: InboundEndpoint, // different from adr
    /// The 'outbound' Field.
    pub outbound_assigned: HashMap<String, azure_device_registry::OutboundEndpoint>,
    /// The 'outboundUnassigned' Field.
    pub outbound_unassigned: HashMap<String, azure_device_registry::OutboundEndpoint>,
}
/// Represents an inbound endpoint of a device in the Azure Device Registry service.
#[derive(Debug, Clone)]
pub struct InboundEndpoint {
    /// name
    pub name: String,
    /// The 'additionalConfiguration' Field.
    pub additional_configuration: Option<String>,
    /// The 'address' Field.
    pub address: String,
    /// The 'authentication' Field.
    pub authentication: Authentication, // different from adr
    /// The 'endpointType' Field.
    pub endpoint_type: String,
    /// The 'trustSettings' Field.
    pub trust_settings: Option<azure_device_registry::TrustSettings>,
    /// The 'version' Field.
    pub version: Option<String>,
}

#[derive(Debug, Clone, Default)]
/// Represents the authentication method for an endpoint.
pub enum Authentication {
    #[default]
    /// Represents anonymous authentication.
    Anonymous,
    /// Represents authentication using a certificate.
    Certificate {
        /// The 'certificateSecretName' Field.
        certificate_path: String, // different from adr
    },
    /// Represents authentication using a username and password.
    UsernamePassword {
        /// The 'passwordSecretName' Field.
        password_path: String, // different from adr
        /// The 'usernameSecretName' Field.
        username_path: String, // different from adr
    },
}

#[derive(Clone, Debug, Default)] //, PartialEq)]
/// Represents the observed status of a Device and endpoint in the ADR Service.
pub struct DeviceEndpointStatus {
    /// Defines the status for the Device.
    pub config: Option<azure_device_registry::StatusConfig>,
    /// Defines the status for the inbound endpoint.
    pub inbound_endpoint_error: Option<azure_device_registry::ConfigError>, // different from adr
}

impl DeviceEndpointStatus {
    pub(crate) fn from(
        recvd_status: azure_device_registry::DeviceStatus,
        inbound_endpoint_name: &str,
    ) -> Self {
        let inbound_endpoint_error = recvd_status.endpoints.get(inbound_endpoint_name).cloned();
        DeviceEndpointStatus {
            config: recvd_status.config,
            inbound_endpoint_error: inbound_endpoint_error.unwrap_or_default(),
        }
    }
}

fn observe_error_into_retry_error(
    e: azure_device_registry::Error,
) -> RetryError<azure_device_registry::Error> {
    match e.kind() {
        // network/retriable
        azure_device_registry::ErrorKind::AIOProtocolError(_) | azure_device_registry::ErrorKind::ObservationError =>  { // not sure what causes ObservationError yet, so let's treat it as transient for now
            RetryError::transient(e)
        },
        // config
        azure_device_registry::ErrorKind::ServiceError(_) | // treat this as permanent because we want a new notification
        // should indicate a bug
        azure_device_registry::ErrorKind::InvalidRequestArgument(_) | // indicates invalid timeout, should already be validated
        azure_device_registry::ErrorKind::DuplicateObserve(_) | // indicates a bug with us calling observe more than once
        // not possible for this fn to return
        azure_device_registry::ErrorKind::InvalidClientId(_) | azure_device_registry::ErrorKind::ShutdownError(_) => {
            RetryError::permanent(e)
        }
    }
}<|MERGE_RESOLUTION|>--- conflicted
+++ resolved
@@ -7,13 +7,8 @@
 
 use azure_iot_operations_mqtt::interface::AckToken;
 use azure_iot_operations_services::azure_device_registry::{
-<<<<<<< HEAD
-    self, Asset, AssetDataset, AssetUpdateObservation, ConfigError, Device,
-    DeviceUpdateObservation, MessageSchemaReference,
-=======
-    Asset, AssetUpdateObservation, ConfigError, Dataset, Device, DeviceUpdateObservation,
+    self, Asset,  AssetUpdateObservation, ConfigError, Dataset, Device, DeviceUpdateObservation,
     MessageSchemaReference,
->>>>>>> 811bae79
 };
 use tokio_retry2::{Retry, RetryError, strategy::ExponentialBackoff};
 
