--- conflicted
+++ resolved
@@ -171,14 +171,8 @@
                     Err(e) => {
                         // the device definition didn't include the inbound_endpoint, so it likely no longer exists
                         // TODO: This won't be a possible failure point in the future once the service returns errors
-<<<<<<< HEAD
                         log::error!(
                             "Dropping device endpoint create notification: {device_endpoint_ref:?}. {e}"
-=======
-                        log::error!("{e}");
-                        log::error!(
-                            "Dropping device endpoint create notification: {device_endpoint_ref:?}"
->>>>>>> 4a7a7c9c
                         );
                         // unobserve as cleanup
                         DeviceEndpointClient::unobserve_device(
@@ -334,17 +328,10 @@
 
     /// Used to receive notifications related to the Device/Inbound Endpoint
     /// from the Azure Device Registry Service.
-<<<<<<< HEAD
     ///
     /// Returns [`ClientNotification::Updated`] if the Device Endpoint
     /// Specification has been updated in place.
     ///
-=======
-    ///
-    /// Returns [`ClientNotification::Updated`] if the Device Endpoint
-    /// Specification has been updated in place.
-    ///
->>>>>>> 4a7a7c9c
     /// Returns [`ClientNotification::Deleted`] if the Device Endpoint has been
     /// deleted. The [`DeviceEndpointClient`] should not be used after this
     /// point, and no more notifications will be received.
@@ -402,20 +389,11 @@
                                 )
                                 // retry on network errors, otherwise don't retry on config/dev errors
                                 .await
-<<<<<<< HEAD
                                 .map_err(|e| observe_error_into_retry_error(e, "Observe for Asset Updates"))
                     }).await {
                         Ok(asset_update_observation) => asset_update_observation,
                         Err(e) => {
                             log::error!("Dropping asset create notification: {asset_ref:?}. Failed to observe for asset update notifications after retries: {e}");
-=======
-                                .map_err(observe_error_into_retry_error)
-                    }).await {
-                        Ok(asset_update_observation) => asset_update_observation,
-                        Err(e) => {
-                            log::error!("Failed to observe for asset update notifications after retries: {e}");
-                            log::error!("Dropping asset create notification: {asset_ref:?}");
->>>>>>> 4a7a7c9c
                             continue;
                         },
                     };
@@ -558,20 +536,12 @@
                     )
                     // retry on network errors, otherwise don't retry on config/dev errors
                     .await
-<<<<<<< HEAD
                     .map_err(|e| observe_error_into_retry_error(e, "Unobserve for Device Updates"))
-=======
-                    .map_err(observe_error_into_retry_error)
->>>>>>> 4a7a7c9c
             },
         )
         .await
         .inspect_err(|e| {
-<<<<<<< HEAD
             log::error!("Failed to unobserve device update notifications for {device_endpoint_ref:?} after retries: {e}");
-=======
-            log::error!("Failed to unobserve device update notifications after retries: {e}");
->>>>>>> 4a7a7c9c
         });
     }
 }
@@ -761,11 +731,7 @@
         tokio::select! {
             biased;
             () = self.asset_deletion_token.cancelled() => {
-<<<<<<< HEAD
                 log::debug!("Asset deletion token received, stopping asset update observation for {:?}", self.asset_ref);
-=======
-                log::debug!("Asset deletion token received, stopping asset update observation");
->>>>>>> 4a7a7c9c
                 // unobserve as cleanup
                 Self::unobserve_asset(&self.connector_context, &self.asset_ref).await;
                 ClientNotification::Deleted
@@ -798,11 +764,7 @@
                         .read()
                         .unwrap()
                         .default_datasets_destinations;
-<<<<<<< HEAD
-                let default_dataset_destinations: Vec<Arc<destination_endpoint::Destination>> =
-=======
                 let default_dataset_destinations =
->>>>>>> 4a7a7c9c
                     match destination_endpoint::Destination::new_dataset_destinations(
                         &updated_asset.default_datasets_destinations,
                         &self.asset_ref.inbound_endpoint_name,
@@ -811,13 +773,8 @@
                         Ok(res) => res.into_iter().map(Arc::new).collect(),
                         Err(e) => {
                             log::error!(
-<<<<<<< HEAD
                                 "Invalid default dataset destination for Asset {:?}: {e:?}",
                                 self.asset_ref
-=======
-                                "Invalid default dataset destination for Asset {}: {e:?}",
-                                self.asset_ref.name
->>>>>>> 4a7a7c9c
                             );
                             let adr_asset_status =
                                 Self::internal_asset_status(&self.status, Err(e), updated_asset.version);
@@ -861,14 +818,9 @@
                                 )).inspect_err(|tokio::sync::mpsc::error::SendError((e_dataset_definition, _,_))| {
                                     // TODO: should this trigger the datasetClient create flow, or is this just indicative of an application bug?
                                     log::warn!(
-<<<<<<< HEAD
                                         "Update received for dataset {} on asset {:?}, but DatasetClient has been dropped",
                                         e_dataset_definition.name,
                                         self.asset_ref
-=======
-                                        "Update received for dataset {}, but DatasetClient has been dropped",
-                                        e_dataset_definition.name
->>>>>>> 4a7a7c9c
                                     );
                                 });
                         }
@@ -1087,11 +1039,7 @@
             (dataset_definition, dataset_update_tx),
         );
 
-<<<<<<< HEAD
         if let Err(e) = self.dataset_creation_tx.send(new_dataset_client) {
-=======
-        if self.dataset_creation_tx.send(new_dataset_client).is_err() {
->>>>>>> 4a7a7c9c
             // should only happen if the dataset creation observation is dropped. Should not be possible on AssetClient::new
             log::warn!(
                 "New dataset {:?} received, but DatasetClientCreationObservation has been dropped",
@@ -1160,20 +1108,12 @@
                     )
                     // retry on network errors, otherwise don't retry on config/dev errors
                     .await
-<<<<<<< HEAD
                     .map_err(|e| observe_error_into_retry_error(e, "Unobserve for Asset Updates"))
-=======
-                    .map_err(observe_error_into_retry_error)
->>>>>>> 4a7a7c9c
             },
         )
         .await
         .inspect_err(|e| {
-<<<<<<< HEAD
             log::error!("Failed to unobserve asset update notifications for {asset_ref:?} after retries: {e}");
-=======
-            log::error!("Failed to unobserve asset update notifications after retries: {e}");
->>>>>>> 4a7a7c9c
         });
     }
 }
