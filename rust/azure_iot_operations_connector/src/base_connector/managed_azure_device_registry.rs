--- conflicted
+++ resolved
@@ -1064,15 +1064,9 @@
         | azure_device_registry::ErrorKind::DuplicateObserve(_) => RetryError::permanent(e),
         _ => {
             // InvalidRequestArgument shouldn't be possible since timeout is already validated
-<<<<<<< HEAD
-            // DuplicateObserve indicates an sdk bug where we called observe more than once
             // ValidationError shouldn't be possible since we should never have an empty asset name. It's not possible to be returned for device observe calls.
             // ShutdownError isn't possible for this fn to return
-            RetryError::permanent(e)
-=======
-            // ValidationError and ShutdownError aren't possible for this fn to return
             unreachable!()
->>>>>>> 4d47bc52
         }
     }
 }