--- conflicted
+++ resolved
@@ -40,10 +40,4 @@
 
 1. Review the [samples](/samples) directory for samples and tutorials
 
-<<<<<<< HEAD
-1. Learn how to [deploy](deploy.md) your application to the cluster
-=======
-* **.NET** SDK - [/dotnet](/dotnet)
-* **Go** SDK - [/go](/go)
-* **Rust** SDK - [/rust](/rust)
->>>>>>> 92ba199d
+1. Learn how to [deploy](deploy.md) your application to the cluster