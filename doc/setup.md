--- conflicted
+++ resolved
@@ -181,15 +181,9 @@
 | Hostname | Authentication | TLS | On cluster port | Off cluster port |
 |-|-|-|-|-|
 | `aio-broker` | SAT | :white_check_mark: | `18883` | - |
-<<<<<<< HEAD
-| `localhost` | None | :x: | `31883` | `1883` |
-| `localhost` | x509 | :white_check_mark: | `38883` | `8883` |
-| `localhost` | SAT | :white_check_mark: | `38884` | `8884` |
-=======
 | `localhost` | None | :x: | `1883` | `1883` |
 | `localhost` | x509 | :white_check_mark: | `8883` | `8883` |
 | `localhost` | SAT | :white_check_mark: | `8884` | `8884` |
->>>>>>> f8d4ae17
 
 ### Development artifacts
 
