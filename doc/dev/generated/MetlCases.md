--- conflicted
+++ resolved
@@ -28,12 +28,6 @@
 
 | Normative statement | Expected behavior |
 | --- | --- |
-<<<<<<< HEAD
-| CommandExecutor request topic contains a '{modelId}' token but no model ID is specified. | CommandExecutor starts successfully. |
-| CommandExecutor receives request with a protocol version that it does not support. | CommandExecutor sends response with status NotSupportedVersion. |
-| CommandExecutor receives request with no __srcId header. | CommandExecutor sends response with status OK. |
-| CommandExecutor receives basic valid request. | CommandExecutor sends response and acknowledges request. |
-=======
 | CommandExecutor requests synchronize on barrier, with dispatch concurrency insufficient to enable all to proceed. | CommandExecutor blocked when attempting to processes all requests concurrently and times out. |
 | CommandExecutor receives request with no MessageExpiry metadata. | CommandExecutor sends response with status BadRequest. |
 | CommandExecutor receives request with a protocol version that it does not support. | CommandExecutor sends response with status NotSupportedVersion. |
@@ -59,51 +53,8 @@
 | CommandExecutor initialized with an execution timeout of zero. | CommandExecutor throws 'invalid configuration' exception. |
 | CommandExecutor request topic contains a '{modelId}' token but no model ID is specified. | CommandExecutor starts successfully. |
 | CommandExecutor receives valid request but ACK fails when publishing response. | CommandExecutor does not throw exception. |
->>>>>>> 409b6968
 | CommandExecutor receives request with different topic than subscribed. | CommandExecutor ignores request, and MQTT client auto-acknowledges. |
-| CommandExecutor receives valid request but ACK dropped when publishing response. | Connection automatically re-established, publication retried, success. |
-| CommandExecutor receives request with no MessageExpiry metadata. | CommandExecutor sends response with status BadRequest. |
-| CommandExecutor receives a request whose expiry time elapses while the CommandExecutor is disconnected. | Request is not acknowledged after CommandExecutor reconnects. |
-| CommandExecutor receives request that stalls during processing until execution timeout reached. | CommandExecutor responds with RequestTimeout. |
-| CommandExecutor receives equivalent non-idempotent request. | CommandExecutor executes command and responds with value from execution not from cache. |
-| CommandExecutor receives request with invalid ResponseTopic metadata. | CommandExecutor discards request and acknowledges. |
-| CommandExecutor initialized with an execution timeout of zero. | CommandExecutor throws 'invalid configuration' exception. |
 | CommandExecutor receives valid request on a topic specified with custom tokens. | CommandExecutor sends response and acknowledges request, inserting token values from topic into metadata. |
-<<<<<<< HEAD
-| CommandExecutor receives request with unexpected system property in metadata. | CommandExecutor ignores unexpected header and sends response with status OK. |
-| CommandExecutor receives request with mismatched ContentType metadata. | CommandExecutor sends response with status UnsupportedMediaType. |
-| CommandExecutor user code raises error indicating problem with request execution. | CommandExecutor sends error response. |
-| CommandExecutor receives request with a protocol version that it cannot parse. | CommandExecutor sends response with status NotSupportedVersion. |
-| CommandExecutor receives request with no CorrelationData. | CommandExecutor sends response with status BadRequest. |
-| CommandExecutor receives idempotent request that is duplicate except for different topic. | CommandExecutor executes command and responds with value from execution not from cache. |
-| CommandExecutor receives request with correlation data that is not a GUID string. | CommandExecutor sends response with status BadRequest. |
-| CommandExecutor receives equivalent executor-agnostic non-idempotent request from different Invoker ID. | CommandExecutor executes command and responds with value from execution not from cache. |
-| A command is received with a topic namespace and standard/custom topic tokens. | The command executor should parse out the standard and custom topic tokens correctly. |
-| CommandExecutor receives request with no ResponseTopic metadata. | CommandExecutor discards request and acknowledges. |
-| CommandExecutor receives request. | CommandExecutor copies request timout value into response message expiry interval. |
-| CommandExecutor initialized with a topic namespace that is invalid. | CommandExecutor throws 'invalid configuration' exception. |
-| CommandExecutor receives duplicate non-idempotent request within command timeout. | CommandExecutor does not execute command and responds with value from cache. |
-| CommandExecutor receives two requests that synchronize so that they complete in reverse order. | CommandExecutor sends responses in reverse order and acknowledges in receipt order. |
-| CommandExecutor request topic contains a {modelId} token and model ID is a valid replacement. | CommandExecutor starts successfully. |
-| During finalization, CommandExecutor unsubscribes but ACK fails. | CommandExecutor throws 'mqtt error' exception. |
-| CommandExecutor initialized with a topic namespace that is valid. | CommandExecutor starts successfully. |
-| CommandExecutor receives request with payload that cannot deserialize. | CommandExecutor does not execute command and sends response with status BadRequest. |
-| CommandExecutor receives request and stalls execution, causing expiry time to be reached. | CommandExecutor does not complete execution and acknowledges request. |
-| CommandExecutor requests synchronize on barrier, with dispatch concurrency sufficient to enable all to proceed. | CommandExecutor processes requests concurrently and returns success. |
-| CommandExecutor receives valid request but ACK fails when publishing response. | CommandExecutor does not throw exception. |
-| CommandExecutor receives request with unspecified payload format indicator despite UTF8 content type. | CommandExecutor sends response with status OK. |
-| CommandExecutor requests synchronize on barrier, with dispatch concurrency insufficient to enable all to proceed. | CommandExecutor blocked when attempting to processes all requests concurrently and times out. |
-| During initialization, CommandExecutor subscribes but ACK fails. | CommandExecutor throws 'mqtt error' exception. |
-| CommandExecutor receives duplicate idempotent request within command timeout, assuming cache is not under storage pressure. | CommandExecutor does not execute command and responds with value from cache. |
-| CommandExecutor receives request with no ContentType metadata. | CommandExecutor sends response with status OK. |
-| CommandExecutor request topic contains a '{commandName}' token no command name replacement is specified. | CommandExecutor starts successfully. |
-| CommandExecutor receives request with invalid __ts header. | CommandExecutor sends response with status BadRequest. |
-| CommandExecutor receives valid request containing metadata. | CommandExecutor sends response and acknowledges request. |
-| CommandExecutor initialized with no request topic string. | CommandExecutor throws 'invalid configuration' exception. |
-| CommandExecutor request topic contains a '{modelId}' token but model ID is not a valid replacement. | CommandExecutor throws 'invalid configuration' exception. |
-| CommandExecutor receives non-idempotent request that is duplicate except for different topic. | CommandExecutor executes command and responds with value from execution not from cache. |
-| CommandExecutor initialized with null command name. | CommandExecutor throws 'invalid configuration' exception. |
-=======
 | CommandExecutor receives request. | CommandExecutor copies request timout value into response message expiry interval. |
 | CommandExecutor receives basic valid request. | CommandExecutor sends response and acknowledges request. |
 | CommandExecutor initialized with null command name. | CommandExecutor throws 'invalid configuration' exception. |
@@ -123,78 +74,11 @@
 | CommandExecutor receives a request whose expiry time elapses while the CommandExecutor is disconnected. | Request is not acknowledged after CommandExecutor reconnects. |
 | CommandExecutor receives request with payload that cannot deserialize. | CommandExecutor does not execute command and sends response with status BadRequest. |
 | CommandExecutor receives idempotent request that is duplicate except for different topic. | CommandExecutor executes command and responds with value from execution not from cache. |
->>>>>>> 409b6968
 
 ## CommandInvoker test cases
 
 | Normative statement | Expected behavior |
 | --- | --- |
-<<<<<<< HEAD
-| CommandInvoker invokes command with request topic that contains an '{executorId}' token but no replacement is specified. | Invocation throws 'invalid configuration' exception. |
-| CommandInvoker receives response message with no status property in header. | Invocation throws 'missing header' exception. |
-| CommandInvoker invokes command but ACK fails when publishing request, then repeats invocation. | Invocation throws 'mqtt error' exception, then reinvocation succeeds. |
-| CommandInvoker invokes command and receives response. | CommandInvoker rounds up timeout value to nearest second and copies into message expiry interval |
-| CommandInvoker invokes command and receives response. | CommandInvoker copies Telemetry timout value into message expiry interval. |
-| CommandInvoker receives response message with no content type header. | CommandInvoker completes command and acknowledges response. |
-| CommandInvoker invokes command and receives response. | CommandInvoker publication includes source ID header with value of client ID. |
-| CommandInvoker receives response message with status indicating the executor does not support the requested protocol version. | Invocation throws 'unsupported version' exception. |
-| CommandInvoker initialized with a response topic prefix that is invalid. | CommandInvoker throws 'invalid configuration' exception; error details unchecked. |
-| CommandInvoker invokes command but receives no response message. | Invocation throws 'timeout' exception. |
-| CommandInvoker receives response message with status indicating Bad Request and invalid property name. | Invocation throws 'missing header' exception. |
-| CommandInvoker receives response message with a deprecated status indicating the request data is not valid at the application level. | Invocation throws 'unknown error' exception, but includes details. |
-| CommandInvoker receives response message with status indicating the execution function encountered an exceptional condition. | Invocation throws 'execution error' exception. |
-| CommandInvoker request topic contains a '{modelId}' token but model ID is not a valid replacement. | CommandInvoker throws 'invalid configuration' exception. |
-| CommandInvoker with custom topic-token map invokes command and receives response. | CommandInvoker completes command and acknowledges response. |
-| CommandInvoker with topic namespace invokes command and receives response. | CommandInvoker completes command and acknowledges response. |
-| CommandInvoker receives response message with status indicating the service encountered an unexpected condition. | Invocation throws 'internal logic error' exception. |
-| CommandInvoker receives response message with an unsupported protocol version. | Invocation throws 'unsupported version' exception. |
-| CommandInvoker with executor-agnostic topic pattern invokes command and receives response. | CommandInvoker completes command and acknowledges response. |
-| CommandInvoker response topic prefix contains a '{modelId}' token but model ID is not a valid replacement. | CommandInvoker throws 'invalid configuration' exception. |
-| CommandInvoker invokes and completes Command, then invokes the same Command within the timeout period of the first Command instance. | Both commands complete successfully. |
-| CommandInvoker with no specified response-topic prefix or suffix invokes command and receives response. | CommandInvoker uses default prefix for generating response topic. |
-| CommandInvoker receives response message with a malformed protocol version. | Invocation throws 'unsupported version' exception. |
-| CommandInvoker initialized with a response topic suffix that is invalid. | CommandInvoker throws 'invalid configuration' exception. |
-| CommandInvoker invokes command with command timeout of zero duration. | Invocation throws 'invalid configuration' exception; error details unchecked. |
-| CommandInvoker response topic suffix contains a '{modelId}' token but model ID is not a valid replacement. | CommandInvoker throws 'invalid configuration' exception. |
-| CommandInvoker initialized with a response topic prefix that is invalid. | CommandInvoker throws 'invalid configuration' exception. |
-| CommandInvoker with redundantly executor-specific topic pattern invokes command and receives response. | CommandInvoker completes command and acknowledges response. |
-| CommandInvoker with custom response topic invokes command and receives response. | CommandInvoker completes command and acknowledges response. |
-| CommandInvoker invokes command but response not received, then repeats invocation. | Invocation throws 'timeout' exception, then reinvocation succeeds. |
-| CommandInvoker receives response with payload that cannot deserialize. | Invocation throws 'invalid payload' exception. |
-| CommandInvoker initialized with a response topic suffix that is invalid. | CommandInvoker throws 'invalid configuration' exception; error details unchecked. |
-| CommandInvoker initialized with null command name. | CommandInvoker throws 'invalid configuration' exception. |
-| CommandInvoker initialized but ACK fails when subscribing. | CommandInvoker throws 'mqtt error' exception. |
-| CommandInvoker invokes and completes Command, then invokes the same Command after the timeout period of the first Command instance. | Both commands complete successfully. |
-| CommandInvoker receives response message with status code that is not recognized. | Invocation throws 'unknown error' exception. |
-| CommandInvoker initialized with a response topic suffix that contains an '{executorId}' token but no replacement is specified. | CommandInvoker throws 'invalid configuration' exception. |
-| CommandInvoker response topic prefix contains a '{modelId}' token but no model ID is specified. | CommandInvoker throws 'invalid configuration' exception. |
-| CommandInvoker invokes command with metadata and receives response. | CommandInvoker publication includes metadata. |
-| CommandInvoker receives response message with content type other than expected. | Invocation throws 'invalid header' exception. |
-| CommandInvoker receives response message with status indicating Bad Request and no invalid property name. | Invocation throws 'invalid payload' exception. |
-| CommandInvoker receives response message with status indicating Request Timeout. | Invocation throws 'timeout' exception. |
-| CommandInvoker receives response message with status indicating Unsupported Media Type. | Invocation throws 'invalid header' exception. |
-| CommandInvoker receives response with unexpected system property in metadata. | CommandInvoker ignores unexpected header, completes command, and acknowledges response. |
-| CommandInvoker initialized with a topic namespace that is invalid. | CommandInvoker throws 'invalid configuration' exception. |
-| CommandInvoker receives response message with status indicating an invalid state. | Invocation throws 'invalid state' exception. |
-| CommandInvoker receives response message with status indicating Bad Request and invalid property name/value. | Invocation throws 'invalid header' exception. |
-| CommandInvoker receives response message with invalid status property in header. | Invocation throws 'invalid header' exception. |
-| CommandInvoker receives response message with status indicating an unknown error condition. | Invocation throws 'unknown error' exception. |
-| CommandInvoker initialized with a response topic prefix that contains an '{executorId}' token but no replacement is specified. | CommandInvoker throws 'invalid configuration' exception. |
-| CommandInvoker response topic suffix contains a '{modelId}' token but no model ID is specified. | CommandInvoker throws 'invalid configuration' exception. |
-| CommandInvoker invokes command and receives response. | CommandInvoker publication includes protocol version header with expected version value. |
-| CommandInvoker invokes command twice in succession and receives responses. | CommandInvoker completes commands and acknowledges responses. |
-| CommandInvoker request topic contains a '{modelId}' token but no model ID is specified. | CommandInvoker throws 'invalid configuration' exception. |
-| CommandInvoker receives response message with no message expiry header. | CommandInvoker completes command and acknowledges response. |
-| CommandInvoker with executor-specific topic pattern invokes command and receives response. | CommandInvoker completes command and acknowledges response. |
-| CommandInvoker invokes command but ACK fails when publishing request. | Invocation throws 'mqtt error' exception. |
-| CommandInvoker initialized with no request topic string. | CommandInvoker throws 'invalid configuration' exception. |
-| CommandInvoker initialized with an invalid request topic string. | CommandInvoker throws 'invalid configuration' exception. |
-| CommandInvoker receives response message with invalid __ts header. | Invocation throws 'invalid header' exception. |
-| CommandInvoker invokes command with command timeout of zero duration. | Invocation throws 'invalid configuration' exception. |
-| CommandInvoker with response-topic suffix (instead of prefix) invokes command and receives response. | CommandInvoker completes command and acknowledges response. |
-| CommandInvoker invokes command with request topic that contains a '{commandName}' token but no replacement is specified. | CommandInvoker throws 'invalid configuration' exception. |
-| CommandInvoker invokes command but the MQTT connection is dropped after publishing the packet but before the command invoker receives the ACK. | Connection automatically re-established by the session client, the session client re-publishes the command invocation, success. |
-=======
 | CommandInvoker invokes command but ACK fails when publishing request, then repeats invocation. | Invocation throws 'mqtt error' exception, then reinvocation succeeds. |
 | CommandInvoker request topic contains a '{modelId}' token but model ID is not a valid replacement. | CommandInvoker throws 'invalid configuration' exception. |
 | CommandInvoker invokes command and receives response. | CommandInvoker rounds up timeout value to nearest second and copies into message expiry interval |
@@ -259,4 +143,3 @@
 | CommandInvoker receives response message with an unsupported protocol version. | Invocation throws 'unsupported version' exception. |
 | CommandInvoker initialized with a response topic prefix that contains an '{executorId}' token but no replacement is specified. | CommandInvoker throws 'invalid configuration' exception. |
 | CommandInvoker initialized with a response topic prefix that is invalid. | CommandInvoker throws 'invalid configuration' exception; error details unchecked. |
->>>>>>> 409b6968
