--- conflicted
+++ resolved
@@ -2,11 +2,11 @@
 
 # METL (MQTT Envoy Testing Language) Specification
 
-This document describes the format of the domain-specific language METL, in which Akri.Mqtt unit tests are written.
-The syntax of METL is [YAML](https://yaml.org/).
+This document describes the format of the domain-specific language METL, in which Akri.Mqtt unit tests are written.
+The syntax of METL is [YAML](https://yaml.org/).
 The vocabulary and usage of METL are partially dependent on the class under test, but every test case begins with some unprocessed descriptive matter, optionally followed by `requires`, followed by up to three regions: `prologue`, `actions`, `epilogue`.
 
-A `prologue` region is always required, but `actions` and `epilogue` are optional.
+A `prologue` region is always required, but `actions` and `epilogue` are optional.
 For example, following is a small but complete test case, which verifies only successful initialization:
 
 ```yaml
@@ -64,11 +64,11 @@
 
 ### Key/value kinds
 
-There are three kinds of key/value pairs in test cases, with notably different semantics.
-*Drive* keys specify values that are used to drive inputs to the test: configuration settings, class properties, method arguments, and message fields.
-*Check* keys specify expectations for values that are produced by the class under test; these are roughly analogous to asserts in conventional imperative test code.
-*Match* keys indicate abstract correspondences that will receive concrete substitute values when the test executes.
-An example of a match key is `correlation-index`; each distinct value will be mapped by the test framework to a distinct correlation ID in a message.
+There are three kinds of key/value pairs in test cases, with notably different semantics.
+*Drive* keys specify values that are used to drive inputs to the test: configuration settings, class properties, method arguments, and message fields.
+*Check* keys specify expectations for values that are produced by the class under test; these are roughly analogous to asserts in conventional imperative test code.
+*Match* keys indicate abstract correspondences that will receive concrete substitute values when the test executes.
+An example of a match key is `correlation-index`; each distinct value will be mapped by the test framework to a distinct correlation ID in a message.
 The meaning of null values and omitted keys depends on the kind of key:
 
 * **Drive**
@@ -88,13 +88,13 @@
 
 ### Quoted strings
 
-Single and double quotation marks have [slightly different meanings in YAML](https://www.yaml.info/learn/quote.html) but are often interchangeable by making appropriate substitutions of embedded escape sequences.
+Single and double quotation marks have [slightly different meanings in YAML](https://www.yaml.info/learn/quote.html) but are often interchangeable by making appropriate substitutions of embedded escape sequences.
 For test cases written in METL, the following convention is observed:
 
 * Double quotes surround strings that should be used in the test with absolutely literality.
 * Single quotes surround strings that may be mapped to programming-language-appropriate values by different test engines.
 
-Unquoted (bare) strings are used for keywords or key phrases in METL, such as the value of an `action` key.
+Unquoted (bare) strings are used for keywords or key phrases in METL, such as the value of an `action` key.
 For example:
 
 ```yaml
@@ -110,9 +110,9 @@
       property-value: "invalid/{modelId}"
 ```
 
-In the above test case, the value of `property-value` is double quoted, indicating that the value must be used verbatim in the test.
-By contrast, the value of `property-name` is single quoted, indicating that it may incur non-semantic changes across programming languages.
-Since language conventions dictate different casing of property and argument names, the value in the test case is lowercase and contains no separators.
+In the above test case, the value of `property-value` is double quoted, indicating that the value must be used verbatim in the test.
+By contrast, the value of `property-name` is single quoted, indicating that it may incur non-semantic changes across programming languages.
+Since language conventions dictate different casing of property and argument names, the value in the test case is lowercase and contains no separators.
 Test engines should de-capitalize and de-separate property names that are camelCase, PascalCase, or snake_case before comparing them to the indicated value.
 
 ### Test platform requirements
@@ -125,7 +125,7 @@
 - explicit-default
 ```
 
-If a test platform does not support all of the features enumerated by `requires`, the test case will not be run against the platform.
+If a test platform does not support all of the features enumerated by `requires`, the test case will not be run against the platform.
 The platform features are identified via the following enumeration.
 
 #### FeatureKind
@@ -143,12 +143,12 @@
 | explicit-default | The component under test uses an explicit indication (not a sentinel value) to imply a default value. |
 | multiple-serializers | Each component under test can have a different serializer configuration. |
 
-The remainder of this document defines and exemplifies the subsets of METL used for [`CommandExecutor`](#commandexecutor-test-suite), [`CommandInvoker`](#commandinvoker-test-suite), [`TelemetryReceiver`](#telemetryreceiver-test-suite), and [`TelemetrySender`](#telemetrysender-test-suite) test cases.
+The remainder of this document defines and exemplifies the subsets of METL used for [`CommandExecutor`](#commandexecutor-test-suite), [`CommandInvoker`](#commandinvoker-test-suite), [`TelemetryReceiver`](#telemetryreceiver-test-suite), and [`TelemetrySender`](#telemetrysender-test-suite) test cases.
 A final section describes [common test elements](#common-test-elements) that are usable across test cases.
 
 ## CommandExecutor test suite
 
-Request and response types of `string` are used for testing the `CommandExecutor`.
+Request and response types of `string` are used for testing the `CommandExecutor`.
 These are serialized to, and deserialized from, UTF8 bytes.
 
 ### CommandExecutor test language
@@ -164,16 +164,16 @@
 | actions | no | array of [ExecutorAction](#executoraction) | A sequence of actions to perform. |
 | epilogue | no | [ExecutorEpilogue](#executorepilogue) | Finalization to perform after stepping through the test-case actions. |
 
-The `test-name`, `aka`, and `descriptions` keys are to assist human readability.
-The `requires` key is described above in the introduction to this document.
-The `prologue`, `actions`, and `epilogue` keys define the three main regions of the test case.
+The `test-name`, `aka`, and `descriptions` keys are to assist human readability.
+The `requires` key is described above in the introduction to this document.
+The `prologue`, `actions`, and `epilogue` keys define the three main regions of the test case.
 These regions are detailed below, beginning with the simpler prologue and epilogue regions, followed by the set of supported actions.
 
 ### CommandExecutor test prologue
 
-The prologue defines initialization to perform prior to stepping through any test-case actions.
-This includes configuring the MQTT client, instantiating one or more CommandExecutors, and preparing synchronization items for use in the test.
-The prologue can also define an expectation of error behavior when the configuration or initialization is intentionally invalid.
+The prologue defines initialization to perform prior to stepping through any test-case actions.
+This includes configuring the MQTT client, instantiating one or more CommandExecutors, and preparing synchronization items for use in the test.
+The prologue can also define an expectation of error behavior when the configuration or initialization is intentionally invalid.
 Following is an example CommandExecutor prologue:
 
 ```yaml
@@ -203,11 +203,11 @@
 | catch | check | no | [Catch](#catch) | An error that is expected to be caught during initialization. |
 | countdown-events | drive | no | map from string to integer | Names and initial values of countdown events that can be signaled and awaited during the test. |
 
-The value types for `mqtt-config`, `push-acks`, and `catch` are common across classes, so they are defined towards the end of this document.
+The value types for `mqtt-config`, `push-acks`, and `catch` are common across classes, so they are defined towards the end of this document.
 The value type for `executors` is specific to CommandExecutor and is defined in the next subsection.
 
-The value of `countdown-events` is a map that defines a collection of named countdown events and their initial values.
-Each of these events may be signaled and/or awaited by a CommandExecutor instance and/or by a test action.
+The value of `countdown-events` is a map that defines a collection of named countdown events and their initial values.
+Each of these events may be signaled and/or awaited by a CommandExecutor instance and/or by a test action.
 An example usage follows:
 
 ```yaml
@@ -245,12 +245,12 @@
 | raise-error | drive | no | boolean | false | Whether to raise an error from the Command execution function. |
 | sync | drive | no | array of [Sync](#sync) | [ ] | A sequence of synchronization operations to perform during execution of the Command. |
 
-The value of `request-responses-map` is used to emulate a user-code command execution function.
-When a request is received, its value is looked up in the map, and a value from the mapped array is used as the response.
-The values in each array are used in sequence, wrapping if the count of request instances exceeds the array length.
+The value of `request-responses-map` is used to emulate a user-code command execution function.
+When a request is received, its value is looked up in the map, and a value from the mapped array is used as the response.
+The values in each array are used in sequence, wrapping if the count of request instances exceeds the array length.
 If the request value is not found in the map, or if the mapped array has no elements, a null response is used.
 
-The value type for `cacheable-duration` and `executor-timeout` is common across classes, so it is defined towards the end of this document.
+The value type for `cacheable-duration` and `executor-timeout` is common across classes, so it is defined towards the end of this document.
 The value type for `sync` is specific to CommandExecutor and is defined in the next subsection.
 
 #### ExecutorSerializer
@@ -283,8 +283,8 @@
     - wait-event: 'barrier'
 ```
 
-The synchronization operations in the array are executed in order, and the command execution function will not complete until all sync operations have executed.
-Although it is possible for a single array element to contain keys for both signaling and waiting, by convention only one of these operations is indicated per element, to make their relative ordering explicit.
+The synchronization operations in the array are executed in order, and the command execution function will not complete until all sync operations have executed.
+Although it is possible for a single array element to contain keys for both signaling and waiting, by convention only one of these operations is indicated per element, to make their relative ordering explicit.
 Each element of the `sync` array can have the following child keys:
 
 | Key | Test Kind | Required | Value Type | Description |
@@ -294,10 +294,10 @@
 
 ### CommandExecutor test epilogue
 
-The epilogue defines finalization to perform after stepping through any test-case actions.
-This mainly involves checking to ensure that various things have happened as they should have.
-This includes MQTT subscriptions, publications, and acknowledgements, as well as executions of the user callback code.
-The epilogue can also define an expectation of error behavior during finalization.
+The epilogue defines finalization to perform after stepping through any test-case actions.
+This mainly involves checking to ensure that various things have happened as they should have.
+This includes MQTT subscriptions, publications, and acknowledgements, as well as executions of the user callback code.
+The epilogue can also define an expectation of error behavior during finalization.
 Following is an example CommandExecutor epilogue:
 
 ```yaml
@@ -327,7 +327,7 @@
 | execution-counts | check | no | map from integer to integer | For multiple executors, a map from the executor's index to the number of times its execution function has run. |
 | catch | check | no | [Catch](#catch) | An error that is expected to be caught during finalization. |
 
-The value type for `catch` is common across classes, so it is defined towards the end of this document.
+The value type for `catch` is common across classes, so it is defined towards the end of this document.
 The value type for `published-messages` is specific to CommandExecutor and is defined in the next subsection.
 
 #### PublishedResponse
@@ -346,12 +346,12 @@
 | is-application-error | check | no | boolean | In an error response, whether the error is in the application rather than in the platform. |
 | expiry | check | no | integer | The message expiry in seconds. |
 
-The value for `correlation-index` is an arbitrary number that will be given a replacement values by the test engine.
+The value for `correlation-index` is an arbitrary number that will be given a replacement values by the test engine.
 The index value can be used in multiple actions and in the epilogue, and each value will maintain a consistent replacement for the entirety of the test.
 
 ### CommandExecutor test actions
 
-The actions define a sequence of test operations to perform.
+The actions define a sequence of test operations to perform.
 Following is an example CommandExecutor actions array:
 
 ```yaml
@@ -382,7 +382,7 @@
 | freeze time | [ActionFreezeTime](#actionfreezetime) | Freeze time so the clock does not advance. |
 | unfreeze time | [ActionUnfreezeTime](#actionunfreezetime) | Unfreeze time so the clock resumes normal advancement. |
 
-The details of actions `await acknowledgement`, `disconnect`, `sleep`, `freeze time`, and `unfreeze time` are common across classes, so they are defined towards the end of this document.
+The details of actions `await acknowledgement`, `disconnect`, `sleep`, `freeze time`, and `unfreeze time` are common across classes, so they are defined towards the end of this document.
 The details of actions `receive request`, `await publish`, and `sync` are described in the following subsections.
 
 #### ActionReceiveRequest
@@ -416,7 +416,7 @@
 | source-index | drive | no | integer or null |  | 0 | An arbitrary numeric value used to identify the CommandInvoker that sent the request; null omits source ID in header. |
 | packet-index | match | no | integer |  |  | An arbitrary numeric value used to identify the packet ID in the message. |
 
-Values for `correlation-index`, `source-index`, and `packet-index` are arbitrary numbers that will be given replacement values by the test engine.
+Values for `correlation-index`, `source-index`, and `packet-index` are arbitrary numbers that will be given replacement values by the test engine.
 The index values can be used in multiple actions and in the epilogue, and each value will maintain a consistent replacement for the entirety of the test.
 
 #### ActionAwaitPublishResponse
@@ -435,7 +435,7 @@
 | action |  | yes | string | "await publish" | Wait for the publication of a response message. |
 | correlation-index | check | no | integer |  | An arbitrary numeric value used to identify the correlation ID in the message. |
 
-The value for `correlation-index` is an arbitrary number that corresponds to a replacement value given by the test engine.
+The value for `correlation-index` is an arbitrary number that corresponds to a replacement value given by the test engine.
 The replacement value is checked against the correlation ID in the published response message.
 
 #### ActionSync
@@ -447,7 +447,7 @@
   signal-event: 'pass'
 ```
 
-Although it is possible for a single action to contain keys for both signaling and waiting, by convention only one of these operations is indicated per action, to make their relative ordering explicit.
+Although it is possible for a single action to contain keys for both signaling and waiting, by convention only one of these operations is indicated per action, to make their relative ordering explicit.
 When the value of the `action` key is `await publish`, the following sibling keys are also available:
 
 | Key | Test Kind | Required | Value Type | Value | Description |
@@ -458,7 +458,7 @@
 
 ## CommandInvoker test suite
 
-Request and response types of `string` are used for testing the `CommandInvoker`.
+Request and response types of `string` are used for testing the `CommandInvoker`.
 These are serialized to, and deserialized from, UTF8 bytes.
 
 ### CommandInvoker test language
@@ -474,26 +474,22 @@
 | actions | no | array of [InvokerAction](#invokeraction) | A sequence of actions to perform. |
 | epilogue | no | [InvokerEpilogue](#invokerepilogue) | Finalization to perform after stepping through the test-case actions. |
 
-The `test-name`, `aka`, and `descriptions` keys are to assist human readability.
-The `requires` key is described above in the introduction to this document.
-The `prologue`, `actions`, and `epilogue` keys define the three main regions of the test case.
+The `test-name`, `aka`, and `descriptions` keys are to assist human readability.
+The `requires` key is described above in the introduction to this document.
+The `prologue`, `actions`, and `epilogue` keys define the three main regions of the test case.
 These regions are detailed below, beginning with the simpler prologue and epilogue regions, followed by the set of supported actions.
 
 ### CommandInvoker test prologue
 
-The prologue defines initialization to perform prior to stepping through any test-case actions.
-This includes configuring the MQTT client and instantiating one or more CommandInvokers.
-The prologue can also define an expectation of error behavior when the configuration or initialization is intentionally invalid.
+The prologue defines initialization to perform prior to stepping through any test-case actions.
+This includes configuring the MQTT client and instantiating one or more CommandInvokers.
+The prologue can also define an expectation of error behavior when the configuration or initialization is intentionally invalid.
 Following is an example CommandInvoker prologue:
 
 ```yaml
 prologue:
   invokers:
-<<<<<<< HEAD
-  - request-topic: "mock/{modelId}/test"
-=======
   - request-topic: "mock/{in/valid}/test"
->>>>>>> 79eae858
   catch:
     error-kind: invalid configuration
     is-shallow: !!bool true
@@ -516,7 +512,7 @@
 | invokers | drive | no | array of [Invoker](#invoker) | A list of CommandInvoker instances to initialize for use in the test. |
 | catch | check | no | [Catch](#catch) | An error that is expected to be caught during initialization. |
 
-The value types for `mqtt-config`, `push-acks`, and `catch` are common across classes, so they are defined towards the end of this document.
+The value types for `mqtt-config`, `push-acks`, and `catch` are common across classes, so they are defined towards the end of this document.
 The value type for `invokers` is specific to CommandInvoker and is defined in the next subsection.
 
 #### Invoker
@@ -556,10 +552,10 @@
 
 ### CommandInvoker test epilogue
 
-The epilogue defines finalization to perform after stepping through any test-case actions.
-This mainly involves checking to ensure that various things have happened as they should have.
-This includes MQTT subscriptions, publications, and acknowledgements.
-The epilogue can also define an expectation of error behavior during finalization.
+The epilogue defines finalization to perform after stepping through any test-case actions.
+This mainly involves checking to ensure that various things have happened as they should have.
+This includes MQTT subscriptions, publications, and acknowledgements.
+The epilogue can also define an expectation of error behavior during finalization.
 Following is an example CommandInvoker epilogue:
 
 ```yaml
@@ -602,12 +598,12 @@
 | source-id | check | no | string | The source ID header property in the message. |
 | expiry | check | no | integer | The message expiry in seconds. |
 
-The value for `correlation-index` is an arbitrary number that will be given a replacement values by the test engine.
+The value for `correlation-index` is an arbitrary number that will be given a replacement values by the test engine.
 The index value can be used in multiple actions and in the epilogue, and each value will maintain a consistent replacement for the entirety of the test.
 
 ### CommandInvoker test actions
 
-The actions define a sequence of test operations to perform.
+The actions define a sequence of test operations to perform.
 Following is an example CommandInvoker actions array:
 
 ```yaml
@@ -641,7 +637,7 @@
 | freeze time | [ActionFreezeTime](#actionfreezetime) | Freeze time so the clock does not advance. |
 | unfreeze time | [ActionUnfreezeTime](#actionunfreezetime) | Unfreeze time so the clock resumes normal advancement. |
 
-The details of actions `await acknowledgement`, `disconnect`, `sleep`, `freeze time`, and `unfreeze time` are common across classes, so they are defined towards the end of this document.
+The details of actions `await acknowledgement`, `disconnect`, `sleep`, `freeze time`, and `unfreeze time` are common across classes, so they are defined towards the end of this document.
 The details of actions `invoke command`, `await invocation`, `await publish`, and `receive response` are described in the following subsections.
 
 #### ActionInvokeCommand
@@ -668,7 +664,7 @@
 | request-value | drive | no | string or null |  | "Test_Request" | A UTF8 string (or null) value for the Command request. |
 | metadata | drive | no | map from string to string |  | { } | Keys and values for user metadata. |
 
-The value for `invocation-index` is an arbitrary number that will be given a replacement values by the test engine.
+The value for `invocation-index` is an arbitrary number that will be given a replacement values by the test engine.
 The index value can be used in multiple actions, and each value will maintain a consistent replacement for the entirety of the test.
 
 #### ActionAwaitInvocation
@@ -679,15 +675,6 @@
 - action: await invocation
   invocation-index: 0
   catch:
-<<<<<<< HEAD
-    error-kind: invalid header
-    in-application: !!bool false
-    is-shallow: !!bool false
-    is-remote: !!bool false
-    supplemental:
-      header-name: "__ts"
-      header-value: "NotValid"
-=======
     error-kind: unknown error
     is-shallow: !!bool false
     is-remote: !!bool true
@@ -695,7 +682,6 @@
     supplemental:
       property-name: 'requestheader'
       property-value: "requestValue"
->>>>>>> 79eae858
 ```
 
 When the value of the `action` key is `await invocation`, the following sibling keys are also available:
@@ -708,7 +694,7 @@
 | response-value | check | no | string or null |  | A UTF8 string (or null) value expected for the Command response. |
 | metadata | check | no | map from string to string |  | Keys and values for response user metadata. |
 
-The value for `invocation-index` is an arbitrary number that will be given a replacement values by the test engine.
+The value for `invocation-index` is an arbitrary number that will be given a replacement values by the test engine.
 The index value can be used in multiple actions, and each value will maintain a consistent replacement for the entirety of the test.
 
 #### ActionAwaitPublishRequest
@@ -727,10 +713,10 @@
 | action |  | yes | string | "await publish" | Wait for the publication of a request message. |
 | correlation-index | match | no | integer |  | An arbitrary numeric value used to identify the correlation ID in the message. |
 
-The value for `correlation-index` is an arbitrary number.
-Unlike index values for the CommandExecutor, and unlike other index values for the CommandInvoker, the correlation index is not given a replacement values by the test engine.
-Instead, it is mapped to the correlation identifier assigned by the CommandInvoker itself, which is embedded in the request message.
-Therefore, the correlation index must be used in an `await publish` action before it is used in any other action or in the epilogue.
+The value for `correlation-index` is an arbitrary number.
+Unlike index values for the CommandExecutor, and unlike other index values for the CommandInvoker, the correlation index is not given a replacement values by the test engine.
+Instead, it is mapped to the correlation identifier assigned by the CommandInvoker itself, which is embedded in the request message.
+Therefore, the correlation index must be used in an `await publish` action before it is used in any other action or in the epilogue.
 Thereafter, the identifier assigned by the CommandInvoker can be referenced in the remainder of the test.
 
 #### ActionReceiveResponse
@@ -769,14 +755,14 @@
 | invalid-property-value | drive | no | string or null |  | null | The value of an MQTT property in a request header that is invalid. |
 | packet-index | match | no | integer |  |  | An arbitrary numeric value used to identify the packet ID in the message. |
 
-The value for `correlation-index` is an arbitrary number.
-Unlike index values for the CommandExecutor, and unlike other index values for the CommandInvoker, the correlation index is not given a replacement values by the test engine.
-Instead, it is mapped to the correlation identifier assigned by the CommandInvoker itself, which is embedded in the request message.
+The value for `correlation-index` is an arbitrary number.
+Unlike index values for the CommandExecutor, and unlike other index values for the CommandInvoker, the correlation index is not given a replacement values by the test engine.
+Instead, it is mapped to the correlation identifier assigned by the CommandInvoker itself, which is embedded in the request message.
 Therefore, the correlation index must have been used in an `await publish` action before it can be used in a `receive response` action.
 
 ## TelemetryReceiver test suite
 
-A Telemetry type of `string` is used for testing the `TelemetryReceiver`.
+A Telemetry type of `string` is used for testing the `TelemetryReceiver`.
 This is serialized to, and deserialized from, UTF8 bytes.
 
 ### TelemetryReceiver test language
@@ -792,16 +778,16 @@
 | actions | no | array of [ReceiverAction](#receiveraction) | A sequence of actions to perform. |
 | epilogue | no | [ReceiverEpilogue](#receiverepilogue) | Finalization to perform after stepping through the test-case actions. |
 
-The `test-name`, `aka`, and `descriptions` keys are to assist human readability.
-The `requires` key is described above in the introduction to this document.
-The `prologue`, `actions`, and `epilogue` keys define the three main regions of the test case.
+The `test-name`, `aka`, and `descriptions` keys are to assist human readability.
+The `requires` key is described above in the introduction to this document.
+The `prologue`, `actions`, and `epilogue` keys define the three main regions of the test case.
 These regions are detailed below, beginning with the simpler prologue and epilogue regions, followed by the set of supported actions.
 
 ### TelemetryReceiver test prologue
 
-The prologue defines initialization to perform prior to stepping through any test-case actions.
-This includes configuring the MQTT client and instantiating one or more TelemetryReceivers.
-The prologue can also define an expectation of error behavior when the configuration or initialization is intentionally invalid.
+The prologue defines initialization to perform prior to stepping through any test-case actions.
+This includes configuring the MQTT client and instantiating one or more TelemetryReceivers.
+The prologue can also define an expectation of error behavior when the configuration or initialization is intentionally invalid.
 Following is an example TelemetryReceiver prologue:
 
 ```yaml
@@ -830,7 +816,7 @@
 | receivers | drive | no | array of [Receiver](#receiver) | A list of TelemetryReceiver instances to initialize for use in the test. |
 | catch | check | no | [Catch](#catch) | An error that is expected to be caught during initialization. |
 
-The value types for `mqtt-config`, `push-acks`, and `catch` are common across classes, so they are defined towards the end of this document.
+The value types for `mqtt-config`, `push-acks`, and `catch` are common across classes, so they are defined towards the end of this document.
 The value type for `receivers` is specific to TelemetryReceiver and is defined in the next subsection.
 
 #### Receiver
@@ -852,7 +838,7 @@
 ```yaml
   receivers:
   - serializer:
-      accept-content-types: [ "", "non.conforming" ]
+      fail-deserialization: true
 ```
 
 A TelemetryReceiver serializer can have the following child keys:
@@ -865,10 +851,10 @@
 
 ### TelemetryReceiver test epilogue
 
-The epilogue defines finalization to perform after stepping through any test-case actions.
-This mainly involves checking to ensure that various things have happened as they should have.
-This includes MQTT subscriptions, publications, and acknowledgements.
-The epilogue can also define an expectation of error behavior during finalization.
+The epilogue defines finalization to perform after stepping through any test-case actions.
+This mainly involves checking to ensure that various things have happened as they should have.
+This includes MQTT subscriptions, publications, and acknowledgements.
+The epilogue can also define an expectation of error behavior during finalization.
 Following is an example TelemetryReceiver epilogue:
 
 ```yaml
@@ -911,7 +897,7 @@
 | cloud-event | check | no | [ReceivedCloudEvent](#receivedcloudevent) or null | A CloudEvent expected to be associated with the Telemetry; a null value indicates no CloudEvent should be present. |
 | source-index | check | no | integer | An arbitrary numeric value used to identify the TelemetrySender that sent the telemetry. |
 
-The order of messages in the `received-telemetries` array matches the expected order in which the telemetries are to be relayed to user code.
+The order of messages in the `received-telemetries` array matches the expected order in which the telemetries are to be relayed to user code.
 The value type for `cloud-event` is defined in the next subsection.
 
 #### ReceivedCloudEvent
@@ -931,7 +917,7 @@
 
 ### TelemetryReceiver test actions
 
-The actions define a sequence of test operations to perform.
+The actions define a sequence of test operations to perform.
 Following is an example TelemetryReceiver actions array:
 
 ```yaml
@@ -959,7 +945,7 @@
 | freeze time | [ActionFreezeTime](#actionfreezetime) | Freeze time so the clock does not advance. |
 | unfreeze time | [ActionUnfreezeTime](#actionunfreezetime) | Unfreeze time so the clock resumes normal advancement. |
 
-The details of actions `await acknowledgement`, `disconnect`, `sleep`, `freeze time`, and `unfreeze time` are common across classes, so they are defined towards the end of this document.
+The details of actions `await acknowledgement`, `disconnect`, `sleep`, `freeze time`, and `unfreeze time` are common across classes, so they are defined towards the end of this document.
 The details of action `receive telemetry` are described in the following subsection.
 
 #### ActionReceiveTelemetry
@@ -972,7 +958,7 @@
     "id": "dtmi:test:someAssignedId;1"
     "source": "dtmi:test:myEventSource;1"
     "type": "test-type"
-    "specversion": "0.707"
+    "specversion": "1.0"
     "time": "1955-11-12T22:04:00Z"
     "subject": "mock/test"
     "dataschema": ""
@@ -994,12 +980,12 @@
 | source-index | drive | no | integer or null |  | 0 | An arbitrary numeric value used to identify the TelemetrySender that sent the telemetry; null omits source ID in header. |
 | packet-index | match | no | integer |  |  | An arbitrary numeric value used to identify the packet ID in the message. |
 
-Values for `source-index` and `packet-index` are arbitrary numbers that will be given replacement values by the test engine.
+Values for `source-index` and `packet-index` are arbitrary numbers that will be given replacement values by the test engine.
 The index values can be used in multiple actions and in the epilogue, and each value will maintain a consistent replacement for the entirety of the test.
 
 ## TelemetrySender test suite
 
-A Telemetry type of `string` is used for testing the `TelemetrySender`.
+A Telemetry type of `string` is used for testing the `TelemetrySender`.
 This is serialized to, and deserialized from, UTF8 bytes.
 
 ### TelemetrySender test language
@@ -1015,16 +1001,16 @@
 | actions | no | array of [SenderAction](#senderaction) | A sequence of actions to perform. |
 | epilogue | no | [SenderEpilogue](#senderepilogue) | Finalization to perform after stepping through the test-case actions. |
 
-The `test-name`, `aka`, and `descriptions` keys are to assist human readability.
-The `requires` key is described above in the introduction to this document.
-The `prologue`, `actions`, and `epilogue` keys define the three main regions of the test case.
+The `test-name`, `aka`, and `descriptions` keys are to assist human readability.
+The `requires` key is described above in the introduction to this document.
+The `prologue`, `actions`, and `epilogue` keys define the three main regions of the test case.
 These regions are detailed below, beginning with the simpler prologue and epilogue regions, followed by the set of supported actions.
 
 ### TelemetrySender test prologue
 
-The prologue defines initialization to perform prior to stepping through any test-case actions.
-This includes configuring the MQTT client and instantiating one or more TelemetrySenders.
-The prologue can also define an expectation of error behavior when the configuration or initialization is intentionally invalid.
+The prologue defines initialization to perform prior to stepping through any test-case actions.
+This includes configuring the MQTT client and instantiating one or more TelemetrySenders.
+The prologue can also define an expectation of error behavior when the configuration or initialization is intentionally invalid.
 Following is an example TelemetrySender prologue:
 
 ```yaml
@@ -1053,7 +1039,7 @@
 | senders | drive | no | array of [Sender](#sender) | A list of TelemetrySender instances to initialize for use in the test. |
 | catch | check | no | [Catch](#catch) | An error that is expected to be caught during initialization. |
 
-The value types for `mqtt-config`, `push-acks`, and `catch` are common across classes, so they are defined towards the end of this document.
+The value types for `mqtt-config`, `push-acks`, and `catch` are common across classes, so they are defined towards the end of this document.
 The value type for `senders` is specific to TelemetrySender and is defined in the next subsection.
 
 #### Sender
@@ -1087,10 +1073,10 @@
 
 ### TelemetrySender test epilogue
 
-The epilogue defines finalization to perform after stepping through any test-case actions.
-This mainly involves checking to ensure that various things have happened as they should have.
-This includes MQTT subscriptions, publications, and acknowledgements.
-The epilogue can also define an expectation of error behavior during finalization.
+The epilogue defines finalization to perform after stepping through any test-case actions.
+This mainly involves checking to ensure that various things have happened as they should have.
+This includes MQTT subscriptions, publications, and acknowledgements.
+The epilogue can also define an expectation of error behavior during finalization.
 Following is an example TelemetrySender epilogue:
 
 ```yaml
@@ -1099,19 +1085,11 @@
   - topic: "mock/test"
     payload: "Test_Telemetry"
     metadata:
-<<<<<<< HEAD
-      "source": "dtmi:test:myEventSource;1"
-      "type": "test-type"
-      "specversion": "1.0"
-      "subject": "mock/test"
-      "dataschema": "dtmi:test:MyModel:_contents:__test;1"
-=======
       "source": # not present
       "type": # not present
       "specversion": # not present
       "subject": # not present
       "dataschema": # not present
->>>>>>> 79eae858
 ```
 
 #### SenderEpilogue
@@ -1143,7 +1121,7 @@
 
 ### TelemetrySender test actions
 
-The actions define a sequence of test operations to perform.
+The actions define a sequence of test operations to perform.
 Following is an example TelemetrySender actions array:
 
 ```yaml
@@ -1169,7 +1147,7 @@
 | await publish | [ActionAwaitPublishTelemetry](#actionawaitpublishtelemetry) | Wait for the publication of a Telemetry message. |
 | disconnect | [ActionDisconnect](#actiondisconnect) | Disconnect the MQTT client from the broker. |
 
-The details of action `disconnect` is common across classes, so it is defined towards the end of this document.
+The details of action `disconnect` is common across classes, so it is defined towards the end of this document.
 The details of actions `send telemetry`, `await send`, and `await publish` are described in the following subsections.
 
 #### ActionSendTelemetry
@@ -1276,7 +1254,7 @@
 | action |  | yes | string | "await acknowledgement" | Wait for a received message to be acknowledged. |
 | packet-index | check | no | integer |  | An arbitrary numeric value used to identify the packet ID in the ACK message. |
 
-The value for `packet-index` is an arbitrary number that corresponds to a replacement value given by the test engine.
+The value for `packet-index` is an arbitrary number that corresponds to a replacement value given by the test engine.
 The replacement value is checked against the packet ID in the published acknowledgement.
 
 #### ActionDisconnect
@@ -1353,7 +1331,7 @@
     publish: [ drop ]
 ```
 
-By convention, these arrays are written in YAML flow style.
+By convention, these arrays are written in YAML flow style.
 Each element in a `push-acks` array can have the following child keys:
 
 | Key | Test Kind | Required | Value Type | Description |
@@ -1362,7 +1340,7 @@
 | subscribe | drive | no | array of [AckKind](#ackkind) | Queue of ACKs used sequentially to respond to MQTT SUBSCRIBE messages. |
 | unsubscribe | drive | no | array of [AckKind](#ackkind) | Queue of ACKs used sequentially to respond to MQTT UNSUBSCRIBE messages. |
 
-When a PUBLISH, SUBSCRIBE, or UNSUBSCRIBE is sent by the class under test, the test system attempts to dequeue an ACK from the appropriate queue.
+When a PUBLISH, SUBSCRIBE, or UNSUBSCRIBE is sent by the class under test, the test system attempts to dequeue an ACK from the appropriate queue.
 If the queue is empty, the test system responds with a SUCCESS ACK; otherwise, the value from the head of the queue is used.
 
 The value type for the elements in each queue is defined in the next subsection.
@@ -1411,14 +1389,10 @@
 A Duration defines a span of time, as in the following example:
 
 ```yaml
-<<<<<<< HEAD
-  message-expiry: { seconds: 10 }
-=======
   message-expiry: # null omits header
->>>>>>> 79eae858
-```
-
-By convention, this object is written in YAML flow style.
+```
+
+By convention, this object is written in YAML flow style.
 The duration can have the following child keys:
 
 | Key | Required | Value Type | Description |
