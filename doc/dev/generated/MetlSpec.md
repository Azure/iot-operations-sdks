﻿[//]: # (Auto-generated from file MetlSpecProto.xml -- DO NOT MODIFY)

# METL (MQTT Envoy Testing Language) Specification

This document describes the format of the domain-specific language METL, in which Akri.Mqtt unit tests are written.
The syntax of METL is [YAML](https://yaml.org/).
The vocabulary and usage of METL are partially dependent on the class under test, but every test case begins with some unprocessed descriptive matter, optionally followed by `requires`, followed by up to three regions: `prologue`, `actions`, `epilogue`.

A `prologue` region is always required, but `actions` and `epilogue` are optional.
For example, following is a small but complete test case, which verifies only successful initialization:

```yaml
test-name: CommandExecutorRequestTopicModelIdWithoutReplacement_StartsSuccessfully
description:
  condition: >-
    CommandExecutor request topic contains a '{modelId}' token but no model ID is specified
  expect: >-
    CommandExecutor starts successfully
prologue:
  executors:
  - request-topic: "mock/{modelId}/test"
    model-id:
```

A common use for `prologue`-only cases is to test initialization error-checking:

```yaml
test-name: CommandInvokerSubAckFailure_ThrowsException
description:
  condition: >-
    CommandInvoker initialized but ACK fails when subscribing.
  expect: >-
    CommandInvoker throws 'mqtt error' exception.
prologue:
  push-acks:
    subscribe: [ fail ]
  invokers:
  - { }
  catch:
    error-kind: mqtt error
    in-application: !!bool false
    is-shallow: !!bool false
    is-remote: !!bool false 
```

Cases that test protocol conformance will generally include at least an `actions` region and often also an `epilogue` region:

```yaml
test-name: TelemetryReceiverReceivesMalformedPayload_NotRelayed
<<<<<<< HEAD
aka:
- ReceiveTelemetry_MalformedPayloadThrows
=======
>>>>>>> ad84e0b7
description:
  condition: >-
    TelemetryReceiver receives telemetry with payload that cannot deserialize.
  expect: >-
    TelemetryReceiver does not relay telemetry to user code.
prologue:
  receivers:
  - { }
actions:
- action: receive telemetry
  payload: '{ "invalid" "json" }'
  bypass-serialization: true
epilogue:
  acknowledgement-count: 0 # is this correct behavior?
  telemetry-count: 0
```

### Key/value kinds

There are three kinds of key/value pairs in test cases, with notably different semantics.
*Drive* keys specify values that are used to drive inputs to the test: configuration settings, class properties, method arguments, and message fields.
*Check* keys specify expectations for values that are produced by the class under test; these are roughly analogous to asserts in conventional imperative test code.
*Match* keys indicate abstract correspondences that will receive concrete substitute values when the test executes.
An example of a match key is `correlation-index`; each distinct value will be mapped by the test framework to a distinct correlation ID in a message.
The meaning of null values and omitted keys depends on the kind of key:

* **Drive**
  * Omitted key &mdash; Use the default value to drive the test.
  * Non-null value &mdash; Use the indicated value to drive the test.
  * Null value &mdash; Use a missing or null value when driving the test.

* **Check**
  * Omitted key &mdash; The value is irrelevant or not expected for the test case.
  * Non-null value &mdash; Check that the class under test produces the indicated value.
  * Null value &mdash; Check that the class under test produces the null value or no value.

* **Match**
  * Omitted key &mdash; The value is irrelevant for the test case; no matching will be done.
  * Non-null value &mdash; Match on the indicated value.
  * Null value &mdash; Match on an absent property (e.g., a message with no correlation ID); permitted only when test should generate exactly one possible match, ensuring unambiguous reference.

### Quoted strings

Single and double quotation marks have [slightly different meanings in YAML](https://www.yaml.info/learn/quote.html) but are often interchangeable by making appropriate substitutions of embedded escape sequences.
For test cases written in METL, the following convention is observed:

* Double quotes surround strings that should be used in the test with absolutely literality.
* Single quotes surround strings that may be mapped to programming-language-appropriate values by different test engines.

Unquoted (bare) strings are used for keywords or key phrases in METL, such as the value of an `action` key.
For example:

```yaml
actions:
- action: invoke command
  invocation-index: 0
  metadata:
    "__hasReservePrefix": "userValue"
- action: await invocation
  invocation-index: 0
  catch:
    error-kind: invalid argument
    in-application: !!bool false
    is-shallow: !!bool true
    is-remote: !!bool false
    supplemental:
      property-name: 'metadata'
```

In the above test case, the value of `metadata` is double quoted, indicating that the metadata key must be used verbatim in the test.
By contrast, the value of `property-name` is single quoted, indicating that it may incur non-semantic changes across programming languages.
Since language conventions dictate different casing of property and argument names, the value in the test case is lowercase and contains no separators.
Test engines should de-capitalize and de-separate property names that are camelCase, PascalCase, or snake_case before comparing them to the indicated value.

### Test platform requirements

The value of `requires` is an enumeration of features that the test platform must support for the test case to be run, as in the following example:

```yaml
requires:
- dispatch
- explicit-default
```

If a test platform does not support all of the features enumerated by `requires`, the test case will not be run against the platform.
The platform features are identified via the following enumeration.

#### FeatureKind

The feature kind is an enumeration that includes the following enumerated values:

| Value | Description |
| --- | --- |
| unobtanium | The component under test will do the impossible. Require this feature to always skip a test. |
| ack-ordering | The component under test will order ACKs in accordance with MQTT protocol requirements. |
| reconnection | The component under test will automatically reconnect after a disconnection occurs. |
| caching | The component under test will cache Command responses for deduplication and reuse. |
| dispatch | The component under test will dispatch execution functions to a thread pool. |
| explicit-default | The component under test uses an explicit indication (not a sentinel value) to imply a default value. |

The remainder of this document defines and exemplifies the subsets of METL used for [`CommandExecutor`](#commandexecutor-test-suite), [`CommandInvoker`](#commandinvoker-test-suite), [`TelemetryReceiver`](#telemetryreceiver-test-suite), and [`TelemetrySender`](#telemetrysender-test-suite) test cases.
A final section describes [common test elements](#common-test-elements) that are usable across test cases.

## CommandExecutor test suite

The DTDL that defines request and response types for testing the `CommandExecutor` is as follows.

```json
{
  "@context": [
    "dtmi:dtdl:context;3",
    "dtmi:dtdl:extension:mqtt;1"
  ],
  "@id": "dtmi:test:TestModel;1",
  "@type": [ "Interface", "Mqtt" ],
  "payloadFormat": "Json/ecma/404",
  "commandTopic": "test/command/{commandName}",
  "contents": [
    {
      "@type": "Command",
      "name": "test",
      "request": {
        "name": "payload",
        "schema": {
          "@type": "Object",
          "fields": [
            {
              "name": "testCaseIndex",
              "schema": "integer"
            },
            {
              "name": "request",
              "schema": "string"
            }
          ]
        }
      },
      "response": {
        "name": "payload",
        "schema": {
          "@type": "Object",
          "fields": [
            {
              "name": "testCaseIndex",
              "schema": "integer"
            },
            {
              "name": "response",
              "schema": "string"
            }
          ]
        }
      }
    }
  ]
}
```

Because tests can execute concurrently, and the response cache is shared across all `CommandExecutor` instances, it is necessary to prevent test cases from interfering with each other.
The test engine generates a unique integer for each executing test case and populates the `testCaseIndex` field of the request payload with this value.
This ensures that separate test cases do not generate identical requests, which could collide in the cache.

In the `CommandExecutor` execution function, the test engine copies the `testCaseIndex` from the request payload to the response payload.
Whenever a test case indicates that a response value should be checked, the test engine also checks the `testCaseIndex` value to ensure it matches the value for the test case.

### CommandExecutor test language

The YAML file for a `CommandExecutor` test case can have the following top-level keys.

| Key | Required | Value Type | Description |
| --- | --- | --- | --- |
| test-name | yes | string | The name of the test case, usually matches the file name without extension. |
| description | yes | Description | English description of the test case. |
| requires | no | array of [FeatureKind](#featurekind) | List of features required by the test case. |
| prologue | yes | [ExecutorPrologue](#executorprologue) | Initialization to perform prior to stepping through the test-case actions. |
| actions | no | array of [ExecutorAction](#executoraction) | A sequence of actions to perform. |
| epilogue | no | [ExecutorEpilogue](#executorepilogue) | Finalization to perform after stepping through the test-case actions. |

The `test-name`, `aka`, and `descriptions` keys are to assist human readability.
The `requires` key is described above in the introduction to this document.
The `prologue`, `actions`, and `epilogue` keys define the three main regions of the test case.
These regions are detailed below, beginning with the simpler prologue and epilogue regions, followed by the set of supported actions.

### CommandExecutor test prologue

The prologue defines initialization to perform prior to stepping through any test-case actions.
This includes configuring the MQTT client, instantiating one or more CommandExecutors, and preparing synchronization items for use in the test.
The prologue can also define an expectation of error behavior when the configuration or initialization is intentionally invalid.
Following is an example CommandExecutor prologue:

```yaml
prologue:
  executors:
  - execution-timeout: { seconds: 0 }
  catch:
    error-kind: invalid configuration
    in-application: !!bool false
    is-shallow: !!bool true
    is-remote: !!bool false 
    supplemental:
      property-name: 'executiontimeout'
```

When a `catch` key is present in a prologue, the test stops after the exception/error is generated, so there is no need for further test-case regions.

#### ExecutorPrologue

A CommandExecutor prologue can have the following child keys:

| Key | Test Kind | Required | Value Type | Description |
| --- | --- | --- | --- | --- |
| mqtt-config | drive | no | [MqttConfig](#mqttconfig) | MQTT client configuration settings. |
| push-acks | drive | no | [PushAcks](#pushacks) | Queues of ACKs that are used sequentially to respond to various asynchronous MQTT messages. |
| executors | drive | no | array of [Executor](#executor) | A list of CommandExecutor instances to initialize for use in the test. |
| catch | check | no | [Catch](#catch) | An error that is expected to be caught during initialization. |
| countdown-events | drive | no | map from string to integer | Names and initial values of countdown events that can be signaled and awaited during the test. |

The value types for `mqtt-config`, `push-acks`, and `catch` are common across classes, so they are defined towards the end of this document.
The value type for `executors` is specific to CommandExecutor and is defined in the next subsection.

The value of `countdown-events` is a map that defines a collection of named countdown events and their initial values.
Each of these events may be signaled and/or awaited by a CommandExecutor instance and/or by a test action.
An example usage follows:

```yaml
prologue:
  countdown-events:
    'pass': 1
  executors:
  - command-name: "waiter"
    request-topic: "mock/waiter"
    sync:
    - wait-event: 'pass'
  - command-name: "runner"
    request-topic: "mock/runner"
```

#### Executor

Each element of the `executors` array can have the following child keys:

| Key | Test Kind | Required | Value Type | Default Value | Description |
| --- | --- | --- | --- | --- | --- |
| command-name | drive | no | string or null | "test" | The name of the Command. |
| request-topic | drive | no | string or null | "mock/test" | The MQTT topic pattern for the Command request. |
| model-id | drive | no | string or null | "dtmi:test:MyModel;1" | The identifier of the the service model, which is the full DTMI of the Interface. |
| executor-id | drive | no | string or null | "someExecutor" | Identifier of the asset that is targeted to execute a Command. |
| topic-namespace | drive | no | string or null | null | A leading namespace for the Command request MQTT topic pattern. |
| custom-token-map | drive | no | map from string to string | { } | A map from custom topic tokens to replacement values. |
| idempotent | drive | no | boolean | False | Whether it is permissible to execute the Command multiple times for a single invocation of the Command. |
| cache-ttl | drive | no | [Duration](#duration) or null | { "seconds": 0 } | Maximum duration for which a response to a Command instance may be reused as a response to other Command instances. |
| execution-timeout | drive | no | [Duration](#duration) or null | { "seconds": 10 } | Maximum duration to permit a Command to execute before aborting the execution. |
| request-responses-map | drive | no | map from string to array of string | { "Test_Request": [ "Test_Response" ] } | A map from received request value to an array of response values to be used sequentially. |
| response-metadata | drive | no | map from string to string or null | { } | Keys and values for header fields to be set in the Command response; a null value should be replaced from the matching key in the Command request. |
| execution-concurrency | drive | no | integer or null | null | A limit on the count of concurrent executions to reqest from the command dispatcher. |
| raise-error | drive | no | [Error](#error) |  | Raise an error from the Command execution function. |
| sync | drive | no | array of [Sync](#sync) | [ ] | A sequence of synchronization operations to perform during execution of the Command. |

The value of `request-responses-map` is used to emulate a user-code command execution function.
When a request is received, its value is looked up in the map, and a value from the mapped array is used as the response.
The values in each array are used in sequence, wrapping if the count of request instances exceeds the array length.
If the request value is not found in the map, or if the mapped array has no elements, a null response is used.

The value type for `cacheable-duration` and `executor-timeout` is common across classes, so it is defined towards the end of this document.
The value types for `raise-error` and `sync` are specific to CommandExecutor and are defined in the next subsections.

#### Error

The 'raise-error' key causes the CommandExecutor's execution function to raise an error, as in the following example:

```yaml
  - raise-error:
      kind: content
      message: "This is a content error with details"
      property-name: "requestHeader"
      property-value: "requestValue"
```

The Error can have the following child keys:

| Key | Test Kind | Required | Value Type | Description |
| --- | --- | --- | --- | --- |
| kind | drive | yes | [ErrorKind](#errorkind) | The kind of error to raise. |
| message | drive | no | string | The error message. |
| property-name | drive | no | string | The name of the property that is invalid; only used for content errors. |
| property-value | drive | no | string | The value of the property that is invalid; only used for content errors. |

The error kind is defined in the next subsection.

#### ErrorKind

The error kind includes the following enumerated values:

| Value | Description |
| --- | --- |
| none | No error. |
| content | User code identified an error in the request. |
| execution | User code encountered an error while executing the command. |

#### Sync

The `sync` key causes the CommandExecutor to perform a sequence of synchronization operations with one or more countdown events, as in the following example:

```yaml
    sync:
    - signal-event: 'barrier'
    - wait-event: 'barrier'
```

The synchronization operations in the array are executed in order, and the command execution function will not complete until all sync operations have executed.
Although it is possible for a single array element to contain keys for both signaling and waiting, by convention only one of these operations is indicated per element, to make their relative ordering explicit.
Each element of the `sync` array can have the following child keys:

| Key | Test Kind | Required | Value Type | Description |
| --- | --- | --- | --- | --- |
| signal-event | drive | no | string | Name of a countdown event to signal. |
| wait-event | drive | no | string | Name of a countdown event to await. |

### CommandExecutor test epilogue

The epilogue defines finalization to perform after stepping through any test-case actions.
This mainly involves checking to ensure that various things have happened as they should have.
This includes MQTT subscriptions, publications, and acknowledgements, as well as executions of the user callback code.
The epilogue can also define an expectation of error behavior during finalization.
Following is an example CommandExecutor epilogue:

```yaml
epilogue:
  published-messages:
  - correlation-index: 0
    topic: "response/mock/test"
    command-status: 505 # Not Supported Version
    is-application-error: false
    metadata:
      "__supProtMajVer": "1"
      "__requestProtVer": "this is not a valid protocol version"
      "__protVer": "1.0"
```

#### ExecutorEpilogue

A CommandExecutor epilogue can have the following child keys:

| Key | Test Kind | Required | Value Type | Description |
| --- | --- | --- | --- | --- |
| subscribed-topics | check | no | array of string | A list of MQTT topics that have been subscribed. |
| publication-count | check | no | integer | The count of messages published. |
| published-messages | check | no | array of [PublishedResponse](#publishedresponse) | A list of response messages published. |
| acknowledgement-count | check | no | integer | The count of acknowledgements sent. |
| execution-count | check | no | integer | For a single executor, the number of times the execution function has run. |
| execution-counts | check | no | map from integer to integer | For multiple executors, a map from the executor's index to the number of times its execution function has run. |
| catch | check | no | [Catch](#catch) | An error that is expected to be caught during finalization. |

The value type for `catch` is common across classes, so it is defined towards the end of this document.
The value type for `published-messages` is specific to CommandExecutor and is defined in the next subsection.

#### PublishedResponse

Each element of the `published-messages` array can have the following child keys:

| Key | Test Kind | Required | Value Type | Description |
| --- | --- | --- | --- | --- |
| correlation-index | match | yes | integer or null | An arbitrary numeric value used to identify the correlation ID used in request and response messages; null matches singular absent header property. |
| topic | check | no | string | The MQTT topic to which the message is published. |
| payload | check | no | string or null | The UTF8 string encapsulated in the response payload, or null if no payload. |
| metadata | check | no | map from string to string or null | Keys and values of header fields in the message; a null value indicates field should not be present. |
| command-status | check | no | integer or null | HTTP status code in the message, or null if no status code present. |
| is-application-error | check | no | boolean | In an error response, whether the error is in the application rather than in the platform. |
| expiry | check | no | integer | The message expiry in seconds. |

The value for `correlation-index` is an arbitrary number that will be given a replacement values by the test engine.
The index value can be used in multiple actions and in the epilogue, and each value will maintain a consistent replacement for the entirety of the test.

### CommandExecutor test actions

The actions define a sequence of test operations to perform.
Following is an example CommandExecutor actions array:

```yaml
actions:
- action: receive request
  correlation-index: 0
- action: receive request
  correlation-index: 1
- action: receive request
  correlation-index: 2
- action: await acknowledgement
- action: await acknowledgement
- action: await acknowledgement
```

#### ExecutorAction

The elements in a CommandExecutor action array have polymorphic types, each of which defines a specific test action, as indicated by the following table:

| Action | Subtype | Description |
| --- | --- | --- |
| receive request | [ActionReceiveRequest](#actionreceiverequest) | Receive a request message. |
| await publish | [ActionAwaitPublishResponse](#actionawaitpublishresponse) | Wait for the publication of a response message. |
| sync | [ActionSync](#actionsync) | Synchronize with a countdown event. |
| await acknowledgement | [ActionAwaitAck](#actionawaitack) | Wait for a received message to be acknowledged. |
| disconnect | [ActionDisconnect](#actiondisconnect) | Disconnect the MQTT client from the broker. |
| sleep | [ActionSleep](#actionsleep) | Sleep for a specified duration. |
| freeze time | [ActionFreezeTime](#actionfreezetime) | Freeze time so the clock does not advance. |
| unfreeze time | [ActionUnfreezeTime](#actionunfreezetime) | Unfreeze time so the clock resumes normal advancement. |

The details of actions `await acknowledgement`, `disconnect`, `sleep`, `freeze time`, and `unfreeze time` are common across classes, so they are defined towards the end of this document.
The details of actions `receive request`, `await publish`, and `sync` are described in the following subsections.

#### ActionReceiveRequest

A `receive request` action causes the CommandExecutor to receive a request message, as in the following example:

```yaml
- action: receive request
  topic: "mock/waiter"
  correlation-index: 0
  message-expiry: { seconds: 10 }
  response-topic: "mock/waiter/response"
  packet-index: 0
```

When the value of the `action` key is `receive request`, the following sibling keys are also available:

| Key | Test Kind | Required | Value Type | Value | Default Value | Description |
| --- | --- | --- | --- | --- | --- | --- |
| action |  | yes | string | "receive request" |  | Receive a request message. |
| topic | drive | no | string |  | "mock/test" | The MQTT topic on which the message is published. |
| payload | drive | no | string or null |  | "Test_Request" | A UTF8 string to encapsulate in the request payload; if null, omit payload from request message. |
| bypass-serialization | drive | no | boolean |  | false | Bypass serializing the payload and just embed raw bytes. |
| content-type | drive | no | string or null |  | "application/json" | The value of the ContentType header in the message, or null if no such header. |
| format-indicator | drive | no | integer or null |  | 1 | The value of the PayloadFormatIndicator header in the message, or null if no such header. |
| metadata | drive | no | map from string to string |  | { } | Keys and values for header fields in the message. |
| correlation-index | drive | no | integer or null |  | 0 | An arbitrary numeric value used to identify the correlation ID in the message; null omits correlation ID in header. |
| correlation-id | drive | no | string |  |  | A specific value for the correlation ID in the message; should be omitted except when testing correlation ID validity. |
| qos | drive | no | integer |  | 1 | MQTT QoS level. |
| message-expiry | drive | no | [Duration](#duration) or null |  | { "seconds": 10 } | Maximum duration for which a response remains desired by the requester. |
| response-topic | drive | no | string or null |  | "response/mock/test" | The MQTT topic pattern to which the Command response should be published. |
| invoker-index | drive | no | integer or null |  | 0 | An arbitrary numeric value used to identify the CommandInvoker that sent the request; null omits invoker ID in header. |
| packet-index | match | no | integer |  |  | An arbitrary numeric value used to identify the packet ID in the message. |

Values for `correlation-index`, `invoker-index`, and `packet-index` are arbitrary numbers that will be given replacement values by the test engine.
The index values can be used in multiple actions and in the epilogue, and each value will maintain a consistent replacement for the entirety of the test.

#### ActionAwaitPublishResponse

An `await publish` action causes the test system to wait for the CommandExecutor to publish a response message, as in the following example:

```yaml
- action: await publish
  correlation-index: 0
```

When the value of the `action` key is `await publish`, the following sibling keys are also available:

| Key | Test Kind | Required | Value Type | Value | Description |
| --- | --- | --- | --- | --- | --- |
| action |  | yes | string | "await publish" | Wait for the publication of a response message. |
| correlation-index | check | no | integer |  | An arbitrary numeric value used to identify the correlation ID in the message. |

The value for `correlation-index` is an arbitrary number that corresponds to a replacement value given by the test engine.
The replacement value is checked against the correlation ID in the published response message.

#### ActionSync

A `sync` action causes the test system to synchronize with a countdown event, as in the following example:

```yaml
- action: sync
  signal-event: 'pass'
```

Although it is possible for a single action to contain keys for both signaling and waiting, by convention only one of these operations is indicated per action, to make their relative ordering explicit.
When the value of the `action` key is `await publish`, the following sibling keys are also available:

| Key | Test Kind | Required | Value Type | Value | Description |
| --- | --- | --- | --- | --- | --- |
| action |  | yes | string | "sync" | Synchronize with a countdown event. |
| signal-event | drive | no | string |  | Name of a countdown event to signal. |
| wait-event | drive | no | string |  | Name of a countdown event to await. |

## CommandInvoker test suite

Request and response types of `string` are used for testing the `CommandInvoker`.
There are no shared components across `CommandInvoker` instances, so no special techniques are necessary to prevent test cases from interfering with each other.

### CommandInvoker test language

The YAML file for a `CommandInvoker` test case can have the following top-level keys.

| Key | Required | Value Type | Description |
| --- | --- | --- | --- |
| test-name | yes | string | The name of the test case, usually matches the file name without extension. |
| description | yes | Description | English description of the test case. |
| requires | no | array of [FeatureKind](#featurekind) | List of features required by the test case. |
| prologue | yes | [InvokerPrologue](#invokerprologue) | Initialization to perform prior to stepping through the test-case actions. |
| actions | no | array of [InvokerAction](#invokeraction) | A sequence of actions to perform. |
| epilogue | no | [InvokerEpilogue](#invokerepilogue) | Finalization to perform after stepping through the test-case actions. |

The `test-name`, `aka`, and `descriptions` keys are to assist human readability.
The `requires` key is described above in the introduction to this document.
The `prologue`, `actions`, and `epilogue` keys define the three main regions of the test case.
These regions are detailed below, beginning with the simpler prologue and epilogue regions, followed by the set of supported actions.

### CommandInvoker test prologue

The prologue defines initialization to perform prior to stepping through any test-case actions.
This includes configuring the MQTT client and instantiating one or more CommandInvokers.
The prologue can also define an expectation of error behavior when the configuration or initialization is intentionally invalid.
Following is an example CommandInvoker prologue:

```yaml
prologue:
  push-acks:
    subscribe: [ fail ]
  invokers:
  - { }
  catch:
    error-kind: mqtt error
    in-application: !!bool false
    is-shallow: !!bool false
    is-remote: !!bool false 
```

When a `catch` key is present in a prologue, the test stops after the exception/error is generated, so there is no need for further test-case regions.

#### InvokerPrologue

A CommandInvoker prologue can have the following child keys:

| Key | Test Kind | Required | Value Type | Description |
| --- | --- | --- | --- | --- |
| mqtt-config | drive | no | [MqttConfig](#mqttconfig) | MQTT client configuration settings. |
| push-acks | drive | no | [PushAcks](#pushacks) | Queues of ACKs that are used sequentially to respond to various asynchronous MQTT messages. |
| invokers | drive | no | array of [Invoker](#invoker) | A list of CommandInvoker instances to initialize for use in the test. |
| catch | check | no | [Catch](#catch) | An error that is expected to be caught during initialization. |

The value types for `mqtt-config`, `push-acks`, and `catch` are common across classes, so they are defined towards the end of this document.
The value type for `invokers` is specific to CommandInvoker and is defined in the next subsection.

#### Invoker

Each element of the `invokers` array can have the following child keys:

| Key | Test Kind | Required | Value Type | Default Value | Description |
| --- | --- | --- | --- | --- | --- |
| command-name | drive | no | string or null | "test" | The name of the Command. |
| request-topic | drive | no | string or null | "mock/test" | The MQTT topic pattern for the Command request. |
| model-id | drive | no | string or null | "dtmi:test:MyModel;1" | The identifier of the the service model, which is the full DTMI of the Interface. |
| topic-namespace | drive | no | string or null | null | A leading namespace for the Command request and response MQTT topic patterns. |
| response-topic-prefix | drive | no | string or null | "response" | A prefix to be prepended to the request topic pattern to produce a response topic pattern. |
| response-topic-suffix | drive | no | string or null | null | A suffix to be appended to the request topic pattern to produce a response topic pattern. |
| custom-token-map | drive | no | map from string to string | { } | A map from custom topic tokens to replacement values. |
| response-topic-map | drive | no | map from string to string | { } | A map from request topic to response topic, as an alternative to using prefix/suffix. |

### CommandInvoker test epilogue

The epilogue defines finalization to perform after stepping through any test-case actions.
This mainly involves checking to ensure that various things have happened as they should have.
This includes MQTT subscriptions, publications, and acknowledgements.
The epilogue can also define an expectation of error behavior during finalization.
Following is an example CommandInvoker epilogue:

```yaml
epilogue:
  subscribed-topics:
  - "response/mock/test"
  acknowledgement-count: 2
  published-messages:
  - correlation-index: 0
    topic: "mock/test"
    payload: "Test_Request"
  - correlation-index: 1
    topic: "mock/test"
    payload: "Test_Request"
```

#### InvokerEpilogue

A CommandInvoker epilogue can have the following child keys:

| Key | Test Kind | Required | Value Type | Description |
| --- | --- | --- | --- | --- |
| subscribed-topics | check | no | array of string | A list of MQTT topics that have been subscribed. |
| publication-count | check | no | integer | The count of messages published. |
| published-messages | check | no | array of [PublishedRequest](#publishedrequest) | A list of request messages published. |
| acknowledgement-count | check | no | integer | The count of acknowledgements sent. |

The value type for `published-messages` is specific to CommandInvoker and is defined in the next subsection.

#### PublishedRequest

Each element of the `published-messages` array can have the following child keys:

| Key | Test Kind | Required | Value Type | Description |
| --- | --- | --- | --- | --- |
| correlation-index | match | yes | integer | An arbitrary numeric value used to identify the correlation ID used in request and response messages. |
| topic | check | no | string | The MQTT topic to which the message is published. |
| payload | check | no | string or null | The request payload UTF8 string, or null if no payload. |
| metadata | check | no | map from string to string or null | Keys and values of header fields in the message; a null value indicates field should not be present. |
| invoker-id | check | no | string | The invoker ID header property in the message. |
| expiry | check | no | integer | The message expiry in seconds. |

The value for `correlation-index` is an arbitrary number that will be given a replacement values by the test engine.
The index value can be used in multiple actions and in the epilogue, and each value will maintain a consistent replacement for the entirety of the test.

### CommandInvoker test actions

The actions define a sequence of test operations to perform.
Following is an example CommandInvoker actions array:

```yaml
actions:
- action: invoke command
  invocation-index: 0
- action: await publish
  correlation-index: 0
- action: disconnect
- action: await publish
  correlation-index: 0
- action: receive response
  correlation-index: 0
  status: "200" # OK
  packet-index: 0
- action: await invocation
  invocation-index: 0
- action: await acknowledgement
```

#### InvokerAction

The elements in a CommandInvoker action array have polymorphic types, each of which defines a specific test action, as indicated by the following table:

| Action | Subtype | Description |
| --- | --- | --- |
| invoke command | [ActionInvokeCommand](#actioninvokecommand) | Invoke a Command without waiting for its completion. |
| await invocation | [ActionAwaitInvocation](#actionawaitinvocation) | Wait for a Command invocation to complete. |
| await publish | [ActionAwaitPublishRequest](#actionawaitpublishrequest) | Wait for the publication of a request message. |
| receive response | [ActionReceiveResponse](#actionreceiveresponse) | Receive a response message. |
| await acknowledgement | [ActionAwaitAck](#actionawaitack) | Wait for a received message to be acknowledged. |
| disconnect | [ActionDisconnect](#actiondisconnect) | Disconnect the MQTT client from the broker. |
| sleep | [ActionSleep](#actionsleep) | Sleep for a specified duration. |
| freeze time | [ActionFreezeTime](#actionfreezetime) | Freeze time so the clock does not advance. |
| unfreeze time | [ActionUnfreezeTime](#actionunfreezetime) | Unfreeze time so the clock resumes normal advancement. |

The details of actions `await acknowledgement`, `disconnect`, `sleep`, `freeze time`, and `unfreeze time` are common across classes, so they are defined towards the end of this document.
The details of actions `invoke command`, `await invocation`, `await publish`, and `receive response` are described in the following subsections.

#### ActionInvokeCommand

An `invoke command` action causes the CommandInvoker to invoke a command without waiting for its completion, as in the following example:

```yaml
- action: invoke command
  invocation-index: 0
  metadata:
    "__hasReservePrefix": "userValue"
```

When the value of the `action` key is `invoke command`, the following sibling keys are also available:

| Key | Test Kind | Required | Value Type | Value | Default Value | Description |
| --- | --- | --- | --- | --- | --- | --- |
| action |  | yes | string | "invoke command" |  | Invoke a Command without waiting for its completion. |
| invocation-index | match | yes | integer |  |  | An arbitrary numeric value used to identify the invocation. |
| command-name | drive | no | string |  | "test" | The name of the Command. |
| executor-id | drive | no | string |  | "someExecutor" | Identifier of the asset that is targeted to execute a Command. |
| timeout | drive | no | [Duration](#duration) or null |  | { "minutes": 1 } | Command timeout duration. |
| request-value | drive | no | string or null |  | "Test_Request" | A UTF8 string (or null) value for the Command request. |
| metadata | drive | no | map from string to string |  | { } | Keys and values for user metadata. |

The value for `invocation-index` is an arbitrary number that will be given a replacement values by the test engine.
The index value can be used in multiple actions, and each value will maintain a consistent replacement for the entirety of the test.

#### ActionAwaitInvocation

An `await invocation` action causes the test system to wait for a command invocation to complete, as in the following example:

```yaml
- action: await invocation
  invocation-index: 0
  catch:
    error-kind: internal logic error
    in-application: !!bool false
    is-shallow: !!bool false
    is-remote: !!bool true
    status-code: 500
    supplemental:
      property-name: 'buffer'
```

When the value of the `action` key is `await invocation`, the following sibling keys are also available:

| Key | Test Kind | Required | Value Type | Value | Description |
| --- | --- | --- | --- | --- | --- |
| action |  | yes | string | "await invocation" | Wait for a Command invocation to complete. |
| invocation-index | match | yes | integer |  | An arbitrary numeric value used to identify the invocation. |
| catch | check | no | [Catch](#catch) |  | An error that is expected to be caught during Command invocation. |
| response-value | check | no | string or null |  | A UTF8 string (or null) value expected for the Command response. |
| metadata | check | no | map from string to string |  | Keys and values for response user metadata. |

The value for `invocation-index` is an arbitrary number that will be given a replacement values by the test engine.
The index value can be used in multiple actions, and each value will maintain a consistent replacement for the entirety of the test.

#### ActionAwaitPublishRequest

An `await publish` action causes the test system to wait for the CommandInvoker to publish a request message, as in the following example:

```yaml
- action: await publish
  correlation-index: 0
```

When the value of the `action` key is `await publish`, the following sibling keys are also available:

| Key | Test Kind | Required | Value Type | Value | Description |
| --- | --- | --- | --- | --- | --- |
| action |  | yes | string | "await publish" | Wait for the publication of a request message. |
| correlation-index | match | no | integer |  | An arbitrary numeric value used to identify the correlation ID in the message. |

The value for `correlation-index` is an arbitrary number.
Unlike index values for the CommandExecutor, and unlike other index values for the CommandInvoker, the correlation index is not given a replacement values by the test engine.
Instead, it is mapped to the correlation identifier assigned by the CommandInvoker itself, which is embedded in the request message.
Therefore, the correlation index must be used in an `await publish` action before it is used in any other action or in the epilogue.
Thereafter, the identifier assigned by the CommandInvoker can be referenced in the remainder of the test.

#### ActionReceiveResponse

A `receive response` action causes the CommandInvoker to receive a response message, as in the following example:

```yaml
- action: receive response
  correlation-index: 0
  status: "505" # Not Supported Version
  is-application-error: "false"
  metadata:
    "__supProtMajVer": "2 3 4"
    "__requestProtVer": "1.0"
    "__protVer": "1.0"
    "__stMsg": "This is a not supported version exception"
```

When the value of the `action` key is `receive response`, the following sibling keys are also available:

| Key | Test Kind | Required | Value Type | Value | Default Value | Description |
| --- | --- | --- | --- | --- | --- | --- |
| action |  | yes | string | "receive response" |  | Receive a response message. |
| topic | drive | no | string |  | "response/mock/test" | The MQTT topic on which the message is published. |
| payload | drive | no | string or null |  | "Test_Response" | A UTF8 string for the request payload; if null, omit payload from request message. |
| bypass-serialization | drive | no | boolean |  | false | Bypass serializing the payload and just embed raw bytes. |
| content-type | drive | no | string or null |  | "application/json" | The value of the ContentType header in the message, or null if no such header. |
| format-indicator | drive | no | integer or null |  | 1 | The value of the PayloadFormatIndicator header in the message, or null if no such header. |
| metadata | drive | no | map from string to string |  | { } | Keys and values for header fields in the message. |
| correlation-index | drive | no | integer or null |  | 0 | An arbitrary numeric value used to identify the correlation ID in the message; null omits correlation ID in header. |
| qos | drive | no | integer |  | 1 | MQTT QoS level. |
| message-expiry | drive | no | [Duration](#duration) or null |  | { "seconds": 10 } | Maximum duration for which a response remains desired by the requester. |
| status | drive | no | string or null |  | "200" | HTTP status code. |
| status-message | drive | no | string or null |  | null | Human-readable status message. |
| is-application-error | drive | no | string or null |  | null | Nominally boolean value indicating whether a non-200 status is an application-level error. |
| invalid-property-name | drive | no | string or null |  | null | The name of an MQTT property in a request header that is missing or has an invalid value. |
| invalid-property-value | drive | no | string or null |  | null | The value of an MQTT property in a request header that is invalid. |
| packet-index | match | no | integer |  |  | An arbitrary numeric value used to identify the packet ID in the message. |

The value for `correlation-index` is an arbitrary number.
Unlike index values for the CommandExecutor, and unlike other index values for the CommandInvoker, the correlation index is not given a replacement values by the test engine.
Instead, it is mapped to the correlation identifier assigned by the CommandInvoker itself, which is embedded in the request message.
Therefore, the correlation index must have been used in an `await publish` action before it can be used in a `receive response` action.

## TelemetryReceiver test suite

A Telemetry type of `string` is used for testing the `TelemetryReceiver`.
There are no shared components across `TelemetryReceiver` instances, so no special techniques are necessary to prevent test cases from interfering with each other.

### TelemetryReceiver test language

The YAML file for a `TelemetryReceiver` test case can have the following top-level keys.

| Key | Required | Value Type | Description |
| --- | --- | --- | --- |
| test-name | yes | string | The name of the test case, usually matches the file name without extension. |
| description | yes | Description | English description of the test case. |
| requires | no | array of [FeatureKind](#featurekind) | List of features required by the test case. |
| prologue | yes | [ReceiverPrologue](#receiverprologue) | Initialization to perform prior to stepping through the test-case actions. |
| actions | no | array of [ReceiverAction](#receiveraction) | A sequence of actions to perform. |
| epilogue | no | [ReceiverEpilogue](#receiverepilogue) | Finalization to perform after stepping through the test-case actions. |

The `test-name`, `aka`, and `descriptions` keys are to assist human readability.
The `requires` key is described above in the introduction to this document.
The `prologue`, `actions`, and `epilogue` keys define the three main regions of the test case.
These regions are detailed below, beginning with the simpler prologue and epilogue regions, followed by the set of supported actions.

### TelemetryReceiver test prologue

The prologue defines initialization to perform prior to stepping through any test-case actions.
This includes configuring the MQTT client and instantiating one or more TelemetryReceivers.
The prologue can also define an expectation of error behavior when the configuration or initialization is intentionally invalid.
Following is an example TelemetryReceiver prologue:

```yaml
prologue:
  push-acks:
    subscribe: [ fail ]
  receivers:
  - { }
  catch:
    error-kind: mqtt error
    in-application: !!bool false
    is-shallow: !!bool false
    is-remote: !!bool false 
```

When a `catch` key is present in a prologue, the test stops after the exception/error is generated, so there is no need for further test-case regions.

#### ReceiverPrologue

A TelemetryReceiver prologue can have the following child keys:

| Key | Test Kind | Required | Value Type | Description |
| --- | --- | --- | --- | --- |
| mqtt-config | drive | no | [MqttConfig](#mqttconfig) | MQTT client configuration settings. |
| push-acks | drive | no | [PushAcks](#pushacks) | Queues of ACKs that are used sequentially to respond to various asynchronous MQTT messages. |
| receivers | drive | no | array of [Receiver](#receiver) | A list of TelemetryReceiver instances to initialize for use in the test. |
| catch | check | no | [Catch](#catch) | An error that is expected to be caught during initialization. |

The value types for `mqtt-config`, `push-acks`, and `catch` are common across classes, so they are defined towards the end of this document.
The value type for `receivers` is specific to TelemetryReceiver and is defined in the next subsection.

#### Receiver

Each element of the `receivers` array can have the following child keys:

| Key | Test Kind | Required | Value Type | Default Value | Description |
| --- | --- | --- | --- | --- | --- |
| telemetry-name | drive | no | string or null | "test" | The name of the Telemetry. |
| telemetry-topic | drive | no | string or null | "mock/test" | The MQTT topic pattern for the Telemetry. |
| model-id | drive | no | string or null | "dtmi:test:MyModel;1" | The identifier of the the service model, which is the full DTMI of the Interface. |
| topic-namespace | drive | no | string or null | null | A leading namespace for the Telemetry MQTT topic patterns. |
| custom-token-map | drive | no | map from string to string | { } | A map from custom topic tokens to replacement values. |
| raise-error | drive | no | [Error](#error) |  | Raise an error from the Telemetry receive function. |

### TelemetryReceiver test epilogue

The epilogue defines finalization to perform after stepping through any test-case actions.
This mainly involves checking to ensure that various things have happened as they should have.
This includes MQTT subscriptions, publications, and acknowledgements.
The epilogue can also define an expectation of error behavior during finalization.
Following is an example TelemetryReceiver epilogue:

```yaml
epilogue:
  telemetry-count: 3
  subscribed-topics:
  - "mock/test"
  acknowledgement-count: 3
  received-telemetries:
  - telemetry-value: "Test_Telemetry"
  - telemetry-value: "Test_Telemetry"
  - telemetry-value: "Test_Telemetry"
```

#### ReceiverEpilogue

A TelemetryReceiver epilogue can have the following child keys:

| Key | Test Kind | Required | Value Type | Description |
| --- | --- | --- | --- | --- |
| subscribed-topics | check | no | array of string | A list of MQTT topics that have been subscribed. |
| acknowledgement-count | check | no | integer | The count of acknowledgements sent. |
| telemetry-count | check | no | integer | For a single receiver, the number of telemetries received. |
| telemetry-counts | check | no | map from integer to integer | For multiple receivers, a map from the receiver's index to the number of Telemetries received. |
| received-telemetries | check | no | array of [ReceivedTelemetry](#receivedtelemetry) | An ordered list of Telemetries received. |
| catch | check | no | [Catch](#catch) | An error that is expected to be caught during finalization. |

The value type for `received-telemetries` is specific to TelemetryReceiver and is defined in the next subsection.

#### ReceivedTelemetry

Each element of the `received-telemetries` array can have the following child keys:

| Key | Test Kind | Required | Value Type | Description |
| --- | --- | --- | --- | --- |
| telemetry-value | check | no | string | A UTF8 string expected for the Telemetry content. |
| metadata | check | no | map from string to string or null | Keys and values of expected metadata; a null value indicates key should not be present. |
| cloud-event | check | no | [ReceivedCloudEvent](#receivedcloudevent) | A CloudEvent expected to be associated with the Telemetry. |
| sender-index | check | no | integer | An arbitrary numeric value used to identify the TelemetrySender that sent the telemetry. |

The order of messasges in the `received-telemetries` array matches the expected order in which the telemetries are to be relayed to user code.
The value type for `cloud-event` is defined in the next subsection.

#### ReceivedCloudEvent

The cloud event can have the following child keys:

| Key | Test Kind | Required | Value Type | Description |
| --- | --- | --- | --- | --- |
| source | check | no | string | URI that identifies the context in which an event happened. |
| type | check | no | string | The type of event related to the originating occurrence. |
| spec-version | check | no | string | The version of the CloudEvents specification which the event uses. |
| data-content-type | check | no | string | The content type of the data value. |
| subject | check | no | string | The subject of the event in the context of the event producer. |
| data-schema | check | no | string | URI that identifies the schema the data adheres to. |

### TelemetryReceiver test actions

The actions define a sequence of test operations to perform.
Following is an example TelemetryReceiver actions array:

```yaml
actions:
- action: receive telemetry
  packet-index: 0
- action: await acknowledgement
  packet-index: 0
- action: receive telemetry
  packet-index: 0
- action: await acknowledgement
  packet-index: 0
```

#### ReceiverAction

The elements in a TelemetryReceiver action array have polymorphic types, each of which defines a specific test action, as indicated by the following table:

| Action | Subtype | Description |
| --- | --- | --- |
| receive telemetry | [ActionReceiveTelemetry](#actionreceivetelemetry) | Receive a telemetry message. |
| await acknowledgement | [ActionAwaitAck](#actionawaitack) | Wait for a received message to be acknowledged. |
| disconnect | [ActionDisconnect](#actiondisconnect) | Disconnect the MQTT client from the broker. |
| sleep | [ActionSleep](#actionsleep) | Sleep for a specified duration. |
| freeze time | [ActionFreezeTime](#actionfreezetime) | Freeze time so the clock does not advance. |
| unfreeze time | [ActionUnfreezeTime](#actionunfreezetime) | Unfreeze time so the clock resumes normal advancement. |

The details of actions `await acknowledgement`, `disconnect`, `sleep`, `freeze time`, and `unfreeze time` are common across classes, so they are defined towards the end of this document.
The details of action `receive telemetry` are described in the following subsection.

#### ActionReceiveTelemetry

A `receive telemetry` action causes the TelemetryReceiver to receive a telemetry message, as in the following example:

```yaml
- action: receive telemetry
  metadata:
    "telemHeader": "telemValue"
  packet-index: 0
```

When the value of the `action` key is `receive telemetry`, the following sibling keys are also available:

| Key | Test Kind | Required | Value Type | Value | Default Value | Description |
| --- | --- | --- | --- | --- | --- | --- |
| action |  | yes | string | "receive telemetry" |  | Receive a telemetry message. |
| topic | drive | no | string |  | "mock/test" | The MQTT topic on which the message is published. |
| payload | drive | no | string or null |  | "Test_Telemetry" | A UTF8 string to encapsulate in the telemetry payload; if null, omit payload from telemetry message. |
| bypass-serialization | drive | no | boolean |  | false | Bypass serializing the payload and just embed raw bytes. |
| content-type | drive | no | string or null |  | "application/json" | The value of the ContentType header in the message, or null if no such header. |
| format-indicator | drive | no | integer or null |  | 1 | The value of the PayloadFormatIndicator header in the message, or null if no such header. |
| metadata | drive | no | map from string to string |  | { } | Keys and values for header fields in the message. |
| qos | drive | no | integer |  | 1 | MQTT QoS level. |
| message-expiry | drive | no | [Duration](#duration) or null |  | { "seconds": 10 } | Maximum duration for which a response remains desired by the sender. |
| sender-index | drive | no | integer or null |  | 0 | An arbitrary numeric value used to identify the TelemetrySender that sent the telemetry; null omits sender ID in header. |
| packet-index | match | no | integer |  |  | An arbitrary numeric value used to identify the packet ID in the message. |

Values for `sender-index` and `packet-index` are arbitrary numbers that will be given replacement values by the test engine.
The index values can be used in multiple actions and in the epilogue, and each value will maintain a consistent replacement for the entirety of the test.

## TelemetrySender test suite

A Telemetry type of `string` is used for testing the `TelemetrySender`.
There are no shared components across `TelemetrySender` instances, so no special techniques are necessary to prevent test cases from interfering with each other.

### TelemetrySender test language

The YAML file for a `TelemetrySender` test case can have the following top-level keys.

| Key | Required | Value Type | Description |
| --- | --- | --- | --- |
| test-name | yes | string | The name of the test case, usually matches the file name without extension. |
| description | yes | Description | English description of the test case. |
| requires | no | array of [FeatureKind](#featurekind) | List of features required by the test case. |
| prologue | yes | [SenderPrologue](#senderprologue) | Initialization to perform prior to stepping through the test-case actions. |
| actions | no | array of [SenderAction](#senderaction) | A sequence of actions to perform. |
| epilogue | no | [SenderEpilogue](#senderepilogue) | Finalization to perform after stepping through the test-case actions. |

The `test-name`, `aka`, and `descriptions` keys are to assist human readability.
The `requires` key is described above in the introduction to this document.
The `prologue`, `actions`, and `epilogue` keys define the three main regions of the test case.
These regions are detailed below, beginning with the simpler prologue and epilogue regions, followed by the set of supported actions.

### TelemetrySender test prologue

The prologue defines initialization to perform prior to stepping through any test-case actions.
This includes configuring the MQTT client and instantiating one or more TelemetrySenders.
The prologue can also define an expectation of error behavior when the configuration or initialization is intentionally invalid.
Following is an example TelemetrySender prologue:

```yaml
prologue:
  senders:
  - topic-namespace: "invalid/{modelId}"
  catch:
    error-kind: invalid configuration
    in-application: !!bool false
    is-shallow: !!bool true
    is-remote: !!bool false 
    supplemental:
      property-name: 'topicnamespace'
      property-value: "invalid/{modelId}"
```

When a `catch` key is present in a prologue, the test stops after the exception/error is generated, so there is no need for further test-case regions.

#### SenderPrologue

A TelemetrySender prologue can have the following child keys:

| Key | Test Kind | Required | Value Type | Description |
| --- | --- | --- | --- | --- |
| mqtt-config | drive | no | [MqttConfig](#mqttconfig) | MQTT client configuration settings. |
| push-acks | drive | no | [PushAcks](#pushacks) | Queues of ACKs that are used sequentially to respond to various asynchronous MQTT messages. |
| senders | drive | no | array of [Sender](#sender) | A list of TelemetrySender instances to initialize for use in the test. |
| catch | check | no | [Catch](#catch) | An error that is expected to be caught during initialization. |

The value types for `mqtt-config`, `push-acks`, and `catch` are common across classes, so they are defined towards the end of this document.
The value type for `senders` is specific to TelemetrySender and is defined in the next subsection.

#### Sender

Each element of the `senders` array can have the following child keys:

| Key | Test Kind | Required | Value Type | Default Value | Description |
| --- | --- | --- | --- | --- | --- |
| telemetry-name | drive | no | string or null | "test" | The name of the Telemetry. |
| telemetry-topic | drive | no | string or null | "mock/test" | The MQTT topic pattern for the Telemetry. |
| model-id | drive | no | string or null | "dtmi:test:MyModel;1" | The identifier of the the service model, which is the full DTMI of the Interface. |
| data-schema | drive | no | string or null | "dtmi:test:MyModel:_contents:__test;1" | The data schema to use in a cloud event when associated with the telemetry. |
| topic-namespace | drive | no | string or null | null | A leading namespace for the Telemetry MQTT topic patterns. |
| custom-token-map | drive | no | map from string to string | { } | A map from custom topic tokens to replacement values. |

### TelemetrySender test epilogue

The epilogue defines finalization to perform after stepping through any test-case actions.
This mainly involves checking to ensure that various things have happened as they should have.
This includes MQTT subscriptions, publications, and acknowledgements.
The epilogue can also define an expectation of error behavior during finalization.
Following is an example TelemetrySender epilogue:

```yaml
epilogue:
  published-messages:
  - topic: "mock/test"
    payload: "Test_Telemetry"
    metadata:
      "source": "dtmi:test:myEventSource;1"
      "type": "test-type"
      "specversion": "1.0"
      "datacontenttype": "application/json"
      "subject": "mock/test"
      "dataschema": "dtmi:test:MyModel:_contents:__test;1"
```

#### SenderEpilogue

A TelemetrySender epilogue can have the following child keys:

| Key | Test Kind | Required | Value Type | Description |
| --- | --- | --- | --- | --- |
| publication-count | check | no | integer | The count of messages published. |
| published-messages | check | no | array of [PublishedTelemetry](#publishedtelemetry) | An ordered list of Telemetry messages published. |

The value type for `published-messages` is specific to TelemetrySender and is defined in the next subsection.

#### PublishedTelemetry

Each element of the `published-messages` array can have the following child keys:

| Key | Test Kind | Required | Value Type | Description |
| --- | --- | --- | --- | --- |
| topic | check | no | string | The MQTT topic to which the message is published. |
| payload | check | no | string | The Telemetry payload UTF8 string. |
| metadata | check | no | map from string to string or null | Keys and values of header fields in the message; a null value indicates field should not be present. |
| sender-id | check | no | string | The sender ID header property in the message. |
| expiry | check | no | integer | The message expiry in seconds. |

The order of messasges in the `published-messages` array matches the expected order in which the messages are to be published.

### TelemetrySender test actions

The actions define a sequence of test operations to perform.
Following is an example TelemetrySender actions array:

```yaml
actions:
- action: send telemetry
  telemetry-value: "Telemetry_Foo"
- action: send telemetry
  telemetry-value: "Telemetry_Bar"
- action: send telemetry
  telemetry-value: "Telemetry_Baz"
- action: await publish
- action: await publish
- action: await publish
```

#### SenderAction

The elements in a TelemetrySender action array have polymorphic types, each of which defines a specific test action, as indicated by the following table:

| Action | Subtype | Description |
| --- | --- | --- |
| send telemetry | [ActionSendTelemetry](#actionsendtelemetry) | Send a Telemetry without waiting for its completion. |
| await send | [ActionAwaitSend](#actionawaitsend) | Wait for the least recent Telemetry send to complete. |
| await publish | [ActionAwaitPublishTelemetry](#actionawaitpublishtelemetry) | Wait for the publication of a Telemetry message. |
| disconnect | [ActionDisconnect](#actiondisconnect) | Disconnect the MQTT client from the broker. |

The details of action `disconnect` is common across classes, so it is defined towards the end of this document.
The details of actions `send telemetry`, `await send`, and `await publish` are described in the following subsections.

#### ActionSendTelemetry

A `send telemetry` action causes the TelemetrySender to send a telemetry without waiting for its completion, as in the following example:

```yaml
- action: send telemetry
  cloud-event:
    source: "dtmi:test:myEventSource;1"
    type: "test-type"
    spec-version: "1.0"
```

When the value of the `action` key is `send telemetry`, the following sibling keys are also available:

| Key | Test Kind | Required | Value Type | Value | Default Value | Description |
| --- | --- | --- | --- | --- | --- | --- |
| action |  | yes | string | "send telemetry" |  | Send a Telemetry without waiting for its completion. |
| telemetry-name | drive | no | string |  | "test" | The name of the Telemetry. |
| timeout | drive | no | [Duration](#duration) or null |  | { "minutes": 1 } | Telemetry timeout duration. |
| telemetry-value | drive | no | string or null |  | "Test_Telemetry" | A UTF8 string (or null) value for the Telemetry content. |
| metadata | drive | no | map from string to string |  | { } | Keys and values for user metadata. |
| cloud-event | drive | no | [OriginatingCloudEvent](#originatingcloudevent) |  |  | A CloudEvent associated with the Telemetry. |
| qos | drive | no | integer |  | 1 | MQTT QoS level. |

The value type for `cloud-event` is specific to TelemetrySender and is defined in the next subsection.

#### OriginatingCloudEvent

The cloud event can have the following child keys:

| Key | Test Kind | Required | Value Type | Description |
| --- | --- | --- | --- | --- |
| source | drive | yes | string | URI that identifies the context in which an event happened. |
| type | drive | no | string | The type of event related to the originating occurrence. |
| spec-version | drive | no | string | The version of the CloudEvents specification which the event uses. |

#### ActionAwaitSend

An `await send` action causes the test system to wait for a telemetry send to complete, as in the following example:

```yaml
- action: await send
  catch:
    error-kind: mqtt error
    in-application: !!bool false
    is-shallow: !!bool false
    is-remote: !!bool false
```

When the value of the `action` key is `await send`, the following sibling keys are also available:

| Key | Test Kind | Required | Value Type | Value | Description |
| --- | --- | --- | --- | --- | --- |
| action |  | yes | string | "await send" | Wait for the least recent Telemetry send to complete. |
| catch | check | no | [Catch](#catch) |  | An error that is expected to be caught while sending Telemetry. |

#### ActionAwaitPublishTelemetry

An `await publish` action causes the test system to wait for the TelemetrySender to publish a telemetry message, as in the following example:

```yaml
- action: await publish
```

When the value of the `action` key is `await publish`, the following sibling keys are also available:

| Key | Test Kind | Required | Value Type | Value | Description |
| --- | --- | --- | --- | --- | --- |
| action |  | yes | string | "await publish" | Wait for the publication of a Telemetry message. |

## Common test elements

Several test elements are usable in multiple kinds of unit test cases.

### Common test actions

Several action subtypes are usable in multiple kinds of unit test cases.

#### ActionAwaitAck

An `await acknowledgement` action causes the test system to wait for the class under test to send an acknowledgement, as in the following example:

```yaml
- action: await acknowledgement
  packet-index: 0
```

When the value of the `action` key is `await acknowledgement`, the following sibling keys are also available:

| Key | Test Kind | Required | Value Type | Value | Description |
| --- | --- | --- | --- | --- | --- |
| action |  | yes | string | "await acknowledgement" | Wait for a received message to be acknowledged. |
| packet-index | check | no | integer |  | An arbitrary numeric value used to identify the packet ID in the ACK message. |

The value for `packet-index` is an arbitrary number that corresponds to a replacement value given by the test engine.
The replacement value is checked against the packet ID in the published acknowledgement.

#### ActionDisconnect

A `disconnect` action disconnects the class under test from the MQTT broker, as in the following example:

```yaml
- action: disconnect
```

When the value of the `action` key is `disconnect`, no sibling keys are available.

#### ActionSleep

A `sleep` action causes the test system to sleep for a specified duration, as in the following example:

```yaml
- action: sleep
  duration: { seconds: 3 }
```

When the value of the `action` key is `sleep`, the following sibling keys are also available:

| Key | Test Kind | Required | Value Type | Value | Description |
| --- | --- | --- | --- | --- | --- |
| action |  | yes | string | "sleep" | Sleep for a specified duration. |
| duration | drive | yes | [Duration](#duration) |  | Duration to sleep. |

#### ActionFreezeTime

A `freeze time` action freezes the test time so the clock does not advance, as in the following example:

```yaml
- action: freeze time
```

When the value of the `action` key is `freeze time`, no sibling keys are available.

#### ActionUnfreezeTime

An `unfreeze time` action unfreezes the test time so the clock resumes normal advancement, as in the following example:

```yaml
- action: unfreeze time
```

When the value of the `action` key is `unfreeze time`, no sibling keys are available.

### Common prologue value types

All test-suite prologues have keys `mqtt-config`, `push-acks`, and `catch`, which have value types defined in this section.

#### MqttConfig

The value of `mqtt-config` provides MQTT client configuration settings, as in the following example:

> **No available example in any suite for key 'mqtt-config'**

The MQTT configuration can have the following child keys:

| Key | Test Kind | Required | Value Type | Default Value | Description |
| --- | --- | --- | --- | --- | --- |
| client-id | drive | no | string |  | The MQTT client ID. |

#### PushAcks

The value of `push-acks` is a collection of queues of ACKs that are used sequentially to respond to various asynchronous MQTT messages, as in the following example:

```yaml
  push-acks:
    publish: [ drop ]
```

By convention, these arrays are written in YAML flow style.
Each element in a `push-acks` array can have the following child keys:

| Key | Test Kind | Required | Value Type | Description |
| --- | --- | --- | --- | --- |
| publish | drive | no | array of [AckKind](#ackkind) | Queue of ACKs used sequentially to respond to MQTT PUBLISH messages. |
| subscribe | drive | no | array of [AckKind](#ackkind) | Queue of ACKs used sequentially to respond to MQTT SUBSCRIBE messages. |
| unsubscribe | drive | no | array of [AckKind](#ackkind) | Queue of ACKs used sequentially to respond to MQTT UNSUBSCRIBE messages. |

When a PUBLISH, SUBSCRIBE, or UNSUBSCRIBE is sent by the class under test, the test system attempts to dequeue an ACK from the appropriate queue.
If the queue is empty, the test system responds with a SUCCESS ACK; otherwise, the value from the head of the queue is used.

The value type for the elements in each queue is defined in the next subsection.

#### AckKind

The ACK kind is an enumeration that includes the following enumerated values:

| Value | Description |
| --- | --- |
| success | Acknowledge publication, subscription, or unsubscription with success code. |
| fail | Acknowledge publication, subscription, or unsubscription with unspecified error code. |
| drop | Do not acknowledge publication, subscription, or unsubscription. |

#### Catch

The value of `catch` defines an error that is expected to be caught, as in the following example:

```yaml
  catch:
    error-kind: invocation error
    in-application: !!bool true
    is-shallow: !!bool false
    is-remote: !!bool true
    status-code: 422
    message: "This is a content error with details"
    supplemental:
      property-name: 'requestheader'
      property-value: "requestValue"
```

The catch can have the following child keys:

| Key | Test Kind | Required | Value Type | Description |
| --- | --- | --- | --- | --- |
| error-kind | check | yes | string | The kind of error expected to be caught. |
| in-application | check | no | boolean | Whether the error occurs in user-supplied code rather than the SDK or its dependent components. |
| is-shallow | check | no | boolean | Whether the error is identified immediately after the API was called, prior to any attempted network communication. |
| is-remote | check | no | boolean | Whether the error is detected by a remote component. |
| status-code | check | no | integer or null | An HTTP status code from a remote service that initally caught the error. |
| message | check | no | string | The error message; should be checked only when explicitly set in a test case. |
| supplemental | check | no | map from string to string | Additional properties that may be set for some error kinds. |

See the [error model document](../../reference/error-model.md) for further details, including the supplemental properties that can be set in an error.

### Common miscellaneous items

#### Duration

A Duration defines a span of time, as in the following example:

```yaml
  message-expiry: { seconds: 20 }
```

By convention, this object is written in YAML flow style.
The duration can have the following child keys:

| Key | Required | Value Type | Description |
| --- | --- | --- | --- |
| hours | no | integer | The hours component of the duration. |
| minutes | no | integer | The minutes component of the duration. |
| seconds | no | integer | The seconds component of the duration. |
| milliseconds | no | integer | The milliseconds component of the duration. |
| microseconds | no | integer | The microseconds component of the duration. |
<|MERGE_RESOLUTION|>--- conflicted
+++ resolved
@@ -46,27 +46,22 @@
 Cases that test protocol conformance will generally include at least an `actions` region and often also an `epilogue` region:
 
 ```yaml
-test-name: TelemetryReceiverReceivesMalformedPayload_NotRelayed
-<<<<<<< HEAD
-aka:
-- ReceiveTelemetry_MalformedPayloadThrows
-=======
->>>>>>> ad84e0b7
+test-name: TelemetrySenderSendOne_Success
 description:
   condition: >-
-    TelemetryReceiver receives telemetry with payload that cannot deserialize.
+    TelemetrySender sends a single Telemetry.
   expect: >-
-    TelemetryReceiver does not relay telemetry to user code.
+    TelemetrySender performs send.
 prologue:
-  receivers:
+  senders:
   - { }
 actions:
-- action: receive telemetry
-  payload: '{ "invalid" "json" }'
-  bypass-serialization: true
+- action: send telemetry
+- action: await publish
 epilogue:
-  acknowledgement-count: 0 # is this correct behavior?
-  telemetry-count: 0
+  published-messages:
+  - topic: "mock/test"
+    payload: "Test_Telemetry"
 ```
 
 ### Key/value kinds
@@ -994,7 +989,13 @@
 ```yaml
 - action: receive telemetry
   metadata:
-    "telemHeader": "telemValue"
+    "id": "dtmi:test:someAssignedId;1"
+    "source": "dtmi:test:myEventSource;1"
+    "type": "test-type"
+    "specversion": "1.0"
+    "datacontenttype": "application/json"
+    "subject": "mock/test"
+    "dataschema": "dtmi:test:MyModel:_contents:__test;1"
   packet-index: 0
 ```
 
