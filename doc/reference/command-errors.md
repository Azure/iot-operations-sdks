--- conflicted
+++ resolved
@@ -145,13 +145,8 @@
 
 | Error Condition | Error Kind |
 | --- | --- |
-<<<<<<< HEAD
-| command timeout is less than 1ms (including negative or zero) or greater than u32 max | invalid configuration |
+| command timeout is zero, negative, or greater than u32 max | invalid argument |
 | topic pattern contains {executorId} token but no executor ID supplied | invalid configuration |
-=======
-| command timeout is zero, negative, or greater than u32 max | invalid argument |
-| topic pattern contains {executorId} token but no executor ID supplied | invalid argument |
->>>>>>> 6c90644c
 | command times out | timeout |
 | command is canceled | cancellation |
 | unknown error from dependent component | unknown error |
