<<<<<<< HEAD
﻿// Copyright (c) Microsoft Corporation.
// Licensed under the MIT License.

using TestEnvoys.Memmon;
using Azure.Iot.Operations.Protocol.Telemetry;
using Azure.Iot.Operations.Mqtt.Session;
using MQTTnet.Packets;

namespace Azure.Iot.Operations.Protocol.IntegrationTests;

public class MemmonClient : Memmon.Client
{
    public TaskCompletionSource WorkingSetTelemetryReceivedTcs = new();

    public List<WorkingSetTelemetry> ReceivedWorkingSetTelemetry { get; set; } = new();
    
    public List<IncomingTelemetryMetadata> ReceivedWorkingSetTelemetryMetadata { get; set; } = new();

    public TaskCompletionSource ManagedMemoryTelemetryReceivedTcs = new();

    public List<ManagedMemoryTelemetry> ReceivedManagedMemoryTelemetry { get; set; } = new();

    public List<IncomingTelemetryMetadata> ReceivedManagedMemoryTelemetryMetadata { get; set; } = new();

    public TaskCompletionSource MemoryStatsTelemetryReceivedTcs = new();

    public List<MemoryStatsTelemetry> ReceivedMemoryStatsTelemetry { get; set; } = new();

    public List<IncomingTelemetryMetadata> ReceivedMemoryStatsTelemetryMetadata { get; set; } = new();

    public MemmonClient(ApplicationContext applicationContext, IMqttPubSubClient mqttClient) : base(applicationContext, mqttClient)
    {

    }

    public override Task ReceiveTelemetry(string senderId, WorkingSetTelemetry telemetry, IncomingTelemetryMetadata metadata)
    {
        ReceivedWorkingSetTelemetry.Add(telemetry);
        ReceivedWorkingSetTelemetryMetadata.Add(metadata);
        WorkingSetTelemetryReceivedTcs.TrySetResult();
        return Task.CompletedTask;
    }

    public override Task ReceiveTelemetry(string senderId, ManagedMemoryTelemetry telemetry, IncomingTelemetryMetadata metadata)
    {
        ReceivedManagedMemoryTelemetry.Add(telemetry);
        ReceivedManagedMemoryTelemetryMetadata.Add(metadata);
        ManagedMemoryTelemetryReceivedTcs.TrySetResult();
        return Task.CompletedTask;
    }

    public override Task ReceiveTelemetry(string senderId, MemoryStatsTelemetry telemetry, IncomingTelemetryMetadata metadata)
    {
        ReceivedMemoryStatsTelemetry.Add(telemetry);
        ReceivedMemoryStatsTelemetryMetadata.Add(metadata);
        MemoryStatsTelemetryReceivedTcs.TrySetResult();
        return Task.CompletedTask;
    }
}

public class MemMonEnvoyTests
{
    [Fact]
    public async Task Send_ReceiveTelemetry()
    {
        ApplicationContext applicationContext = new ApplicationContext();
        await using MqttSessionClient mqttReceiver = await ClientFactory.CreateSessionClientFromEnvAsync();
        await using MemmonClient memmonClient = new(applicationContext, mqttReceiver);
        await using MqttSessionClient mqttSender = await ClientFactory.CreateSessionClientFromEnvAsync();
        await using MemMonService memMonService = new(applicationContext, mqttSender);

        await memmonClient.StartAsync();

        Assert.Empty(memmonClient.ReceivedManagedMemoryTelemetry);
        Assert.Empty(memmonClient.ReceivedMemoryStatsTelemetry);
        Assert.Empty(memmonClient.ReceivedWorkingSetTelemetry);

        await memMonService.SendTelemetryAsync(new MemoryStatsTelemetry() { MemoryStats = new MemoryStatsSchema { ManagedMemory = 3, WorkingSet = 4 } }, new OutgoingTelemetryMetadata());
        await memMonService.SendTelemetryAsync(new WorkingSetTelemetry() { WorkingSet = 1 }, new OutgoingTelemetryMetadata());
        await memMonService.SendTelemetryAsync(new ManagedMemoryTelemetry() { ManagedMemory = 2 }, new OutgoingTelemetryMetadata());

        // Wait for all receivers to receive some telemetry, or time out after a while.
        await Task.WhenAll(
            memmonClient.WorkingSetTelemetryReceivedTcs.Task,
            memmonClient.MemoryStatsTelemetryReceivedTcs.Task,
            memmonClient.ManagedMemoryTelemetryReceivedTcs.Task).WaitAsync(TimeSpan.FromSeconds(30));

        Assert.Single(memmonClient.ReceivedManagedMemoryTelemetry);
        Assert.Single(memmonClient.ReceivedMemoryStatsTelemetry);
        Assert.Single(memmonClient.ReceivedWorkingSetTelemetry);
    }

   

    [Fact]
    public async Task Send_ReceiveTelemetryWithMetadataAndCE()
    {
        ApplicationContext applicationContext = new ApplicationContext();
        await using MqttSessionClient mqttReceiver = await ClientFactory.CreateSessionClientFromEnvAsync();
        await using MemmonClient memmonClient = new(applicationContext, mqttReceiver);
        await using MqttSessionClient mqttSender = await ClientFactory.CreateSessionClientFromEnvAsync();
        await using MemMonService memMonService = new(applicationContext, mqttSender);

        await memmonClient.StartAsync();

        Assert.Empty(memmonClient.ReceivedManagedMemoryTelemetry);
        Assert.Empty(memmonClient.ReceivedMemoryStatsTelemetry);
        Assert.Empty(memmonClient.ReceivedWorkingSetTelemetry);

        Assert.Empty(memmonClient.ReceivedManagedMemoryTelemetryMetadata);
        Assert.Empty(memmonClient.ReceivedMemoryStatsTelemetryMetadata);
        Assert.Empty(memmonClient.ReceivedWorkingSetTelemetryMetadata);

        var MemoryStatsCorrelationId = Guid.NewGuid();
        var MemoryStatsUserDataKey = Guid.NewGuid().ToString();
        var MemoryStatsUserDataValue = Guid.NewGuid().ToString();
        var MemoryStatsTelemetryMetadata = new OutgoingTelemetryMetadata() { CloudEvent = new CloudEvent(new Uri("test://mq")) };
        MemoryStatsTelemetryMetadata.UserData.Add(MemoryStatsUserDataKey, MemoryStatsUserDataValue);
        await memMonService.SendTelemetryAsync(new MemoryStatsTelemetry() { MemoryStats = new MemoryStatsSchema { ManagedMemory = 3, WorkingSet = 4 } }, MemoryStatsTelemetryMetadata);

        var WorkingSetCorrelationId = Guid.NewGuid();
        var WorkingSetUserDataKey = Guid.NewGuid().ToString();
        var WorkingSetUserDataValue = Guid.NewGuid().ToString();
        var WorkingSetTelemetryMetadata = new OutgoingTelemetryMetadata();
        WorkingSetTelemetryMetadata.UserData.Add(WorkingSetUserDataKey, WorkingSetUserDataValue);
        await memMonService.SendTelemetryAsync(new WorkingSetTelemetry() { WorkingSet = 1 }, WorkingSetTelemetryMetadata);

        var ManagedMemoryCorrelationId = Guid.NewGuid();
        var ManagedMemoryUserDataKey = Guid.NewGuid().ToString();
        var ManagedMemoryUserDataValue = Guid.NewGuid().ToString();
        var ManagedMemoryTelemetryMetadata = new OutgoingTelemetryMetadata() { CloudEvent = new CloudEvent(new Uri("test://mq")) };
        ManagedMemoryTelemetryMetadata.UserData.Add(ManagedMemoryUserDataKey, ManagedMemoryUserDataValue);
        await memMonService.SendTelemetryAsync(new ManagedMemoryTelemetry() { ManagedMemory = 2 }, ManagedMemoryTelemetryMetadata);

        // Wait for all receivers to receive some telemetry, or time out after a while.
        await Task.WhenAll(
            memmonClient.WorkingSetTelemetryReceivedTcs.Task,
            memmonClient.MemoryStatsTelemetryReceivedTcs.Task,
            memmonClient.ManagedMemoryTelemetryReceivedTcs.Task).WaitAsync(TimeSpan.FromSeconds(30));

        Assert.Single(memmonClient.ReceivedManagedMemoryTelemetry);
        Assert.Single(memmonClient.ReceivedMemoryStatsTelemetry);
        Assert.Single(memmonClient.ReceivedWorkingSetTelemetry);

        Assert.Single(memmonClient.ReceivedManagedMemoryTelemetryMetadata);
        Assert.Single(memmonClient.ReceivedMemoryStatsTelemetryMetadata);
        Assert.Single(memmonClient.ReceivedWorkingSetTelemetryMetadata);
        Assert.Single(memmonClient.ReceivedWorkingSetTelemetryMetadata[0].UserData);

        var memStatsMD = memmonClient.ReceivedMemoryStatsTelemetryMetadata[0];
        Assert.NotNull(memStatsMD);
        Assert.NotNull(memStatsMD.UserData);
        Assert.Equal(8, memStatsMD.UserData.Count);
        Assert.NotNull(memStatsMD.GetCloudEvent());
        Assert.Equal("1.0", memStatsMD.GetCloudEvent().SpecVersion);
        Assert.Equal("test://mq/", memStatsMD.GetCloudEvent().Source!.ToString());
        Assert.Equal("ms.aio.telemetry", memStatsMD.GetCloudEvent().Type);
        Assert.Equal($"rpc/samples/dtmi:akri:samples:memmon;1/{mqttSender.ClientId}/memoryStats", memStatsMD.GetCloudEvent().Subject);
        //Assert.Equal("1.0", memStatsMD.GetCloudEvent().DataSchema);
        Assert.Equal("application/avro", memStatsMD.GetCloudEvent().DataContentType);
        Assert.True(DateTime.TryParse(memStatsMD.GetCloudEvent().Time!.Value.ToString("o"), out DateTime _));
        Assert.True(Guid.TryParse(memStatsMD.GetCloudEvent().Id, out Guid _));
        Assert.Equal(mqttSender.ClientId, memStatsMD.SenderId);


        var ManagedMemoryMD = memmonClient.ReceivedManagedMemoryTelemetryMetadata[0];
        Assert.NotNull(ManagedMemoryMD);
        Assert.NotNull(ManagedMemoryMD.UserData);
        Assert.Equal(8, ManagedMemoryMD.UserData.Count);
        Assert.Equal("1.0", ManagedMemoryMD.GetCloudEvent()!.SpecVersion);
        Assert.Equal("test://mq/", ManagedMemoryMD.GetCloudEvent().Source!.ToString());
        Assert.Equal("ms.aio.telemetry", ManagedMemoryMD.GetCloudEvent().Type);
        Assert.Equal($"rpc/samples/dtmi:akri:samples:memmon;1/{mqttSender.ClientId}/managedMemory", ManagedMemoryMD.GetCloudEvent().Subject);
        //Assert.Equal("1.0", ManagedMemoryMD.GetCloudEvent().DataSchema);
        Assert.Equal("application/avro", ManagedMemoryMD.GetCloudEvent().DataContentType);
        Assert.True(DateTime.TryParse(ManagedMemoryMD.GetCloudEvent().Time!.Value.ToString("o"), out DateTime _));
        Assert.True(Guid.TryParse(ManagedMemoryMD.GetCloudEvent().Id, out Guid _));
        Assert.Equal(mqttSender.ClientId, ManagedMemoryMD.SenderId);


        Assert.NotNull(memmonClient.ReceivedMemoryStatsTelemetryMetadata[0].UserData);
        Assert.True(memmonClient.ReceivedMemoryStatsTelemetryMetadata[0].UserData.ContainsKey(MemoryStatsUserDataKey));
        Assert.Equal(MemoryStatsUserDataValue, memmonClient.ReceivedMemoryStatsTelemetryMetadata[0].UserData[MemoryStatsUserDataKey]);
        Assert.NotNull(memmonClient.ReceivedMemoryStatsTelemetryMetadata[0].Timestamp);
        Assert.Equal(0, MemoryStatsTelemetryMetadata.Timestamp.CompareTo(memmonClient.ReceivedMemoryStatsTelemetryMetadata[0].Timestamp!));



        Assert.NotNull(memmonClient.ReceivedMemoryStatsTelemetryMetadata[0].UserData);
        Assert.False(memmonClient.ReceivedManagedMemoryTelemetryMetadata[0].UserData.ContainsKey("dataschema"));
        //Assert.Equal("TODO", memmonClient.ReceivedManagedMemoryTelemetryMetadata[0].UserData["dataschema"]);


        Assert.NotNull(memmonClient.ReceivedWorkingSetTelemetryMetadata[0].UserData);
        Assert.True(memmonClient.ReceivedWorkingSetTelemetryMetadata[0].UserData.ContainsKey(WorkingSetUserDataKey));
        Assert.Equal(WorkingSetUserDataValue, memmonClient.ReceivedWorkingSetTelemetryMetadata[0].UserData[WorkingSetUserDataKey]);
        Assert.NotNull(memmonClient.ReceivedWorkingSetTelemetryMetadata[0].Timestamp);
        Assert.Equal(0, WorkingSetTelemetryMetadata.Timestamp.CompareTo(memmonClient.ReceivedWorkingSetTelemetryMetadata[0].Timestamp!));

        Assert.NotNull(memmonClient.ReceivedManagedMemoryTelemetryMetadata[0].UserData);
        Assert.True(memmonClient.ReceivedManagedMemoryTelemetryMetadata[0].UserData.ContainsKey(ManagedMemoryUserDataKey));
        Assert.Equal(ManagedMemoryUserDataValue, memmonClient.ReceivedManagedMemoryTelemetryMetadata[0].UserData[ManagedMemoryUserDataKey]);
        Assert.NotNull(memmonClient.ReceivedManagedMemoryTelemetryMetadata[0].Timestamp);
        Assert.Equal(0, ManagedMemoryTelemetryMetadata.Timestamp.CompareTo(memmonClient.ReceivedManagedMemoryTelemetryMetadata[0].Timestamp!));
    }

    [Fact]
    public async Task Commands()
    {
        ApplicationContext applicationContext = new ApplicationContext();
        string invokerId = "test-invoker-" + Guid.NewGuid();
        await using MqttSessionClient mqttReceiver = await ClientFactory.CreateSessionClientFromEnvAsync(invokerId);
        await using MemmonClient memmonClient = new(applicationContext, mqttReceiver);

        string executorId = "test-executor-" + Guid.NewGuid();
        await using MqttSessionClient mqttSender = await ClientFactory.CreateSessionClientFromEnvAsync(executorId);
        await using MemMonService memMonService = new(applicationContext, mqttSender);
        await memmonClient.StartAsync();
        await memMonService.StartAsync();

        var resp = await memmonClient.GetRuntimeStatsAsync(executorId, new GetRuntimeStatsRequestPayload() { DiagnosticsMode = GetRuntimeStatsRequestSchema.full }, commandTimeout: TimeSpan.FromSeconds(30));

        Assert.NotNull(resp);

        var startResp = await memmonClient.StartTelemetryAsync(executorId, new StartTelemetryRequestPayload() { Interval = 4 });

        resp = await memmonClient.GetRuntimeStatsAsync(executorId, new GetRuntimeStatsRequestPayload() { DiagnosticsMode = GetRuntimeStatsRequestSchema.full }, commandTimeout: TimeSpan.FromSeconds(30));
        Assert.Equal("4", resp.DiagnosticResults["interval"]);
        Assert.Equal("True", resp.DiagnosticResults["enabled"]);

        await memmonClient.StopTelemetryAsync(executorId);
        resp = await memmonClient.GetRuntimeStatsAsync(executorId, new GetRuntimeStatsRequestPayload() { DiagnosticsMode = GetRuntimeStatsRequestSchema.full }, commandTimeout: TimeSpan.FromSeconds(30));
        Assert.Equal("False", resp.DiagnosticResults["enabled"]);
    }

    void AssertUserProperty(Dictionary<string, string> props, string name, string value)
    {

        var prop = props.FirstOrDefault(x => x.Key == name); 

        if (props is not null)
        {
            Assert.Equal(value, prop!.Value);
        }
        else
        {
            Assert.Fail($"{name} not found in UserProperties");
        }
    }
}
=======
﻿// Copyright (c) Microsoft Corporation.
// Licensed under the MIT License.

using TestEnvoys.Memmon;
using Azure.Iot.Operations.Protocol.Telemetry;
using Azure.Iot.Operations.Mqtt.Session;

namespace Azure.Iot.Operations.Protocol.IntegrationTests;

public class MemmonClient : Memmon.Client
{
    public TaskCompletionSource WorkingSetTelemetryReceivedTcs = new();

    public List<WorkingSetTelemetry> ReceivedWorkingSetTelemetry { get; set; } = new();
    
    public List<IncomingTelemetryMetadata> ReceivedWorkingSetTelemetryMetadata { get; set; } = new();

    public TaskCompletionSource ManagedMemoryTelemetryReceivedTcs = new();

    public List<ManagedMemoryTelemetry> ReceivedManagedMemoryTelemetry { get; set; } = new();

    public List<IncomingTelemetryMetadata> ReceivedManagedMemoryTelemetryMetadata { get; set; } = new();

    public TaskCompletionSource MemoryStatsTelemetryReceivedTcs = new();

    public List<MemoryStatsTelemetry> ReceivedMemoryStatsTelemetry { get; set; } = new();

    public List<IncomingTelemetryMetadata> ReceivedMemoryStatsTelemetryMetadata { get; set; } = new();

    public MemmonClient(IMqttPubSubClient mqttClient) : base(mqttClient)
    {

    }

    public override Task ReceiveTelemetry(string senderId, WorkingSetTelemetry telemetry, IncomingTelemetryMetadata metadata)
    {
        ReceivedWorkingSetTelemetry.Add(telemetry);
        ReceivedWorkingSetTelemetryMetadata.Add(metadata);
        WorkingSetTelemetryReceivedTcs.TrySetResult();
        return Task.CompletedTask;
    }

    public override Task ReceiveTelemetry(string senderId, ManagedMemoryTelemetry telemetry, IncomingTelemetryMetadata metadata)
    {
        ReceivedManagedMemoryTelemetry.Add(telemetry);
        ReceivedManagedMemoryTelemetryMetadata.Add(metadata);
        ManagedMemoryTelemetryReceivedTcs.TrySetResult();
        return Task.CompletedTask;
    }

    public override Task ReceiveTelemetry(string senderId, MemoryStatsTelemetry telemetry, IncomingTelemetryMetadata metadata)
    {
        ReceivedMemoryStatsTelemetry.Add(telemetry);
        ReceivedMemoryStatsTelemetryMetadata.Add(metadata);
        MemoryStatsTelemetryReceivedTcs.TrySetResult();
        return Task.CompletedTask;
    }
}

public class MemMonEnvoyTests
{
    [Fact]
    public async Task Send_ReceiveTelemetry()
    {
        await using MqttSessionClient mqttReceiver = await ClientFactory.CreateSessionClientFromEnvAsync();
        await using MemmonClient memmonClient = new(mqttReceiver);
        await using MqttSessionClient mqttSender = await ClientFactory.CreateSessionClientFromEnvAsync();
        await using MemMonService memMonService = new(mqttSender);

        await memmonClient.StartAsync();

        Assert.Empty(memmonClient.ReceivedManagedMemoryTelemetry);
        Assert.Empty(memmonClient.ReceivedMemoryStatsTelemetry);
        Assert.Empty(memmonClient.ReceivedWorkingSetTelemetry);

        await memMonService.SendTelemetryAsync(new MemoryStatsTelemetry() { MemoryStats = new MemoryStatsSchema { ManagedMemory = 3, WorkingSet = 4 } }, new OutgoingTelemetryMetadata());
        await memMonService.SendTelemetryAsync(new WorkingSetTelemetry() { WorkingSet = 1 }, new OutgoingTelemetryMetadata());
        await memMonService.SendTelemetryAsync(new ManagedMemoryTelemetry() { ManagedMemory = 2 }, new OutgoingTelemetryMetadata());

        // Wait for all receivers to receive some telemetry, or time out after a while.
        await Task.WhenAll(
            memmonClient.WorkingSetTelemetryReceivedTcs.Task,
            memmonClient.MemoryStatsTelemetryReceivedTcs.Task,
            memmonClient.ManagedMemoryTelemetryReceivedTcs.Task).WaitAsync(TimeSpan.FromSeconds(30));

        Assert.Single(memmonClient.ReceivedManagedMemoryTelemetry);
        Assert.Single(memmonClient.ReceivedMemoryStatsTelemetry);
        Assert.Single(memmonClient.ReceivedWorkingSetTelemetry);
    }

   

    [Fact]
    public async Task Send_ReceiveTelemetryWithMetadataAndCE()
    {
        await using MqttSessionClient mqttReceiver = await ClientFactory.CreateSessionClientFromEnvAsync();
        await using MemmonClient memmonClient = new(mqttReceiver);
        await using MqttSessionClient mqttSender = await ClientFactory.CreateSessionClientFromEnvAsync();
        await using MemMonService memMonService = new(mqttSender);

        await memmonClient.StartAsync();

        Assert.Empty(memmonClient.ReceivedManagedMemoryTelemetry);
        Assert.Empty(memmonClient.ReceivedMemoryStatsTelemetry);
        Assert.Empty(memmonClient.ReceivedWorkingSetTelemetry);

        Assert.Empty(memmonClient.ReceivedManagedMemoryTelemetryMetadata);
        Assert.Empty(memmonClient.ReceivedMemoryStatsTelemetryMetadata);
        Assert.Empty(memmonClient.ReceivedWorkingSetTelemetryMetadata);

        var MemoryStatsCorrelationId = Guid.NewGuid();
        var MemoryStatsUserDataKey = Guid.NewGuid().ToString();
        var MemoryStatsUserDataValue = Guid.NewGuid().ToString();
        var MemoryStatsTelemetryMetadata = new OutgoingTelemetryMetadata() { CloudEvent = new CloudEvent(new Uri("test://mq")) };
        MemoryStatsTelemetryMetadata.UserData.Add(MemoryStatsUserDataKey, MemoryStatsUserDataValue);
        await memMonService.SendTelemetryAsync(new MemoryStatsTelemetry() { MemoryStats = new MemoryStatsSchema { ManagedMemory = 3, WorkingSet = 4 } }, MemoryStatsTelemetryMetadata);

        var WorkingSetCorrelationId = Guid.NewGuid();
        var WorkingSetUserDataKey = Guid.NewGuid().ToString();
        var WorkingSetUserDataValue = Guid.NewGuid().ToString();
        var WorkingSetTelemetryMetadata = new OutgoingTelemetryMetadata();
        WorkingSetTelemetryMetadata.UserData.Add(WorkingSetUserDataKey, WorkingSetUserDataValue);
        await memMonService.SendTelemetryAsync(new WorkingSetTelemetry() { WorkingSet = 1 }, WorkingSetTelemetryMetadata);

        var ManagedMemoryCorrelationId = Guid.NewGuid();
        var ManagedMemoryUserDataKey = Guid.NewGuid().ToString();
        var ManagedMemoryUserDataValue = Guid.NewGuid().ToString();
        var ManagedMemoryTelemetryMetadata = new OutgoingTelemetryMetadata() { CloudEvent = new CloudEvent(new Uri("test://mq")) };
        ManagedMemoryTelemetryMetadata.UserData.Add(ManagedMemoryUserDataKey, ManagedMemoryUserDataValue);
        await memMonService.SendTelemetryAsync(new ManagedMemoryTelemetry() { ManagedMemory = 2 }, ManagedMemoryTelemetryMetadata);

        // Wait for all receivers to receive some telemetry, or time out after a while.
        await Task.WhenAll(
            memmonClient.WorkingSetTelemetryReceivedTcs.Task,
            memmonClient.MemoryStatsTelemetryReceivedTcs.Task,
            memmonClient.ManagedMemoryTelemetryReceivedTcs.Task).WaitAsync(TimeSpan.FromSeconds(30));

        Assert.Single(memmonClient.ReceivedManagedMemoryTelemetry);
        Assert.Single(memmonClient.ReceivedMemoryStatsTelemetry);
        Assert.Single(memmonClient.ReceivedWorkingSetTelemetry);

        Assert.Single(memmonClient.ReceivedManagedMemoryTelemetryMetadata);
        Assert.Single(memmonClient.ReceivedMemoryStatsTelemetryMetadata);
        Assert.Single(memmonClient.ReceivedWorkingSetTelemetryMetadata);
        Assert.Single(memmonClient.ReceivedWorkingSetTelemetryMetadata[0].UserData);

        var memStatsMD = memmonClient.ReceivedMemoryStatsTelemetryMetadata[0];
        Assert.NotNull(memStatsMD);
        Assert.NotNull(memStatsMD.UserData);
        Assert.Equal(8, memStatsMD.UserData.Count);
        Assert.NotNull(memStatsMD.GetCloudEvent());
        Assert.Equal("1.0", memStatsMD.GetCloudEvent().SpecVersion);
        Assert.Equal("test://mq/", memStatsMD.GetCloudEvent().Source!.ToString());
        Assert.Equal("ms.aio.telemetry", memStatsMD.GetCloudEvent().Type);
        Assert.Equal($"rpc/samples/dtmi:akri:samples:memmon;1/{mqttSender.ClientId}/memoryStats", memStatsMD.GetCloudEvent().Subject);
        //Assert.Equal("1.0", memStatsMD.GetCloudEvent().DataSchema);
        Assert.Equal("application/avro", memStatsMD.GetCloudEvent().DataContentType);
        Assert.True(DateTime.TryParse(memStatsMD.GetCloudEvent().Time!.Value.ToString("o"), out DateTime _));
        Assert.True(Guid.TryParse(memStatsMD.GetCloudEvent().Id, out Guid _));
        Assert.Equal(mqttSender.ClientId, memStatsMD.SenderId);


        var ManagedMemoryMD = memmonClient.ReceivedManagedMemoryTelemetryMetadata[0];
        Assert.NotNull(ManagedMemoryMD);
        Assert.NotNull(ManagedMemoryMD.UserData);
        Assert.Equal(8, ManagedMemoryMD.UserData.Count);
        Assert.Equal("1.0", ManagedMemoryMD.GetCloudEvent()!.SpecVersion);
        Assert.Equal("test://mq/", ManagedMemoryMD.GetCloudEvent().Source!.ToString());
        Assert.Equal("ms.aio.telemetry", ManagedMemoryMD.GetCloudEvent().Type);
        Assert.Equal($"rpc/samples/dtmi:akri:samples:memmon;1/{mqttSender.ClientId}/managedMemory", ManagedMemoryMD.GetCloudEvent().Subject);
        //Assert.Equal("1.0", ManagedMemoryMD.GetCloudEvent().DataSchema);
        Assert.Equal("application/avro", ManagedMemoryMD.GetCloudEvent().DataContentType);
        Assert.True(DateTime.TryParse(ManagedMemoryMD.GetCloudEvent().Time!.Value.ToString("o"), out DateTime _));
        Assert.True(Guid.TryParse(ManagedMemoryMD.GetCloudEvent().Id, out Guid _));
        Assert.Equal(mqttSender.ClientId, ManagedMemoryMD.SenderId);


        Assert.NotNull(memmonClient.ReceivedMemoryStatsTelemetryMetadata[0].UserData);
        Assert.True(memmonClient.ReceivedMemoryStatsTelemetryMetadata[0].UserData.ContainsKey(MemoryStatsUserDataKey));
        Assert.Equal(MemoryStatsUserDataValue, memmonClient.ReceivedMemoryStatsTelemetryMetadata[0].UserData[MemoryStatsUserDataKey]);
        Assert.NotNull(memmonClient.ReceivedMemoryStatsTelemetryMetadata[0].Timestamp);
        Assert.Equal(0, MemoryStatsTelemetryMetadata.Timestamp.CompareTo(memmonClient.ReceivedMemoryStatsTelemetryMetadata[0].Timestamp!));



        Assert.NotNull(memmonClient.ReceivedMemoryStatsTelemetryMetadata[0].UserData);
        Assert.False(memmonClient.ReceivedManagedMemoryTelemetryMetadata[0].UserData.ContainsKey("dataschema"));
        //Assert.Equal("TODO", memmonClient.ReceivedManagedMemoryTelemetryMetadata[0].UserData["dataschema"]);


        Assert.NotNull(memmonClient.ReceivedWorkingSetTelemetryMetadata[0].UserData);
        Assert.True(memmonClient.ReceivedWorkingSetTelemetryMetadata[0].UserData.ContainsKey(WorkingSetUserDataKey));
        Assert.Equal(WorkingSetUserDataValue, memmonClient.ReceivedWorkingSetTelemetryMetadata[0].UserData[WorkingSetUserDataKey]);
        Assert.NotNull(memmonClient.ReceivedWorkingSetTelemetryMetadata[0].Timestamp);
        Assert.Equal(0, WorkingSetTelemetryMetadata.Timestamp.CompareTo(memmonClient.ReceivedWorkingSetTelemetryMetadata[0].Timestamp!));

        Assert.NotNull(memmonClient.ReceivedManagedMemoryTelemetryMetadata[0].UserData);
        Assert.True(memmonClient.ReceivedManagedMemoryTelemetryMetadata[0].UserData.ContainsKey(ManagedMemoryUserDataKey));
        Assert.Equal(ManagedMemoryUserDataValue, memmonClient.ReceivedManagedMemoryTelemetryMetadata[0].UserData[ManagedMemoryUserDataKey]);
        Assert.NotNull(memmonClient.ReceivedManagedMemoryTelemetryMetadata[0].Timestamp);
        Assert.Equal(0, ManagedMemoryTelemetryMetadata.Timestamp.CompareTo(memmonClient.ReceivedManagedMemoryTelemetryMetadata[0].Timestamp!));
    }

    [Fact]
    public async Task Commands()
    {
        string invokerId = "test-invoker-" + Guid.NewGuid();
        await using MqttSessionClient mqttReceiver = await ClientFactory.CreateSessionClientFromEnvAsync(invokerId);
        await using MemmonClient memmonClient = new(mqttReceiver);

        string executorId = "test-executor-" + Guid.NewGuid();
        await using MqttSessionClient mqttSender = await ClientFactory.CreateSessionClientFromEnvAsync(executorId);
        await using MemMonService memMonService = new(mqttSender);
        await memmonClient.StartAsync();
        await memMonService.StartAsync();

        var resp = await memmonClient.GetRuntimeStatsAsync(executorId, new GetRuntimeStatsRequestPayload() { DiagnosticsMode = GetRuntimeStatsRequestSchema.full }, commandTimeout: TimeSpan.FromSeconds(30));

        Assert.NotNull(resp);

        var startResp = await memmonClient.StartTelemetryAsync(executorId, new StartTelemetryRequestPayload() { Interval = 4 });

        resp = await memmonClient.GetRuntimeStatsAsync(executorId, new GetRuntimeStatsRequestPayload() { DiagnosticsMode = GetRuntimeStatsRequestSchema.full }, commandTimeout: TimeSpan.FromSeconds(30));
        Assert.Equal("4", resp.DiagnosticResults["interval"]);
        Assert.Equal("True", resp.DiagnosticResults["enabled"]);

        await memmonClient.StopTelemetryAsync(executorId);
        resp = await memmonClient.GetRuntimeStatsAsync(executorId, new GetRuntimeStatsRequestPayload() { DiagnosticsMode = GetRuntimeStatsRequestSchema.full }, commandTimeout: TimeSpan.FromSeconds(30));
        Assert.Equal("False", resp.DiagnosticResults["enabled"]);
    }

    void AssertUserProperty(Dictionary<string, string> props, string name, string value)
    {

        var prop = props.FirstOrDefault(x => x.Key == name); 

        if (props is not null)
        {
            Assert.Equal(value, prop!.Value);
        }
        else
        {
            Assert.Fail($"{name} not found in UserProperties");
        }
    }
}
>>>>>>> 91c26dc7
<|MERGE_RESOLUTION|>--- conflicted
+++ resolved
@@ -1,499 +1,249 @@
-<<<<<<< HEAD
-﻿// Copyright (c) Microsoft Corporation.
-// Licensed under the MIT License.
-
-using TestEnvoys.Memmon;
-using Azure.Iot.Operations.Protocol.Telemetry;
-using Azure.Iot.Operations.Mqtt.Session;
-using MQTTnet.Packets;
-
-namespace Azure.Iot.Operations.Protocol.IntegrationTests;
-
-public class MemmonClient : Memmon.Client
-{
-    public TaskCompletionSource WorkingSetTelemetryReceivedTcs = new();
-
-    public List<WorkingSetTelemetry> ReceivedWorkingSetTelemetry { get; set; } = new();
-    
-    public List<IncomingTelemetryMetadata> ReceivedWorkingSetTelemetryMetadata { get; set; } = new();
-
-    public TaskCompletionSource ManagedMemoryTelemetryReceivedTcs = new();
-
-    public List<ManagedMemoryTelemetry> ReceivedManagedMemoryTelemetry { get; set; } = new();
-
-    public List<IncomingTelemetryMetadata> ReceivedManagedMemoryTelemetryMetadata { get; set; } = new();
-
-    public TaskCompletionSource MemoryStatsTelemetryReceivedTcs = new();
-
-    public List<MemoryStatsTelemetry> ReceivedMemoryStatsTelemetry { get; set; } = new();
-
-    public List<IncomingTelemetryMetadata> ReceivedMemoryStatsTelemetryMetadata { get; set; } = new();
-
-    public MemmonClient(ApplicationContext applicationContext, IMqttPubSubClient mqttClient) : base(applicationContext, mqttClient)
-    {
-
-    }
-
-    public override Task ReceiveTelemetry(string senderId, WorkingSetTelemetry telemetry, IncomingTelemetryMetadata metadata)
-    {
-        ReceivedWorkingSetTelemetry.Add(telemetry);
-        ReceivedWorkingSetTelemetryMetadata.Add(metadata);
-        WorkingSetTelemetryReceivedTcs.TrySetResult();
-        return Task.CompletedTask;
-    }
-
-    public override Task ReceiveTelemetry(string senderId, ManagedMemoryTelemetry telemetry, IncomingTelemetryMetadata metadata)
-    {
-        ReceivedManagedMemoryTelemetry.Add(telemetry);
-        ReceivedManagedMemoryTelemetryMetadata.Add(metadata);
-        ManagedMemoryTelemetryReceivedTcs.TrySetResult();
-        return Task.CompletedTask;
-    }
-
-    public override Task ReceiveTelemetry(string senderId, MemoryStatsTelemetry telemetry, IncomingTelemetryMetadata metadata)
-    {
-        ReceivedMemoryStatsTelemetry.Add(telemetry);
-        ReceivedMemoryStatsTelemetryMetadata.Add(metadata);
-        MemoryStatsTelemetryReceivedTcs.TrySetResult();
-        return Task.CompletedTask;
-    }
-}
-
-public class MemMonEnvoyTests
-{
-    [Fact]
-    public async Task Send_ReceiveTelemetry()
-    {
-        ApplicationContext applicationContext = new ApplicationContext();
-        await using MqttSessionClient mqttReceiver = await ClientFactory.CreateSessionClientFromEnvAsync();
-        await using MemmonClient memmonClient = new(applicationContext, mqttReceiver);
-        await using MqttSessionClient mqttSender = await ClientFactory.CreateSessionClientFromEnvAsync();
-        await using MemMonService memMonService = new(applicationContext, mqttSender);
-
-        await memmonClient.StartAsync();
-
-        Assert.Empty(memmonClient.ReceivedManagedMemoryTelemetry);
-        Assert.Empty(memmonClient.ReceivedMemoryStatsTelemetry);
-        Assert.Empty(memmonClient.ReceivedWorkingSetTelemetry);
-
-        await memMonService.SendTelemetryAsync(new MemoryStatsTelemetry() { MemoryStats = new MemoryStatsSchema { ManagedMemory = 3, WorkingSet = 4 } }, new OutgoingTelemetryMetadata());
-        await memMonService.SendTelemetryAsync(new WorkingSetTelemetry() { WorkingSet = 1 }, new OutgoingTelemetryMetadata());
-        await memMonService.SendTelemetryAsync(new ManagedMemoryTelemetry() { ManagedMemory = 2 }, new OutgoingTelemetryMetadata());
-
-        // Wait for all receivers to receive some telemetry, or time out after a while.
-        await Task.WhenAll(
-            memmonClient.WorkingSetTelemetryReceivedTcs.Task,
-            memmonClient.MemoryStatsTelemetryReceivedTcs.Task,
-            memmonClient.ManagedMemoryTelemetryReceivedTcs.Task).WaitAsync(TimeSpan.FromSeconds(30));
-
-        Assert.Single(memmonClient.ReceivedManagedMemoryTelemetry);
-        Assert.Single(memmonClient.ReceivedMemoryStatsTelemetry);
-        Assert.Single(memmonClient.ReceivedWorkingSetTelemetry);
-    }
-
-   
-
-    [Fact]
-    public async Task Send_ReceiveTelemetryWithMetadataAndCE()
-    {
-        ApplicationContext applicationContext = new ApplicationContext();
-        await using MqttSessionClient mqttReceiver = await ClientFactory.CreateSessionClientFromEnvAsync();
-        await using MemmonClient memmonClient = new(applicationContext, mqttReceiver);
-        await using MqttSessionClient mqttSender = await ClientFactory.CreateSessionClientFromEnvAsync();
-        await using MemMonService memMonService = new(applicationContext, mqttSender);
-
-        await memmonClient.StartAsync();
-
-        Assert.Empty(memmonClient.ReceivedManagedMemoryTelemetry);
-        Assert.Empty(memmonClient.ReceivedMemoryStatsTelemetry);
-        Assert.Empty(memmonClient.ReceivedWorkingSetTelemetry);
-
-        Assert.Empty(memmonClient.ReceivedManagedMemoryTelemetryMetadata);
-        Assert.Empty(memmonClient.ReceivedMemoryStatsTelemetryMetadata);
-        Assert.Empty(memmonClient.ReceivedWorkingSetTelemetryMetadata);
-
-        var MemoryStatsCorrelationId = Guid.NewGuid();
-        var MemoryStatsUserDataKey = Guid.NewGuid().ToString();
-        var MemoryStatsUserDataValue = Guid.NewGuid().ToString();
-        var MemoryStatsTelemetryMetadata = new OutgoingTelemetryMetadata() { CloudEvent = new CloudEvent(new Uri("test://mq")) };
-        MemoryStatsTelemetryMetadata.UserData.Add(MemoryStatsUserDataKey, MemoryStatsUserDataValue);
-        await memMonService.SendTelemetryAsync(new MemoryStatsTelemetry() { MemoryStats = new MemoryStatsSchema { ManagedMemory = 3, WorkingSet = 4 } }, MemoryStatsTelemetryMetadata);
-
-        var WorkingSetCorrelationId = Guid.NewGuid();
-        var WorkingSetUserDataKey = Guid.NewGuid().ToString();
-        var WorkingSetUserDataValue = Guid.NewGuid().ToString();
-        var WorkingSetTelemetryMetadata = new OutgoingTelemetryMetadata();
-        WorkingSetTelemetryMetadata.UserData.Add(WorkingSetUserDataKey, WorkingSetUserDataValue);
-        await memMonService.SendTelemetryAsync(new WorkingSetTelemetry() { WorkingSet = 1 }, WorkingSetTelemetryMetadata);
-
-        var ManagedMemoryCorrelationId = Guid.NewGuid();
-        var ManagedMemoryUserDataKey = Guid.NewGuid().ToString();
-        var ManagedMemoryUserDataValue = Guid.NewGuid().ToString();
-        var ManagedMemoryTelemetryMetadata = new OutgoingTelemetryMetadata() { CloudEvent = new CloudEvent(new Uri("test://mq")) };
-        ManagedMemoryTelemetryMetadata.UserData.Add(ManagedMemoryUserDataKey, ManagedMemoryUserDataValue);
-        await memMonService.SendTelemetryAsync(new ManagedMemoryTelemetry() { ManagedMemory = 2 }, ManagedMemoryTelemetryMetadata);
-
-        // Wait for all receivers to receive some telemetry, or time out after a while.
-        await Task.WhenAll(
-            memmonClient.WorkingSetTelemetryReceivedTcs.Task,
-            memmonClient.MemoryStatsTelemetryReceivedTcs.Task,
-            memmonClient.ManagedMemoryTelemetryReceivedTcs.Task).WaitAsync(TimeSpan.FromSeconds(30));
-
-        Assert.Single(memmonClient.ReceivedManagedMemoryTelemetry);
-        Assert.Single(memmonClient.ReceivedMemoryStatsTelemetry);
-        Assert.Single(memmonClient.ReceivedWorkingSetTelemetry);
-
-        Assert.Single(memmonClient.ReceivedManagedMemoryTelemetryMetadata);
-        Assert.Single(memmonClient.ReceivedMemoryStatsTelemetryMetadata);
-        Assert.Single(memmonClient.ReceivedWorkingSetTelemetryMetadata);
-        Assert.Single(memmonClient.ReceivedWorkingSetTelemetryMetadata[0].UserData);
-
-        var memStatsMD = memmonClient.ReceivedMemoryStatsTelemetryMetadata[0];
-        Assert.NotNull(memStatsMD);
-        Assert.NotNull(memStatsMD.UserData);
-        Assert.Equal(8, memStatsMD.UserData.Count);
-        Assert.NotNull(memStatsMD.GetCloudEvent());
-        Assert.Equal("1.0", memStatsMD.GetCloudEvent().SpecVersion);
-        Assert.Equal("test://mq/", memStatsMD.GetCloudEvent().Source!.ToString());
-        Assert.Equal("ms.aio.telemetry", memStatsMD.GetCloudEvent().Type);
-        Assert.Equal($"rpc/samples/dtmi:akri:samples:memmon;1/{mqttSender.ClientId}/memoryStats", memStatsMD.GetCloudEvent().Subject);
-        //Assert.Equal("1.0", memStatsMD.GetCloudEvent().DataSchema);
-        Assert.Equal("application/avro", memStatsMD.GetCloudEvent().DataContentType);
-        Assert.True(DateTime.TryParse(memStatsMD.GetCloudEvent().Time!.Value.ToString("o"), out DateTime _));
-        Assert.True(Guid.TryParse(memStatsMD.GetCloudEvent().Id, out Guid _));
-        Assert.Equal(mqttSender.ClientId, memStatsMD.SenderId);
-
-
-        var ManagedMemoryMD = memmonClient.ReceivedManagedMemoryTelemetryMetadata[0];
-        Assert.NotNull(ManagedMemoryMD);
-        Assert.NotNull(ManagedMemoryMD.UserData);
-        Assert.Equal(8, ManagedMemoryMD.UserData.Count);
-        Assert.Equal("1.0", ManagedMemoryMD.GetCloudEvent()!.SpecVersion);
-        Assert.Equal("test://mq/", ManagedMemoryMD.GetCloudEvent().Source!.ToString());
-        Assert.Equal("ms.aio.telemetry", ManagedMemoryMD.GetCloudEvent().Type);
-        Assert.Equal($"rpc/samples/dtmi:akri:samples:memmon;1/{mqttSender.ClientId}/managedMemory", ManagedMemoryMD.GetCloudEvent().Subject);
-        //Assert.Equal("1.0", ManagedMemoryMD.GetCloudEvent().DataSchema);
-        Assert.Equal("application/avro", ManagedMemoryMD.GetCloudEvent().DataContentType);
-        Assert.True(DateTime.TryParse(ManagedMemoryMD.GetCloudEvent().Time!.Value.ToString("o"), out DateTime _));
-        Assert.True(Guid.TryParse(ManagedMemoryMD.GetCloudEvent().Id, out Guid _));
-        Assert.Equal(mqttSender.ClientId, ManagedMemoryMD.SenderId);
-
-
-        Assert.NotNull(memmonClient.ReceivedMemoryStatsTelemetryMetadata[0].UserData);
-        Assert.True(memmonClient.ReceivedMemoryStatsTelemetryMetadata[0].UserData.ContainsKey(MemoryStatsUserDataKey));
-        Assert.Equal(MemoryStatsUserDataValue, memmonClient.ReceivedMemoryStatsTelemetryMetadata[0].UserData[MemoryStatsUserDataKey]);
-        Assert.NotNull(memmonClient.ReceivedMemoryStatsTelemetryMetadata[0].Timestamp);
-        Assert.Equal(0, MemoryStatsTelemetryMetadata.Timestamp.CompareTo(memmonClient.ReceivedMemoryStatsTelemetryMetadata[0].Timestamp!));
-
-
-
-        Assert.NotNull(memmonClient.ReceivedMemoryStatsTelemetryMetadata[0].UserData);
-        Assert.False(memmonClient.ReceivedManagedMemoryTelemetryMetadata[0].UserData.ContainsKey("dataschema"));
-        //Assert.Equal("TODO", memmonClient.ReceivedManagedMemoryTelemetryMetadata[0].UserData["dataschema"]);
-
-
-        Assert.NotNull(memmonClient.ReceivedWorkingSetTelemetryMetadata[0].UserData);
-        Assert.True(memmonClient.ReceivedWorkingSetTelemetryMetadata[0].UserData.ContainsKey(WorkingSetUserDataKey));
-        Assert.Equal(WorkingSetUserDataValue, memmonClient.ReceivedWorkingSetTelemetryMetadata[0].UserData[WorkingSetUserDataKey]);
-        Assert.NotNull(memmonClient.ReceivedWorkingSetTelemetryMetadata[0].Timestamp);
-        Assert.Equal(0, WorkingSetTelemetryMetadata.Timestamp.CompareTo(memmonClient.ReceivedWorkingSetTelemetryMetadata[0].Timestamp!));
-
-        Assert.NotNull(memmonClient.ReceivedManagedMemoryTelemetryMetadata[0].UserData);
-        Assert.True(memmonClient.ReceivedManagedMemoryTelemetryMetadata[0].UserData.ContainsKey(ManagedMemoryUserDataKey));
-        Assert.Equal(ManagedMemoryUserDataValue, memmonClient.ReceivedManagedMemoryTelemetryMetadata[0].UserData[ManagedMemoryUserDataKey]);
-        Assert.NotNull(memmonClient.ReceivedManagedMemoryTelemetryMetadata[0].Timestamp);
-        Assert.Equal(0, ManagedMemoryTelemetryMetadata.Timestamp.CompareTo(memmonClient.ReceivedManagedMemoryTelemetryMetadata[0].Timestamp!));
-    }
-
-    [Fact]
-    public async Task Commands()
-    {
-        ApplicationContext applicationContext = new ApplicationContext();
-        string invokerId = "test-invoker-" + Guid.NewGuid();
-        await using MqttSessionClient mqttReceiver = await ClientFactory.CreateSessionClientFromEnvAsync(invokerId);
-        await using MemmonClient memmonClient = new(applicationContext, mqttReceiver);
-
-        string executorId = "test-executor-" + Guid.NewGuid();
-        await using MqttSessionClient mqttSender = await ClientFactory.CreateSessionClientFromEnvAsync(executorId);
-        await using MemMonService memMonService = new(applicationContext, mqttSender);
-        await memmonClient.StartAsync();
-        await memMonService.StartAsync();
-
-        var resp = await memmonClient.GetRuntimeStatsAsync(executorId, new GetRuntimeStatsRequestPayload() { DiagnosticsMode = GetRuntimeStatsRequestSchema.full }, commandTimeout: TimeSpan.FromSeconds(30));
-
-        Assert.NotNull(resp);
-
-        var startResp = await memmonClient.StartTelemetryAsync(executorId, new StartTelemetryRequestPayload() { Interval = 4 });
-
-        resp = await memmonClient.GetRuntimeStatsAsync(executorId, new GetRuntimeStatsRequestPayload() { DiagnosticsMode = GetRuntimeStatsRequestSchema.full }, commandTimeout: TimeSpan.FromSeconds(30));
-        Assert.Equal("4", resp.DiagnosticResults["interval"]);
-        Assert.Equal("True", resp.DiagnosticResults["enabled"]);
-
-        await memmonClient.StopTelemetryAsync(executorId);
-        resp = await memmonClient.GetRuntimeStatsAsync(executorId, new GetRuntimeStatsRequestPayload() { DiagnosticsMode = GetRuntimeStatsRequestSchema.full }, commandTimeout: TimeSpan.FromSeconds(30));
-        Assert.Equal("False", resp.DiagnosticResults["enabled"]);
-    }
-
-    void AssertUserProperty(Dictionary<string, string> props, string name, string value)
-    {
-
-        var prop = props.FirstOrDefault(x => x.Key == name); 
-
-        if (props is not null)
-        {
-            Assert.Equal(value, prop!.Value);
-        }
-        else
-        {
-            Assert.Fail($"{name} not found in UserProperties");
-        }
-    }
-}
-=======
-﻿// Copyright (c) Microsoft Corporation.
-// Licensed under the MIT License.
-
-using TestEnvoys.Memmon;
-using Azure.Iot.Operations.Protocol.Telemetry;
-using Azure.Iot.Operations.Mqtt.Session;
-
-namespace Azure.Iot.Operations.Protocol.IntegrationTests;
-
-public class MemmonClient : Memmon.Client
-{
-    public TaskCompletionSource WorkingSetTelemetryReceivedTcs = new();
-
-    public List<WorkingSetTelemetry> ReceivedWorkingSetTelemetry { get; set; } = new();
-    
-    public List<IncomingTelemetryMetadata> ReceivedWorkingSetTelemetryMetadata { get; set; } = new();
-
-    public TaskCompletionSource ManagedMemoryTelemetryReceivedTcs = new();
-
-    public List<ManagedMemoryTelemetry> ReceivedManagedMemoryTelemetry { get; set; } = new();
-
-    public List<IncomingTelemetryMetadata> ReceivedManagedMemoryTelemetryMetadata { get; set; } = new();
-
-    public TaskCompletionSource MemoryStatsTelemetryReceivedTcs = new();
-
-    public List<MemoryStatsTelemetry> ReceivedMemoryStatsTelemetry { get; set; } = new();
-
-    public List<IncomingTelemetryMetadata> ReceivedMemoryStatsTelemetryMetadata { get; set; } = new();
-
-    public MemmonClient(IMqttPubSubClient mqttClient) : base(mqttClient)
-    {
-
-    }
-
-    public override Task ReceiveTelemetry(string senderId, WorkingSetTelemetry telemetry, IncomingTelemetryMetadata metadata)
-    {
-        ReceivedWorkingSetTelemetry.Add(telemetry);
-        ReceivedWorkingSetTelemetryMetadata.Add(metadata);
-        WorkingSetTelemetryReceivedTcs.TrySetResult();
-        return Task.CompletedTask;
-    }
-
-    public override Task ReceiveTelemetry(string senderId, ManagedMemoryTelemetry telemetry, IncomingTelemetryMetadata metadata)
-    {
-        ReceivedManagedMemoryTelemetry.Add(telemetry);
-        ReceivedManagedMemoryTelemetryMetadata.Add(metadata);
-        ManagedMemoryTelemetryReceivedTcs.TrySetResult();
-        return Task.CompletedTask;
-    }
-
-    public override Task ReceiveTelemetry(string senderId, MemoryStatsTelemetry telemetry, IncomingTelemetryMetadata metadata)
-    {
-        ReceivedMemoryStatsTelemetry.Add(telemetry);
-        ReceivedMemoryStatsTelemetryMetadata.Add(metadata);
-        MemoryStatsTelemetryReceivedTcs.TrySetResult();
-        return Task.CompletedTask;
-    }
-}
-
-public class MemMonEnvoyTests
-{
-    [Fact]
-    public async Task Send_ReceiveTelemetry()
-    {
-        await using MqttSessionClient mqttReceiver = await ClientFactory.CreateSessionClientFromEnvAsync();
-        await using MemmonClient memmonClient = new(mqttReceiver);
-        await using MqttSessionClient mqttSender = await ClientFactory.CreateSessionClientFromEnvAsync();
-        await using MemMonService memMonService = new(mqttSender);
-
-        await memmonClient.StartAsync();
-
-        Assert.Empty(memmonClient.ReceivedManagedMemoryTelemetry);
-        Assert.Empty(memmonClient.ReceivedMemoryStatsTelemetry);
-        Assert.Empty(memmonClient.ReceivedWorkingSetTelemetry);
-
-        await memMonService.SendTelemetryAsync(new MemoryStatsTelemetry() { MemoryStats = new MemoryStatsSchema { ManagedMemory = 3, WorkingSet = 4 } }, new OutgoingTelemetryMetadata());
-        await memMonService.SendTelemetryAsync(new WorkingSetTelemetry() { WorkingSet = 1 }, new OutgoingTelemetryMetadata());
-        await memMonService.SendTelemetryAsync(new ManagedMemoryTelemetry() { ManagedMemory = 2 }, new OutgoingTelemetryMetadata());
-
-        // Wait for all receivers to receive some telemetry, or time out after a while.
-        await Task.WhenAll(
-            memmonClient.WorkingSetTelemetryReceivedTcs.Task,
-            memmonClient.MemoryStatsTelemetryReceivedTcs.Task,
-            memmonClient.ManagedMemoryTelemetryReceivedTcs.Task).WaitAsync(TimeSpan.FromSeconds(30));
-
-        Assert.Single(memmonClient.ReceivedManagedMemoryTelemetry);
-        Assert.Single(memmonClient.ReceivedMemoryStatsTelemetry);
-        Assert.Single(memmonClient.ReceivedWorkingSetTelemetry);
-    }
-
-   
-
-    [Fact]
-    public async Task Send_ReceiveTelemetryWithMetadataAndCE()
-    {
-        await using MqttSessionClient mqttReceiver = await ClientFactory.CreateSessionClientFromEnvAsync();
-        await using MemmonClient memmonClient = new(mqttReceiver);
-        await using MqttSessionClient mqttSender = await ClientFactory.CreateSessionClientFromEnvAsync();
-        await using MemMonService memMonService = new(mqttSender);
-
-        await memmonClient.StartAsync();
-
-        Assert.Empty(memmonClient.ReceivedManagedMemoryTelemetry);
-        Assert.Empty(memmonClient.ReceivedMemoryStatsTelemetry);
-        Assert.Empty(memmonClient.ReceivedWorkingSetTelemetry);
-
-        Assert.Empty(memmonClient.ReceivedManagedMemoryTelemetryMetadata);
-        Assert.Empty(memmonClient.ReceivedMemoryStatsTelemetryMetadata);
-        Assert.Empty(memmonClient.ReceivedWorkingSetTelemetryMetadata);
-
-        var MemoryStatsCorrelationId = Guid.NewGuid();
-        var MemoryStatsUserDataKey = Guid.NewGuid().ToString();
-        var MemoryStatsUserDataValue = Guid.NewGuid().ToString();
-        var MemoryStatsTelemetryMetadata = new OutgoingTelemetryMetadata() { CloudEvent = new CloudEvent(new Uri("test://mq")) };
-        MemoryStatsTelemetryMetadata.UserData.Add(MemoryStatsUserDataKey, MemoryStatsUserDataValue);
-        await memMonService.SendTelemetryAsync(new MemoryStatsTelemetry() { MemoryStats = new MemoryStatsSchema { ManagedMemory = 3, WorkingSet = 4 } }, MemoryStatsTelemetryMetadata);
-
-        var WorkingSetCorrelationId = Guid.NewGuid();
-        var WorkingSetUserDataKey = Guid.NewGuid().ToString();
-        var WorkingSetUserDataValue = Guid.NewGuid().ToString();
-        var WorkingSetTelemetryMetadata = new OutgoingTelemetryMetadata();
-        WorkingSetTelemetryMetadata.UserData.Add(WorkingSetUserDataKey, WorkingSetUserDataValue);
-        await memMonService.SendTelemetryAsync(new WorkingSetTelemetry() { WorkingSet = 1 }, WorkingSetTelemetryMetadata);
-
-        var ManagedMemoryCorrelationId = Guid.NewGuid();
-        var ManagedMemoryUserDataKey = Guid.NewGuid().ToString();
-        var ManagedMemoryUserDataValue = Guid.NewGuid().ToString();
-        var ManagedMemoryTelemetryMetadata = new OutgoingTelemetryMetadata() { CloudEvent = new CloudEvent(new Uri("test://mq")) };
-        ManagedMemoryTelemetryMetadata.UserData.Add(ManagedMemoryUserDataKey, ManagedMemoryUserDataValue);
-        await memMonService.SendTelemetryAsync(new ManagedMemoryTelemetry() { ManagedMemory = 2 }, ManagedMemoryTelemetryMetadata);
-
-        // Wait for all receivers to receive some telemetry, or time out after a while.
-        await Task.WhenAll(
-            memmonClient.WorkingSetTelemetryReceivedTcs.Task,
-            memmonClient.MemoryStatsTelemetryReceivedTcs.Task,
-            memmonClient.ManagedMemoryTelemetryReceivedTcs.Task).WaitAsync(TimeSpan.FromSeconds(30));
-
-        Assert.Single(memmonClient.ReceivedManagedMemoryTelemetry);
-        Assert.Single(memmonClient.ReceivedMemoryStatsTelemetry);
-        Assert.Single(memmonClient.ReceivedWorkingSetTelemetry);
-
-        Assert.Single(memmonClient.ReceivedManagedMemoryTelemetryMetadata);
-        Assert.Single(memmonClient.ReceivedMemoryStatsTelemetryMetadata);
-        Assert.Single(memmonClient.ReceivedWorkingSetTelemetryMetadata);
-        Assert.Single(memmonClient.ReceivedWorkingSetTelemetryMetadata[0].UserData);
-
-        var memStatsMD = memmonClient.ReceivedMemoryStatsTelemetryMetadata[0];
-        Assert.NotNull(memStatsMD);
-        Assert.NotNull(memStatsMD.UserData);
-        Assert.Equal(8, memStatsMD.UserData.Count);
-        Assert.NotNull(memStatsMD.GetCloudEvent());
-        Assert.Equal("1.0", memStatsMD.GetCloudEvent().SpecVersion);
-        Assert.Equal("test://mq/", memStatsMD.GetCloudEvent().Source!.ToString());
-        Assert.Equal("ms.aio.telemetry", memStatsMD.GetCloudEvent().Type);
-        Assert.Equal($"rpc/samples/dtmi:akri:samples:memmon;1/{mqttSender.ClientId}/memoryStats", memStatsMD.GetCloudEvent().Subject);
-        //Assert.Equal("1.0", memStatsMD.GetCloudEvent().DataSchema);
-        Assert.Equal("application/avro", memStatsMD.GetCloudEvent().DataContentType);
-        Assert.True(DateTime.TryParse(memStatsMD.GetCloudEvent().Time!.Value.ToString("o"), out DateTime _));
-        Assert.True(Guid.TryParse(memStatsMD.GetCloudEvent().Id, out Guid _));
-        Assert.Equal(mqttSender.ClientId, memStatsMD.SenderId);
-
-
-        var ManagedMemoryMD = memmonClient.ReceivedManagedMemoryTelemetryMetadata[0];
-        Assert.NotNull(ManagedMemoryMD);
-        Assert.NotNull(ManagedMemoryMD.UserData);
-        Assert.Equal(8, ManagedMemoryMD.UserData.Count);
-        Assert.Equal("1.0", ManagedMemoryMD.GetCloudEvent()!.SpecVersion);
-        Assert.Equal("test://mq/", ManagedMemoryMD.GetCloudEvent().Source!.ToString());
-        Assert.Equal("ms.aio.telemetry", ManagedMemoryMD.GetCloudEvent().Type);
-        Assert.Equal($"rpc/samples/dtmi:akri:samples:memmon;1/{mqttSender.ClientId}/managedMemory", ManagedMemoryMD.GetCloudEvent().Subject);
-        //Assert.Equal("1.0", ManagedMemoryMD.GetCloudEvent().DataSchema);
-        Assert.Equal("application/avro", ManagedMemoryMD.GetCloudEvent().DataContentType);
-        Assert.True(DateTime.TryParse(ManagedMemoryMD.GetCloudEvent().Time!.Value.ToString("o"), out DateTime _));
-        Assert.True(Guid.TryParse(ManagedMemoryMD.GetCloudEvent().Id, out Guid _));
-        Assert.Equal(mqttSender.ClientId, ManagedMemoryMD.SenderId);
-
-
-        Assert.NotNull(memmonClient.ReceivedMemoryStatsTelemetryMetadata[0].UserData);
-        Assert.True(memmonClient.ReceivedMemoryStatsTelemetryMetadata[0].UserData.ContainsKey(MemoryStatsUserDataKey));
-        Assert.Equal(MemoryStatsUserDataValue, memmonClient.ReceivedMemoryStatsTelemetryMetadata[0].UserData[MemoryStatsUserDataKey]);
-        Assert.NotNull(memmonClient.ReceivedMemoryStatsTelemetryMetadata[0].Timestamp);
-        Assert.Equal(0, MemoryStatsTelemetryMetadata.Timestamp.CompareTo(memmonClient.ReceivedMemoryStatsTelemetryMetadata[0].Timestamp!));
-
-
-
-        Assert.NotNull(memmonClient.ReceivedMemoryStatsTelemetryMetadata[0].UserData);
-        Assert.False(memmonClient.ReceivedManagedMemoryTelemetryMetadata[0].UserData.ContainsKey("dataschema"));
-        //Assert.Equal("TODO", memmonClient.ReceivedManagedMemoryTelemetryMetadata[0].UserData["dataschema"]);
-
-
-        Assert.NotNull(memmonClient.ReceivedWorkingSetTelemetryMetadata[0].UserData);
-        Assert.True(memmonClient.ReceivedWorkingSetTelemetryMetadata[0].UserData.ContainsKey(WorkingSetUserDataKey));
-        Assert.Equal(WorkingSetUserDataValue, memmonClient.ReceivedWorkingSetTelemetryMetadata[0].UserData[WorkingSetUserDataKey]);
-        Assert.NotNull(memmonClient.ReceivedWorkingSetTelemetryMetadata[0].Timestamp);
-        Assert.Equal(0, WorkingSetTelemetryMetadata.Timestamp.CompareTo(memmonClient.ReceivedWorkingSetTelemetryMetadata[0].Timestamp!));
-
-        Assert.NotNull(memmonClient.ReceivedManagedMemoryTelemetryMetadata[0].UserData);
-        Assert.True(memmonClient.ReceivedManagedMemoryTelemetryMetadata[0].UserData.ContainsKey(ManagedMemoryUserDataKey));
-        Assert.Equal(ManagedMemoryUserDataValue, memmonClient.ReceivedManagedMemoryTelemetryMetadata[0].UserData[ManagedMemoryUserDataKey]);
-        Assert.NotNull(memmonClient.ReceivedManagedMemoryTelemetryMetadata[0].Timestamp);
-        Assert.Equal(0, ManagedMemoryTelemetryMetadata.Timestamp.CompareTo(memmonClient.ReceivedManagedMemoryTelemetryMetadata[0].Timestamp!));
-    }
-
-    [Fact]
-    public async Task Commands()
-    {
-        string invokerId = "test-invoker-" + Guid.NewGuid();
-        await using MqttSessionClient mqttReceiver = await ClientFactory.CreateSessionClientFromEnvAsync(invokerId);
-        await using MemmonClient memmonClient = new(mqttReceiver);
-
-        string executorId = "test-executor-" + Guid.NewGuid();
-        await using MqttSessionClient mqttSender = await ClientFactory.CreateSessionClientFromEnvAsync(executorId);
-        await using MemMonService memMonService = new(mqttSender);
-        await memmonClient.StartAsync();
-        await memMonService.StartAsync();
-
-        var resp = await memmonClient.GetRuntimeStatsAsync(executorId, new GetRuntimeStatsRequestPayload() { DiagnosticsMode = GetRuntimeStatsRequestSchema.full }, commandTimeout: TimeSpan.FromSeconds(30));
-
-        Assert.NotNull(resp);
-
-        var startResp = await memmonClient.StartTelemetryAsync(executorId, new StartTelemetryRequestPayload() { Interval = 4 });
-
-        resp = await memmonClient.GetRuntimeStatsAsync(executorId, new GetRuntimeStatsRequestPayload() { DiagnosticsMode = GetRuntimeStatsRequestSchema.full }, commandTimeout: TimeSpan.FromSeconds(30));
-        Assert.Equal("4", resp.DiagnosticResults["interval"]);
-        Assert.Equal("True", resp.DiagnosticResults["enabled"]);
-
-        await memmonClient.StopTelemetryAsync(executorId);
-        resp = await memmonClient.GetRuntimeStatsAsync(executorId, new GetRuntimeStatsRequestPayload() { DiagnosticsMode = GetRuntimeStatsRequestSchema.full }, commandTimeout: TimeSpan.FromSeconds(30));
-        Assert.Equal("False", resp.DiagnosticResults["enabled"]);
-    }
-
-    void AssertUserProperty(Dictionary<string, string> props, string name, string value)
-    {
-
-        var prop = props.FirstOrDefault(x => x.Key == name); 
-
-        if (props is not null)
-        {
-            Assert.Equal(value, prop!.Value);
-        }
-        else
-        {
-            Assert.Fail($"{name} not found in UserProperties");
-        }
-    }
-}
->>>>>>> 91c26dc7
+﻿// Copyright (c) Microsoft Corporation.
+// Licensed under the MIT License.
+
+using TestEnvoys.Memmon;
+using Azure.Iot.Operations.Protocol.Telemetry;
+using Azure.Iot.Operations.Mqtt.Session;
+
+namespace Azure.Iot.Operations.Protocol.IntegrationTests;
+
+public class MemmonClient : Memmon.Client
+{
+    public TaskCompletionSource WorkingSetTelemetryReceivedTcs = new();
+
+    public List<WorkingSetTelemetry> ReceivedWorkingSetTelemetry { get; set; } = new();
+    
+    public List<IncomingTelemetryMetadata> ReceivedWorkingSetTelemetryMetadata { get; set; } = new();
+
+    public TaskCompletionSource ManagedMemoryTelemetryReceivedTcs = new();
+
+    public List<ManagedMemoryTelemetry> ReceivedManagedMemoryTelemetry { get; set; } = new();
+
+    public List<IncomingTelemetryMetadata> ReceivedManagedMemoryTelemetryMetadata { get; set; } = new();
+
+    public TaskCompletionSource MemoryStatsTelemetryReceivedTcs = new();
+
+    public List<MemoryStatsTelemetry> ReceivedMemoryStatsTelemetry { get; set; } = new();
+
+    public List<IncomingTelemetryMetadata> ReceivedMemoryStatsTelemetryMetadata { get; set; } = new();
+
+    public MemmonClient(ApplicationContext applicationContext, IMqttPubSubClient mqttClient) : base(applicationContext, mqttClient)
+    {
+
+    }
+
+    public override Task ReceiveTelemetry(string senderId, WorkingSetTelemetry telemetry, IncomingTelemetryMetadata metadata)
+    {
+        ReceivedWorkingSetTelemetry.Add(telemetry);
+        ReceivedWorkingSetTelemetryMetadata.Add(metadata);
+        WorkingSetTelemetryReceivedTcs.TrySetResult();
+        return Task.CompletedTask;
+    }
+
+    public override Task ReceiveTelemetry(string senderId, ManagedMemoryTelemetry telemetry, IncomingTelemetryMetadata metadata)
+    {
+        ReceivedManagedMemoryTelemetry.Add(telemetry);
+        ReceivedManagedMemoryTelemetryMetadata.Add(metadata);
+        ManagedMemoryTelemetryReceivedTcs.TrySetResult();
+        return Task.CompletedTask;
+    }
+
+    public override Task ReceiveTelemetry(string senderId, MemoryStatsTelemetry telemetry, IncomingTelemetryMetadata metadata)
+    {
+        ReceivedMemoryStatsTelemetry.Add(telemetry);
+        ReceivedMemoryStatsTelemetryMetadata.Add(metadata);
+        MemoryStatsTelemetryReceivedTcs.TrySetResult();
+        return Task.CompletedTask;
+    }
+}
+
+public class MemMonEnvoyTests
+{
+    [Fact]
+    public async Task Send_ReceiveTelemetry()
+    {
+        ApplicationContext applicationContext = new ApplicationContext();
+        await using MqttSessionClient mqttReceiver = await ClientFactory.CreateSessionClientFromEnvAsync();
+        await using MemmonClient memmonClient = new(applicationContext, mqttReceiver);
+        await using MqttSessionClient mqttSender = await ClientFactory.CreateSessionClientFromEnvAsync();
+        await using MemMonService memMonService = new(applicationContext, mqttSender);
+
+        await memmonClient.StartAsync();
+
+        Assert.Empty(memmonClient.ReceivedManagedMemoryTelemetry);
+        Assert.Empty(memmonClient.ReceivedMemoryStatsTelemetry);
+        Assert.Empty(memmonClient.ReceivedWorkingSetTelemetry);
+
+        await memMonService.SendTelemetryAsync(new MemoryStatsTelemetry() { MemoryStats = new MemoryStatsSchema { ManagedMemory = 3, WorkingSet = 4 } }, new OutgoingTelemetryMetadata());
+        await memMonService.SendTelemetryAsync(new WorkingSetTelemetry() { WorkingSet = 1 }, new OutgoingTelemetryMetadata());
+        await memMonService.SendTelemetryAsync(new ManagedMemoryTelemetry() { ManagedMemory = 2 }, new OutgoingTelemetryMetadata());
+
+        // Wait for all receivers to receive some telemetry, or time out after a while.
+        await Task.WhenAll(
+            memmonClient.WorkingSetTelemetryReceivedTcs.Task,
+            memmonClient.MemoryStatsTelemetryReceivedTcs.Task,
+            memmonClient.ManagedMemoryTelemetryReceivedTcs.Task).WaitAsync(TimeSpan.FromSeconds(30));
+
+        Assert.Single(memmonClient.ReceivedManagedMemoryTelemetry);
+        Assert.Single(memmonClient.ReceivedMemoryStatsTelemetry);
+        Assert.Single(memmonClient.ReceivedWorkingSetTelemetry);
+    }
+
+   
+
+    [Fact]
+    public async Task Send_ReceiveTelemetryWithMetadataAndCE()
+    {
+        ApplicationContext applicationContext = new ApplicationContext();
+        await using MqttSessionClient mqttReceiver = await ClientFactory.CreateSessionClientFromEnvAsync();
+        await using MemmonClient memmonClient = new(applicationContext, mqttReceiver);
+        await using MqttSessionClient mqttSender = await ClientFactory.CreateSessionClientFromEnvAsync();
+        await using MemMonService memMonService = new(applicationContext, mqttSender);
+
+        await memmonClient.StartAsync();
+
+        Assert.Empty(memmonClient.ReceivedManagedMemoryTelemetry);
+        Assert.Empty(memmonClient.ReceivedMemoryStatsTelemetry);
+        Assert.Empty(memmonClient.ReceivedWorkingSetTelemetry);
+
+        Assert.Empty(memmonClient.ReceivedManagedMemoryTelemetryMetadata);
+        Assert.Empty(memmonClient.ReceivedMemoryStatsTelemetryMetadata);
+        Assert.Empty(memmonClient.ReceivedWorkingSetTelemetryMetadata);
+
+        var MemoryStatsCorrelationId = Guid.NewGuid();
+        var MemoryStatsUserDataKey = Guid.NewGuid().ToString();
+        var MemoryStatsUserDataValue = Guid.NewGuid().ToString();
+        var MemoryStatsTelemetryMetadata = new OutgoingTelemetryMetadata() { CloudEvent = new CloudEvent(new Uri("test://mq")) };
+        MemoryStatsTelemetryMetadata.UserData.Add(MemoryStatsUserDataKey, MemoryStatsUserDataValue);
+        await memMonService.SendTelemetryAsync(new MemoryStatsTelemetry() { MemoryStats = new MemoryStatsSchema { ManagedMemory = 3, WorkingSet = 4 } }, MemoryStatsTelemetryMetadata);
+
+        var WorkingSetCorrelationId = Guid.NewGuid();
+        var WorkingSetUserDataKey = Guid.NewGuid().ToString();
+        var WorkingSetUserDataValue = Guid.NewGuid().ToString();
+        var WorkingSetTelemetryMetadata = new OutgoingTelemetryMetadata();
+        WorkingSetTelemetryMetadata.UserData.Add(WorkingSetUserDataKey, WorkingSetUserDataValue);
+        await memMonService.SendTelemetryAsync(new WorkingSetTelemetry() { WorkingSet = 1 }, WorkingSetTelemetryMetadata);
+
+        var ManagedMemoryCorrelationId = Guid.NewGuid();
+        var ManagedMemoryUserDataKey = Guid.NewGuid().ToString();
+        var ManagedMemoryUserDataValue = Guid.NewGuid().ToString();
+        var ManagedMemoryTelemetryMetadata = new OutgoingTelemetryMetadata() { CloudEvent = new CloudEvent(new Uri("test://mq")) };
+        ManagedMemoryTelemetryMetadata.UserData.Add(ManagedMemoryUserDataKey, ManagedMemoryUserDataValue);
+        await memMonService.SendTelemetryAsync(new ManagedMemoryTelemetry() { ManagedMemory = 2 }, ManagedMemoryTelemetryMetadata);
+
+        // Wait for all receivers to receive some telemetry, or time out after a while.
+        await Task.WhenAll(
+            memmonClient.WorkingSetTelemetryReceivedTcs.Task,
+            memmonClient.MemoryStatsTelemetryReceivedTcs.Task,
+            memmonClient.ManagedMemoryTelemetryReceivedTcs.Task).WaitAsync(TimeSpan.FromSeconds(30));
+
+        Assert.Single(memmonClient.ReceivedManagedMemoryTelemetry);
+        Assert.Single(memmonClient.ReceivedMemoryStatsTelemetry);
+        Assert.Single(memmonClient.ReceivedWorkingSetTelemetry);
+
+        Assert.Single(memmonClient.ReceivedManagedMemoryTelemetryMetadata);
+        Assert.Single(memmonClient.ReceivedMemoryStatsTelemetryMetadata);
+        Assert.Single(memmonClient.ReceivedWorkingSetTelemetryMetadata);
+        Assert.Single(memmonClient.ReceivedWorkingSetTelemetryMetadata[0].UserData);
+
+        var memStatsMD = memmonClient.ReceivedMemoryStatsTelemetryMetadata[0];
+        Assert.NotNull(memStatsMD);
+        Assert.NotNull(memStatsMD.UserData);
+        Assert.Equal(8, memStatsMD.UserData.Count);
+        Assert.NotNull(memStatsMD.GetCloudEvent());
+        Assert.Equal("1.0", memStatsMD.GetCloudEvent().SpecVersion);
+        Assert.Equal("test://mq/", memStatsMD.GetCloudEvent().Source!.ToString());
+        Assert.Equal("ms.aio.telemetry", memStatsMD.GetCloudEvent().Type);
+        Assert.Equal($"rpc/samples/dtmi:akri:samples:memmon;1/{mqttSender.ClientId}/memoryStats", memStatsMD.GetCloudEvent().Subject);
+        //Assert.Equal("1.0", memStatsMD.GetCloudEvent().DataSchema);
+        Assert.Equal("application/avro", memStatsMD.GetCloudEvent().DataContentType);
+        Assert.True(DateTime.TryParse(memStatsMD.GetCloudEvent().Time!.Value.ToString("o"), out DateTime _));
+        Assert.True(Guid.TryParse(memStatsMD.GetCloudEvent().Id, out Guid _));
+        Assert.Equal(mqttSender.ClientId, memStatsMD.SenderId);
+
+
+        var ManagedMemoryMD = memmonClient.ReceivedManagedMemoryTelemetryMetadata[0];
+        Assert.NotNull(ManagedMemoryMD);
+        Assert.NotNull(ManagedMemoryMD.UserData);
+        Assert.Equal(8, ManagedMemoryMD.UserData.Count);
+        Assert.Equal("1.0", ManagedMemoryMD.GetCloudEvent()!.SpecVersion);
+        Assert.Equal("test://mq/", ManagedMemoryMD.GetCloudEvent().Source!.ToString());
+        Assert.Equal("ms.aio.telemetry", ManagedMemoryMD.GetCloudEvent().Type);
+        Assert.Equal($"rpc/samples/dtmi:akri:samples:memmon;1/{mqttSender.ClientId}/managedMemory", ManagedMemoryMD.GetCloudEvent().Subject);
+        //Assert.Equal("1.0", ManagedMemoryMD.GetCloudEvent().DataSchema);
+        Assert.Equal("application/avro", ManagedMemoryMD.GetCloudEvent().DataContentType);
+        Assert.True(DateTime.TryParse(ManagedMemoryMD.GetCloudEvent().Time!.Value.ToString("o"), out DateTime _));
+        Assert.True(Guid.TryParse(ManagedMemoryMD.GetCloudEvent().Id, out Guid _));
+        Assert.Equal(mqttSender.ClientId, ManagedMemoryMD.SenderId);
+
+
+        Assert.NotNull(memmonClient.ReceivedMemoryStatsTelemetryMetadata[0].UserData);
+        Assert.True(memmonClient.ReceivedMemoryStatsTelemetryMetadata[0].UserData.ContainsKey(MemoryStatsUserDataKey));
+        Assert.Equal(MemoryStatsUserDataValue, memmonClient.ReceivedMemoryStatsTelemetryMetadata[0].UserData[MemoryStatsUserDataKey]);
+        Assert.NotNull(memmonClient.ReceivedMemoryStatsTelemetryMetadata[0].Timestamp);
+        Assert.Equal(0, MemoryStatsTelemetryMetadata.Timestamp.CompareTo(memmonClient.ReceivedMemoryStatsTelemetryMetadata[0].Timestamp!));
+
+
+
+        Assert.NotNull(memmonClient.ReceivedMemoryStatsTelemetryMetadata[0].UserData);
+        Assert.False(memmonClient.ReceivedManagedMemoryTelemetryMetadata[0].UserData.ContainsKey("dataschema"));
+        //Assert.Equal("TODO", memmonClient.ReceivedManagedMemoryTelemetryMetadata[0].UserData["dataschema"]);
+
+
+        Assert.NotNull(memmonClient.ReceivedWorkingSetTelemetryMetadata[0].UserData);
+        Assert.True(memmonClient.ReceivedWorkingSetTelemetryMetadata[0].UserData.ContainsKey(WorkingSetUserDataKey));
+        Assert.Equal(WorkingSetUserDataValue, memmonClient.ReceivedWorkingSetTelemetryMetadata[0].UserData[WorkingSetUserDataKey]);
+        Assert.NotNull(memmonClient.ReceivedWorkingSetTelemetryMetadata[0].Timestamp);
+        Assert.Equal(0, WorkingSetTelemetryMetadata.Timestamp.CompareTo(memmonClient.ReceivedWorkingSetTelemetryMetadata[0].Timestamp!));
+
+        Assert.NotNull(memmonClient.ReceivedManagedMemoryTelemetryMetadata[0].UserData);
+        Assert.True(memmonClient.ReceivedManagedMemoryTelemetryMetadata[0].UserData.ContainsKey(ManagedMemoryUserDataKey));
+        Assert.Equal(ManagedMemoryUserDataValue, memmonClient.ReceivedManagedMemoryTelemetryMetadata[0].UserData[ManagedMemoryUserDataKey]);
+        Assert.NotNull(memmonClient.ReceivedManagedMemoryTelemetryMetadata[0].Timestamp);
+        Assert.Equal(0, ManagedMemoryTelemetryMetadata.Timestamp.CompareTo(memmonClient.ReceivedManagedMemoryTelemetryMetadata[0].Timestamp!));
+    }
+
+    [Fact]
+    public async Task Commands()
+    {
+        ApplicationContext applicationContext = new ApplicationContext();
+        string invokerId = "test-invoker-" + Guid.NewGuid();
+        await using MqttSessionClient mqttReceiver = await ClientFactory.CreateSessionClientFromEnvAsync(invokerId);
+        await using MemmonClient memmonClient = new(applicationContext, mqttReceiver);
+
+        string executorId = "test-executor-" + Guid.NewGuid();
+        await using MqttSessionClient mqttSender = await ClientFactory.CreateSessionClientFromEnvAsync(executorId);
+        await using MemMonService memMonService = new(applicationContext, mqttSender);
+        await memmonClient.StartAsync();
+        await memMonService.StartAsync();
+
+        var resp = await memmonClient.GetRuntimeStatsAsync(executorId, new GetRuntimeStatsRequestPayload() { DiagnosticsMode = GetRuntimeStatsRequestSchema.full }, commandTimeout: TimeSpan.FromSeconds(30));
+
+        Assert.NotNull(resp);
+
+        var startResp = await memmonClient.StartTelemetryAsync(executorId, new StartTelemetryRequestPayload() { Interval = 4 });
+
+        resp = await memmonClient.GetRuntimeStatsAsync(executorId, new GetRuntimeStatsRequestPayload() { DiagnosticsMode = GetRuntimeStatsRequestSchema.full }, commandTimeout: TimeSpan.FromSeconds(30));
+        Assert.Equal("4", resp.DiagnosticResults["interval"]);
+        Assert.Equal("True", resp.DiagnosticResults["enabled"]);
+
+        await memmonClient.StopTelemetryAsync(executorId);
+        resp = await memmonClient.GetRuntimeStatsAsync(executorId, new GetRuntimeStatsRequestPayload() { DiagnosticsMode = GetRuntimeStatsRequestSchema.full }, commandTimeout: TimeSpan.FromSeconds(30));
+        Assert.Equal("False", resp.DiagnosticResults["enabled"]);
+    }
+
+    void AssertUserProperty(Dictionary<string, string> props, string name, string value)
+    {
+
+        var prop = props.FirstOrDefault(x => x.Key == name); 
+
+        if (props is not null)
+        {
+            Assert.Equal(value, prop!.Value);
+        }
+        else
+        {
+            Assert.Fail($"{name} not found in UserProperties");
+        }
+    }
+}