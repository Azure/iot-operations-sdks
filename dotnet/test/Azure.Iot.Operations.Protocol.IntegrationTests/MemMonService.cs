--- conflicted
+++ resolved
@@ -1,116 +1,56 @@
-<<<<<<< HEAD
-﻿// Copyright (c) Microsoft Corporation.
-// Licensed under the MIT License.
-
-using Azure.Iot.Operations.Protocol.RPC;
-using Azure.Iot.Operations.Protocol.Telemetry;
-using TestEnvoys.Memmon;
-
-namespace Azure.Iot.Operations.Protocol.IntegrationTests;
-
-public class MemMonService : Memmon.Service
-{
-    bool enabled = false;
-    int interval = 5000;
-
-    public MemMonService(ApplicationContext applicationContext, IMqttPubSubClient mqttClient) : base(applicationContext, mqttClient)
-    {
-        StartTelemetryCommandExecutor.ExecutionTimeout = TimeSpan.FromSeconds(30);
-        StopTelemetryCommandExecutor.ExecutionTimeout = TimeSpan.FromSeconds(30);
-        GetRuntimeStatsCommandExecutor.ExecutionTimeout = TimeSpan.FromSeconds(30);
-    }
-
-    public override Task<ExtendedResponse<GetRuntimeStatsResponsePayload>> GetRuntimeStatsAsync(GetRuntimeStatsRequestPayload request, CommandRequestMetadata requestMetadata, CancellationToken cancellationToken)
-    {
-        return Task.FromResult(new ExtendedResponse<GetRuntimeStatsResponsePayload>
-        {
-            Response = new GetRuntimeStatsResponsePayload
-            {
-                DiagnosticResults = new Dictionary<string, string>
-                {
-                    { ".NETversion", Environment.Version.ToString() },
-                    { "Is64Bit", Environment.Is64BitProcess.ToString() },
-                    { "ProcessorCount", Environment.ProcessorCount.ToString() },
-                    { "WorkingSet", Environment.WorkingSet.ToString() },
-                    { "ManagedMemory", GC.GetGCMemoryInfo().TotalCommittedBytes.ToString() },
-                    { "TotalMemory", GC.GetTotalMemory(false).ToString() },
-                    { "interval", interval.ToString() },
-                    { "enabled", enabled.ToString() }
-                }
-            }
-        });
-    }
-
-    public override Task<CommandResponseMetadata?> StartTelemetryAsync(StartTelemetryRequestPayload request, CommandRequestMetadata requestMetadata, CancellationToken cancellationToken)
-    {
-        Console.WriteLine("Starting Memmon.Telemetry");
-        enabled = true;
-        interval = request.Interval;
-        return Task.FromResult(new CommandResponseMetadata())!;
-    }
-
-    public override Task<CommandResponseMetadata?> StopTelemetryAsync(CommandRequestMetadata requestMetadata, CancellationToken cancellationToken)
-    {
-        Console.WriteLine("Stopping Memmon.Telemetry");
-        enabled = false;
-        return Task.FromResult(new CommandResponseMetadata())!;
-    }
-}
-=======
-﻿// Copyright (c) Microsoft Corporation.
-// Licensed under the MIT License.
-
-using Azure.Iot.Operations.Protocol.RPC;
-using TestEnvoys.Memmon;
-
-namespace Azure.Iot.Operations.Protocol.IntegrationTests;
-
-public class MemMonService : Memmon.Service
-{
-    bool _enabled = false;
-    int _interval = 5000;
-
-    public MemMonService(IMqttPubSubClient mqttClient) : base(mqttClient)
-    {
-        StartTelemetryCommandExecutor.ExecutionTimeout = TimeSpan.FromSeconds(30);
-        StopTelemetryCommandExecutor.ExecutionTimeout = TimeSpan.FromSeconds(30);
-        GetRuntimeStatsCommandExecutor.ExecutionTimeout = TimeSpan.FromSeconds(30);
-    }
-
-    public override Task<ExtendedResponse<GetRuntimeStatsResponsePayload>> GetRuntimeStatsAsync(GetRuntimeStatsRequestPayload request, CommandRequestMetadata requestMetadata, CancellationToken cancellationToken)
-    {
-        return Task.FromResult(new ExtendedResponse<GetRuntimeStatsResponsePayload>
-        {
-            Response = new GetRuntimeStatsResponsePayload
-            {
-                DiagnosticResults = new Dictionary<string, string>
-                {
-                    { ".NETversion", Environment.Version.ToString() },
-                    { "Is64Bit", Environment.Is64BitProcess.ToString() },
-                    { "ProcessorCount", Environment.ProcessorCount.ToString() },
-                    { "WorkingSet", Environment.WorkingSet.ToString() },
-                    { "ManagedMemory", GC.GetGCMemoryInfo().TotalCommittedBytes.ToString() },
-                    { "TotalMemory", GC.GetTotalMemory(false).ToString() },
-                    { "interval", _interval.ToString() },
-                    { "enabled", _enabled.ToString() }
-                }
-            }
-        });
-    }
-
-    public override Task<CommandResponseMetadata?> StartTelemetryAsync(StartTelemetryRequestPayload request, CommandRequestMetadata requestMetadata, CancellationToken cancellationToken)
-    {
-        Console.WriteLine("Starting Memmon.Telemetry");
-        _enabled = true;
-        _interval = request.Interval;
-        return Task.FromResult(new CommandResponseMetadata())!;
-    }
-
-    public override Task<CommandResponseMetadata?> StopTelemetryAsync(CommandRequestMetadata requestMetadata, CancellationToken cancellationToken)
-    {
-        Console.WriteLine("Stopping Memmon.Telemetry");
-        _enabled = false;
-        return Task.FromResult(new CommandResponseMetadata())!;
-    }
-}
->>>>>>> 91c26dc7
+﻿// Copyright (c) Microsoft Corporation.
+// Licensed under the MIT License.
+
+using Azure.Iot.Operations.Protocol.RPC;
+using TestEnvoys.Memmon;
+
+namespace Azure.Iot.Operations.Protocol.IntegrationTests;
+
+public class MemMonService : Memmon.Service
+{
+    bool _enabled = false;
+    int _interval = 5000;
+
+    public MemMonService(ApplicationContext applicationContext, IMqttPubSubClient mqttClient) : base(applicationContext, mqttClient)
+    {
+        StartTelemetryCommandExecutor.ExecutionTimeout = TimeSpan.FromSeconds(30);
+        StopTelemetryCommandExecutor.ExecutionTimeout = TimeSpan.FromSeconds(30);
+        GetRuntimeStatsCommandExecutor.ExecutionTimeout = TimeSpan.FromSeconds(30);
+    }
+
+    public override Task<ExtendedResponse<GetRuntimeStatsResponsePayload>> GetRuntimeStatsAsync(GetRuntimeStatsRequestPayload request, CommandRequestMetadata requestMetadata, CancellationToken cancellationToken)
+    {
+        return Task.FromResult(new ExtendedResponse<GetRuntimeStatsResponsePayload>
+        {
+            Response = new GetRuntimeStatsResponsePayload
+            {
+                DiagnosticResults = new Dictionary<string, string>
+                {
+                    { ".NETversion", Environment.Version.ToString() },
+                    { "Is64Bit", Environment.Is64BitProcess.ToString() },
+                    { "ProcessorCount", Environment.ProcessorCount.ToString() },
+                    { "WorkingSet", Environment.WorkingSet.ToString() },
+                    { "ManagedMemory", GC.GetGCMemoryInfo().TotalCommittedBytes.ToString() },
+                    { "TotalMemory", GC.GetTotalMemory(false).ToString() },
+                    { "interval", _interval.ToString() },
+                    { "enabled", _enabled.ToString() }
+                }
+            }
+        });
+    }
+
+    public override Task<CommandResponseMetadata?> StartTelemetryAsync(StartTelemetryRequestPayload request, CommandRequestMetadata requestMetadata, CancellationToken cancellationToken)
+    {
+        Console.WriteLine("Starting Memmon.Telemetry");
+        _enabled = true;
+        _interval = request.Interval;
+        return Task.FromResult(new CommandResponseMetadata())!;
+    }
+
+    public override Task<CommandResponseMetadata?> StopTelemetryAsync(CommandRequestMetadata requestMetadata, CancellationToken cancellationToken)
+    {
+        Console.WriteLine("Stopping Memmon.Telemetry");
+        _enabled = false;
+        return Task.FromResult(new CommandResponseMetadata())!;
+    }
+}