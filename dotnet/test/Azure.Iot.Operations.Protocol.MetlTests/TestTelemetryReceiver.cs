--- conflicted
+++ resolved
@@ -1,61 +1,29 @@
-<<<<<<< HEAD
-// Copyright (c) Microsoft Corporation.
-// Licensed under the MIT License.
-
-namespace Azure.Iot.Operations.Protocol.MetlTests
-{
-    using Azure.Iot.Operations.Protocol;
-    using Azure.Iot.Operations.Protocol.Telemetry;
-
-    public class TestTelemetryReceiver : TelemetryReceiver<string>
-    {
-        private AsyncAtomicInt telemetryCount;
-
-        public async Task<int> GetTelemetryCount()
-        {
-            return await telemetryCount.Read().ConfigureAwait(false);
-        }
-
-        internal TestTelemetryReceiver(ApplicationContext applicationContext, IMqttPubSubClient mqttClient, IPayloadSerializer payloadSerializer)
-            : base(applicationContext, mqttClient, null, payloadSerializer)
-        {
-            telemetryCount = new(0);
-        }
-
-        internal async Task Track()
-        {
-            await telemetryCount.Increment().ConfigureAwait(false);
-        }
-    }
-}
-=======
-// Copyright (c) Microsoft Corporation.
-// Licensed under the MIT License.
-
-namespace Azure.Iot.Operations.Protocol.MetlTests
-{
-    using Azure.Iot.Operations.Protocol;
-    using Azure.Iot.Operations.Protocol.Telemetry;
-
-    public class TestTelemetryReceiver : TelemetryReceiver<string>
-    {
-        private AsyncAtomicInt _telemetryCount;
-
-        public async Task<int> GetTelemetryCount()
-        {
-            return await _telemetryCount.Read().ConfigureAwait(false);
-        }
-
-        internal TestTelemetryReceiver(IMqttPubSubClient mqttClient, IPayloadSerializer payloadSerializer)
-            : base(mqttClient, null, payloadSerializer)
-        {
-            _telemetryCount = new(0);
-        }
-
-        internal async Task Track()
-        {
-            await _telemetryCount.Increment().ConfigureAwait(false);
-        }
-    }
-}
->>>>>>> 91c26dc7
+// Copyright (c) Microsoft Corporation.
+// Licensed under the MIT License.
+
+namespace Azure.Iot.Operations.Protocol.MetlTests
+{
+    using Azure.Iot.Operations.Protocol;
+    using Azure.Iot.Operations.Protocol.Telemetry;
+
+    public class TestTelemetryReceiver : TelemetryReceiver<string>
+    {
+        private AsyncAtomicInt _telemetryCount;
+
+        public async Task<int> GetTelemetryCount()
+        {
+            return await _telemetryCount.Read().ConfigureAwait(false);
+        }
+
+        internal TestTelemetryReceiver(ApplicationContext applicationContext, IMqttPubSubClient mqttClient, IPayloadSerializer payloadSerializer)
+            : base(applicationContext, mqttClient, null, payloadSerializer)
+        {
+            _telemetryCount = new(0);
+        }
+
+        internal async Task Track()
+        {
+            await _telemetryCount.Increment().ConfigureAwait(false);
+        }
+    }
+}