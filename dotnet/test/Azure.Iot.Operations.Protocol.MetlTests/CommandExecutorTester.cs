﻿// Copyright (c) Microsoft Corporation.
// Licensed under the MIT License.

using System.Collections.Concurrent;
using System.Globalization;
using System.Text;
using MQTTnet;
using MQTTnet.Client;
using MQTTnet.Protocol;
using Azure.Iot.Operations.Protocol.RPC;
using Azure.Iot.Operations.Protocol.UnitTests.Serializers.JSON;
using Tomlyn;
using Xunit;
using YamlDotNet.Core;
using YamlDotNet.Serialization;
using YamlDotNet.Serialization.NamingConventions;
using TestModel.dtmi_test_TestModel__1;
using System.Diagnostics;
using Azure.Iot.Operations.Mqtt.Converters;

namespace Azure.Iot.Operations.Protocol.MetlTests
{
    public class CommandExecutorTester
    {
        private const string testCasesPath = "../../../../../../eng/test/test-cases";
        private const string executorCasesPath = $"{testCasesPath}/Protocol/CommandExecutor";
        private const string defaultsFilePath = $"{testCasesPath}/Protocol/CommandExecutor/defaults.toml";

        private static readonly TimeSpan TestTimeout = TimeSpan.FromMinutes(1);

        private static readonly HashSet<string> problematicTestCases = new HashSet<string>{};

        private static IDeserializer yamlDeserializer;
        private static AsyncAtomicInt TestCaseIndex = new(0);
        private static FreezableWallClock freezableWallClock;
        private static IPayloadSerializer payloadSerializer;
        private static ConcurrentDictionary<int, ConcurrentDictionary<string, AsyncAtomicInt>> sessionRequestResponseSequencers;
        private static ConcurrentDictionary<int, ConcurrentDictionary<string, AsyncAtomicInt>> standaloneRequestResponseSequencers;

        static CommandExecutorTester()
        {
            yamlDeserializer = new DeserializerBuilder()
                .WithNamingConvention(HyphenatedNamingConvention.Instance)
                .WithEnumNamingConvention(HyphenatedNamingConvention.Instance)
                .WithTypeDiscriminatingNodeDeserializer(options =>
                {
                    options.AddKeyValueTypeDiscriminator<TestCaseAction>("action",
                        ("receive request", typeof(TestCaseActionReceiveRequest)),
                        ("await acknowledgement", typeof(TestCaseActionAwaitAck)),
                        ("await publish", typeof(TestCaseActionAwaitPublish)),
                        ("sync", typeof(TestCaseActionSync)),
                        ("sleep", typeof(TestCaseActionSleep)),
                        ("disconnect", typeof(TestCaseActionDisconnect)),
                        ("freeze time", typeof(TestCaseActionFreezeTime)),
                        ("unfreeze time", typeof(TestCaseActionUnfreezeTime)));
                })
                .Build();

            if (File.Exists(defaultsFilePath))
            {
                DefaultTestCase defaultTestCase = Toml.ToModel<DefaultTestCase>(File.ReadAllText(defaultsFilePath), defaultsFilePath, new TomlModelOptions { ConvertPropertyName = CaseConverter.PascalToKebabCase });

                TestCaseExecutor.DefaultCommandName = defaultTestCase.Prologue.Executor.CommandName;
                TestCaseExecutor.DefaultRequestTopic = defaultTestCase.Prologue.Executor.RequestTopic;
                TestCaseExecutor.DefaultExecutorId = defaultTestCase.Prologue.Executor.ExecutorId;
                TestCaseExecutor.DefaultTopicNamespace = defaultTestCase.Prologue.Executor.TopicNamespace;
                TestCaseExecutor.DefaultIdempotent = defaultTestCase.Prologue.Executor.Idempotent;
                TestCaseExecutor.DefaultCacheTtl = defaultTestCase.Prologue.Executor.CacheTtl;
                TestCaseExecutor.DefaultExecutorTimeout = defaultTestCase.Prologue.Executor.ExecutionTimeout;
                TestCaseExecutor.DefaultRequestResponsesMap = defaultTestCase.Prologue.Executor.RequestResponsesMap;
                TestCaseExecutor.DefaultExecutionConcurrency = defaultTestCase.Prologue.Executor.ExecutionConcurrency;

                TestCaseActionReceiveRequest.DefaultTopic = defaultTestCase.Actions.ReceiveRequest.Topic;
                TestCaseActionReceiveRequest.DefaultPayload = defaultTestCase.Actions.ReceiveRequest.Payload;
                TestCaseActionReceiveRequest.DefaultContentType = defaultTestCase.Actions.ReceiveRequest.ContentType;
                TestCaseActionReceiveRequest.DefaultFormatIndicator = defaultTestCase.Actions.ReceiveRequest.FormatIndicator;
                TestCaseActionReceiveRequest.DefaultCorrelationIndex = defaultTestCase.Actions.ReceiveRequest.CorrelationIndex;
                TestCaseActionReceiveRequest.DefaultQos = defaultTestCase.Actions.ReceiveRequest.Qos;
                TestCaseActionReceiveRequest.DefaultMessageExpiry = defaultTestCase.Actions.ReceiveRequest.MessageExpiry;
                TestCaseActionReceiveRequest.DefaultResponseTopic = defaultTestCase.Actions.ReceiveRequest.ResponseTopic;
                TestCaseActionReceiveRequest.DefaultSourceIndex = defaultTestCase.Actions.ReceiveRequest.SourceIndex;
            }

            freezableWallClock = new FreezableWallClock();
            TestCommandExecutor.WallClock = freezableWallClock;
            CommandResponseCache.WallClock = freezableWallClock;

            payloadSerializer = new Utf8JsonSerializer();

            sessionRequestResponseSequencers = new();
            standaloneRequestResponseSequencers = new();
        }

        public static IEnumerable<object[]> GetAllCommandExecutorCases()
        {
            foreach (string testCasePath in Directory.GetFiles(executorCasesPath, @"*.yaml"))
            {
                string testCaseName = Path.GetFileNameWithoutExtension(testCasePath);
                using (StreamReader streamReader = File.OpenText($"{executorCasesPath}/{testCaseName}.yaml"))
                {
                    TestCase testCase = yamlDeserializer.Deserialize<TestCase>(new Parser(streamReader));
                    if (!problematicTestCases.Contains(testCaseName) &&
                        !testCase.Requires.Contains(TestFeatureKind.Unobtanium))
                    {
                        yield return new object[] { testCaseName };
                    }
                }
            }
        }

        public static IEnumerable<object[]> GetRestrictedCommandExecutorCases()
        {
            foreach (string testCasePath in Directory.GetFiles(executorCasesPath, @"*.yaml"))
            {
                string testCaseName = Path.GetFileNameWithoutExtension(testCasePath);
                using (StreamReader streamReader = File.OpenText($"{executorCasesPath}/{testCaseName}.yaml"))
                {
                    Trace.TraceInformation($"Deserializing {executorCasesPath}/{testCaseName}.yaml");
                    TestCase testCase = yamlDeserializer.Deserialize<TestCase>(new Parser(streamReader));
                    if (!problematicTestCases.Contains(testCaseName) &&
                        !testCase.Requires.Contains(TestFeatureKind.Unobtanium) &&
                        !testCase.Requires.Contains(TestFeatureKind.AckOrdering) &&
                        !testCase.Requires.Contains(TestFeatureKind.Reconnection))
                    {
                        yield return new object[] { testCaseName };
                    }
                }
            }
        }

        [Theory]
        [MemberData(nameof(GetRestrictedCommandExecutorCases))]
        public Task TestCommandExecutorWithSessionClient(string testCaseName)
        {
            return TestCommandExecutorProtocol(testCaseName, sessionRequestResponseSequencers, includeSessionClient: true);
        }

        [Theory]
        [MemberData(nameof(GetRestrictedCommandExecutorCases))]
        public Task TestCommandExecutorStandalone(string testCaseName)
        {
            return TestCommandExecutorProtocol(testCaseName, standaloneRequestResponseSequencers, includeSessionClient: false);
        }

        private async Task TestCommandExecutorProtocol(string testCaseName, ConcurrentDictionary<int, ConcurrentDictionary<string, AsyncAtomicInt>> requestResponseSequencers, bool includeSessionClient)
        {
            int testCaseIndex = await TestCaseIndex.Increment().ConfigureAwait(false);
            ConcurrentDictionary<string, AsyncAtomicInt> requestResponseSequencer = new();
            Assert.True(requestResponseSequencers.TryAdd(testCaseIndex, requestResponseSequencer));

            TestCase testCase;
            using (StreamReader streamReader = File.OpenText($"{executorCasesPath}/{testCaseName}.yaml"))
            {
                testCase = yamlDeserializer.Deserialize<TestCase>(new Parser(streamReader));
            }

            List<TestCommandExecutor> commandExecutors = new();
            Dictionary<string, AsyncCountdownEvent> countdownEvents = new();

            string clientIdPrefix = includeSessionClient ? "Session" : "Standalone";
            string mqttClientId = testCase.Prologue?.MqttConfig?.ClientId ?? $"{clientIdPrefix}ExecutorTestClient{testCaseIndex}";
            StubMqttClient stubMqttClient = new StubMqttClient(mqttClientId);
            await using CompositeMqttClient compositeMqttClient = new CompositeMqttClient(stubMqttClient, includeSessionClient, mqttClientId);

            await compositeMqttClient.ConnectAsync().WaitAsync(TestTimeout);

            if (testCase.Prologue?.PushAcks != null)
            {
                foreach (TestAckKind ackKind in testCase.Prologue.PushAcks.Publish)
                {
                    stubMqttClient.EnqueuePubAck(ackKind);
                }

                foreach (TestAckKind ackKind in testCase.Prologue.PushAcks.Subscribe)
                {
                    stubMqttClient.EnqueueSubAck(ackKind);
                }

                foreach (TestAckKind ackKind in testCase.Prologue.PushAcks.Unsubscribe)
                {
                    stubMqttClient.EnqueueUnsubAck(ackKind);
                }
            }

            int requestCount = testCase.Actions.Count(a => a.GetType() == typeof(TestCaseActionReceiveRequest));

            foreach (KeyValuePair<string, int> kvp in testCase.Prologue?.CountdownEvents ?? new Dictionary<string, int>())
            {
                countdownEvents[kvp.Key] = new AsyncCountdownEvent(kvp.Value, requestCount + 1);
            }

            foreach (TestCaseExecutor testCaseExecutor in testCase.Prologue?.Executors ?? new List<TestCaseExecutor>())
            {
                bool isLast = ReferenceEquals(testCaseExecutor, testCase.Prologue?.Executors.Last());
                TestCommandExecutor? commandExecutor = await GetAndStartCommandExecutorAsync(compositeMqttClient, testCaseExecutor, countdownEvents, requestResponseSequencer, isLast ? testCase.Prologue?.Catch : null).ConfigureAwait(false);
                if (commandExecutor == null)
                {
                    return;
                }

                commandExecutors.Add(commandExecutor);
            }

            ConcurrentDictionary<int, Guid?> sourceIds = new();
            ConcurrentDictionary<int, string?> correlationIds = new();
            ConcurrentDictionary<int, ushort> packetIds = new();
            int freezeTicket = -1;

            try
            {
                foreach (TestCaseAction action in testCase.Actions)
                {
                    switch (action)
                    {
                        case TestCaseActionReceiveRequest actionReceiveRequest:
                            await ReceiveRequestAsync(actionReceiveRequest, stubMqttClient, sourceIds, correlationIds, packetIds, testCaseIndex).ConfigureAwait(false);
                            break;
                        case TestCaseActionAwaitAck actionAwaitAck:
                            await AwaitAcknowledgementAsync(actionAwaitAck, stubMqttClient, packetIds).ConfigureAwait(false);
                            break;
                        case TestCaseActionAwaitPublish actionAwaitPublish:
                            await AwaitPublishAsync(actionAwaitPublish, stubMqttClient, correlationIds).ConfigureAwait(false);
                            break;
                        case TestCaseActionSync actionSync:
                            await SyncEventAsync(actionSync, countdownEvents).ConfigureAwait(false);
                            break;
                        case TestCaseActionSleep actionSleep:
                            await SleepAsync(actionSleep).ConfigureAwait(false);
                            break;
                        case TestCaseActionDisconnect:
                            await DisconnectAsync(stubMqttClient).ConfigureAwait(false);
                            break;
                        case TestCaseActionFreezeTime:
                            freezeTicket = await FreezeTimeAsync().ConfigureAwait(false);
                            break;
                        case TestCaseActionUnfreezeTime:
                            await UnfreezeTimeAsync(freezeTicket).ConfigureAwait(false);
                            freezeTicket = -1;
                            break;
                    }
                }
            }
            finally
            {
                if (freezeTicket >= 0)
                {
                    await UnfreezeTimeAsync(freezeTicket).ConfigureAwait(false);
                }
            }

            if (testCase.Epilogue != null)
            {
                foreach (string topic in testCase.Epilogue.SubscribedTopics)
                {
                    Assert.True(stubMqttClient.HasSubscribed(topic));
                }

                if (testCase.Epilogue.PublicationCount != null)
                {
                    int publicationCount = await stubMqttClient.GetPublicationCount().ConfigureAwait(false);
                    Assert.Equal(testCase.Epilogue.PublicationCount, publicationCount);
                }

                foreach (TestCasePublishedMessage publishedMessage in testCase.Epilogue.PublishedMessages)
                {
                    CheckPublishedMessage(publishedMessage, stubMqttClient, correlationIds, testCaseIndex);
                }

                if (testCase.Epilogue.AcknowledgementCount != null)
                {
                    int acknowledgementCount = await stubMqttClient.GetAcknowledgementCount().ConfigureAwait(false);
                    Assert.Equal(testCase.Epilogue.AcknowledgementCount, acknowledgementCount);
                }

                if (testCase.Epilogue.ExecutionCount != null)
                {
                    int executionCount = await commandExecutors.First().GetExecutionCount().ConfigureAwait(false);
                    Assert.Equal(testCase.Epilogue.ExecutionCount, executionCount);
                }

                foreach (KeyValuePair<int, int> kvp in testCase.Epilogue.ExecutionCounts)
                {
                    int executionCount = await commandExecutors[kvp.Key].GetExecutionCount().ConfigureAwait(false);
                    Assert.Equal(kvp.Value, executionCount);
                }

                try
                {
                    foreach (TestCommandExecutor commandExecutor in commandExecutors)
                    {
                        await commandExecutor.StopAsync().WaitAsync(TestTimeout).ConfigureAwait(false);
                        await commandExecutor.DisposeAsync();
                    }

                    if (testCase.Epilogue.Catch != null)
                    {
                        Assert.Fail($"Expected {testCase.Epilogue.Catch.ErrorKind} exception, but no exception thrown when stopping CommandExecutor");
                    }
                }
                catch (AkriMqttException exception)
                {
                    if (testCase.Epilogue.Catch == null)
                    {
                        Assert.Fail($"Unexpected exception thrown stopping CommandExecutor: {exception.Message}");
                    }

                    AkriMqttExceptionChecker.CheckException(testCase.Epilogue.Catch, exception);
                }
            }
            else
            {
                try
                {
                    foreach (TestCommandExecutor commandExecutor in commandExecutors)
                    {
                        await commandExecutor.StopAsync().WaitAsync(TestTimeout).ConfigureAwait(false);
                        await commandExecutor.DisposeAsync();
                    }
                }
                catch (AkriMqttException exception)
                {
                    Assert.Fail($"Unexpected exception thrown stopping CommandExecutor: {exception.Message}");
                }
            }
        }

        private async Task<TestCommandExecutor?> GetAndStartCommandExecutorAsync(IMqttPubSubClient mqttClient, TestCaseExecutor testCaseExecutor, Dictionary<string, AsyncCountdownEvent> countdownEvents, ConcurrentDictionary<string, AsyncAtomicInt> requestResponseSequencer, TestCaseCatch? testCaseCatch)
        {
            try
            {
                TestCommandExecutor commandExecutor = testCaseExecutor.CacheTtl != null ?
                    new TestCommandExecutor(mqttClient, testCaseExecutor.CommandName!)
                    {
                        RequestTopicPattern = testCaseExecutor.RequestTopic!,
                        ExecutorId = testCaseExecutor.ExecutorId,
                        TopicNamespace = testCaseExecutor.TopicNamespace,
                        IsIdempotent = testCaseExecutor.Idempotent,
                        CacheTtl = testCaseExecutor.CacheTtl.ToTimeSpan(),
                        OnCommandReceived = null!,
                    } :
                    new TestCommandExecutor(mqttClient, testCaseExecutor.CommandName!)
                    {
                        RequestTopicPattern = testCaseExecutor.RequestTopic!,
                        ExecutorId = testCaseExecutor.ExecutorId,
                        TopicNamespace = testCaseExecutor.TopicNamespace,
                        IsIdempotent = testCaseExecutor.Idempotent,
                        OnCommandReceived = null!,
                    };

                if (testCaseExecutor.TopicTokenMap != null)
                {
                    foreach (KeyValuePair<string, string> kvp in testCaseExecutor.TopicTokenMap)
                    {
                        commandExecutor.TopicTokenMap![kvp.Key] = kvp.Value;
                    }
                }

                if (testCaseExecutor.ExecutionTimeout != null)
                {
                    commandExecutor.ExecutionTimeout = testCaseExecutor.ExecutionTimeout.ToTimeSpan();
                }

                if (testCaseExecutor.ResponseMetadata.Any())
                {
                    commandExecutor.OnCommandReceived = async (extReq, ct) =>
                    {
                        await commandExecutor.Track().ConfigureAwait(false);
                        TestResponseSchema responsePayload = await ProcessRequest(extReq, testCaseExecutor, countdownEvents, requestResponseSequencer, ct).ConfigureAwait(false);

                        CommandResponseMetadata responseMetadata = new();
                        foreach (KeyValuePair<string, string?> kvp in testCaseExecutor.ResponseMetadata)
                        {
                            responseMetadata.UserData[kvp.Key] = kvp.Value ?? extReq.RequestMetadata.UserData[kvp.Key];
                        }

                        return new ExtendedResponse<TestResponseSchema>()
                        {
                            Response = responsePayload,
                            ResponseMetadata = responseMetadata,
                        };
                    };
                }
                else
                {
                    commandExecutor.OnCommandReceived = async (extReq, ct) =>
                    {
                        await commandExecutor.Track().ConfigureAwait(false);
                        TestResponseSchema responsePayload = await ProcessRequest(extReq, testCaseExecutor, countdownEvents, requestResponseSequencer, ct).ConfigureAwait(false);
                        return ExtendedResponse<TestResponseSchema>.CreateFromResponse(responsePayload);
                    };
                }

                await commandExecutor.StartAsync(testCaseExecutor.ExecutionConcurrency).WaitAsync(TestTimeout).ConfigureAwait(false);

                if (testCaseCatch != null)
                {
                    Assert.Fail($"Expected {testCaseCatch.ErrorKind} exception, but no exception thrown when initializing and starting CommandExecutor");
                }

                return commandExecutor;
            }
            catch (AkriMqttException exception)
            {
                if (testCaseCatch == null)
                {
                    Assert.Fail($"Unexpected exception thrown initializing or starting CommandExecutor: {exception.Message}");
                }

                AkriMqttExceptionChecker.CheckException(testCaseCatch, exception);

                return null;
            }
        }

        private async Task ReceiveRequestAsync(TestCaseActionReceiveRequest actionReceiveRequest, StubMqttClient stubMqttClient, ConcurrentDictionary<int, Guid?> sourceIds, ConcurrentDictionary<int, string?> correlationIds, ConcurrentDictionary<int, ushort> packetIds, int testCaseIndex)
        {
            Guid? sourceId = null;
            if (actionReceiveRequest.SourceIndex != null)
            {
                if (!sourceIds.TryGetValue((int)actionReceiveRequest.SourceIndex, out sourceId))
                {
                    sourceId = Guid.NewGuid();
                    sourceIds[(int)actionReceiveRequest.SourceIndex] = sourceId;
                }
            }

            string? correlationId = null;
            if (actionReceiveRequest.CorrelationIndex != null)
            {
                correlationId = correlationIds.GetOrAdd((int)actionReceiveRequest.CorrelationIndex, actionReceiveRequest.CorrelationId ?? Guid.NewGuid().ToString());
            }

            ushort? specificPacketId = null;
            if (actionReceiveRequest.PacketIndex != null)
            {
                if (packetIds.TryGetValue((int)actionReceiveRequest.PacketIndex, out ushort extantPacketId))
                {
                    specificPacketId = extantPacketId;
                }
            }

            MqttApplicationMessageBuilder requestAppMsgBuilder = new MqttApplicationMessageBuilder().WithTopic(actionReceiveRequest.Topic);

            if (actionReceiveRequest.ContentType != null)
            {
                requestAppMsgBuilder.WithContentType(actionReceiveRequest.ContentType);
            }

            if (actionReceiveRequest.FormatIndicator != null)
            {
                requestAppMsgBuilder.WithPayloadFormatIndicator((MqttPayloadFormatIndicator)(int)actionReceiveRequest.FormatIndicator);
            }

            if (actionReceiveRequest.ResponseTopic != null)
            {
                requestAppMsgBuilder.WithResponseTopic(actionReceiveRequest.ResponseTopic);
            }

            if (actionReceiveRequest.Payload != null)
            {
                byte[]? payload =
                    actionReceiveRequest.BypassSerialization ? Encoding.UTF8.GetBytes(actionReceiveRequest.Payload) :
<<<<<<< HEAD
                    payloadSerializer.ToBytes(new TestRequestSchema { TestCaseIndex = testCaseIndex, Request = actionReceiveRequest.Payload });
=======
                    payloadSerializer.ToBytes(new Object_Test_Request { TestCaseIndex = testCaseIndex, Request = actionReceiveRequest.Payload }).SerializedPayload;
>>>>>>> d9cb2d12
                requestAppMsgBuilder.WithPayload(payload);
            }

            if (sourceId != null)
            {
                requestAppMsgBuilder.WithUserProperty(AkriSystemProperties.SourceId, ((Guid)sourceId!).ToString());
            }

            if (correlationId != null)
            {
                requestAppMsgBuilder.WithCorrelationData(Guid.TryParse(correlationId, out Guid correlationGuid) ? correlationGuid.ToByteArray() : Encoding.UTF8.GetBytes(correlationId));
            }

            if (actionReceiveRequest.Qos != null)
            {
                requestAppMsgBuilder.WithQualityOfServiceLevel((MqttQualityOfServiceLevel)actionReceiveRequest.Qos);
            }

            if (actionReceiveRequest.MessageExpiry != null)
            {
                requestAppMsgBuilder.WithMessageExpiryInterval((uint)actionReceiveRequest.MessageExpiry.ToTimeSpan().TotalSeconds);
            }

            foreach (KeyValuePair<string, string> kvp in actionReceiveRequest.Metadata)
            {
                requestAppMsgBuilder.WithUserProperty(kvp.Key, kvp.Value);
            }

            MqttApplicationMessage requestAppMsg = requestAppMsgBuilder.Build();

            ushort actualPacketId = await stubMqttClient.ReceiveMessageAsync(requestAppMsg, specificPacketId).WaitAsync(TestTimeout).ConfigureAwait(false);
            if (actionReceiveRequest.PacketIndex != null)
            {
                packetIds.TryAdd((int)actionReceiveRequest.PacketIndex, actualPacketId);
            }
        }

        private async Task AwaitAcknowledgementAsync(TestCaseActionAwaitAck actionAwaitAck, StubMqttClient stubMqttClient, ConcurrentDictionary<int, ushort> packetIds)
        {
            ushort packetId = await stubMqttClient.AwaitAcknowledgementAsync().WaitAsync(TestTimeout).ConfigureAwait(false);

            if (actionAwaitAck.PacketIndex != null)
            {
                Assert.True(packetIds.TryGetValue((int)actionAwaitAck.PacketIndex, out ushort extantPacketId));
                Assert.Equal(extantPacketId, packetId);
            }
        }

        private async Task AwaitPublishAsync(TestCaseActionAwaitPublish actionAwaitPublish, StubMqttClient stubMqttClient, ConcurrentDictionary<int, string?> correlationIds)
        {
            byte[] correlationId = await stubMqttClient.AwaitPublishAsync().WaitAsync(TestTimeout).ConfigureAwait(false);

            if (actionAwaitPublish.CorrelationIndex != null)
            {
                Assert.True(correlationIds.TryGetValue((int)actionAwaitPublish.CorrelationIndex, out string? extantCorrelationId));
                Assert.NotNull(extantCorrelationId);
                Assert.Equal(Guid.TryParse(extantCorrelationId, out Guid extantGuid) ? extantGuid.ToByteArray() : Encoding.UTF8.GetBytes(extantCorrelationId), correlationId);
            }
        }

        private async Task SyncEventAsync(TestCaseActionSync actionSync, Dictionary<string, AsyncCountdownEvent> countdownEvents)
        {
            if (actionSync.WaitEvent != null)
            {
                await countdownEvents[actionSync.WaitEvent].WaitAsync(TestTimeout).ConfigureAwait(false);
            }

            if (actionSync.SignalEvent != null)
            {
                await countdownEvents[actionSync.SignalEvent].SignalAsync().ConfigureAwait(false);
            }
        }

        private Task SleepAsync(TestCaseActionSleep actionSleep)
        {
            return freezableWallClock.WaitForAsync(actionSleep.Duration!.ToTimeSpan()).WaitAsync(TestTimeout);
        }

        private Task DisconnectAsync(StubMqttClient stubMqttClient)
        {
            return stubMqttClient.DisconnectAsync(new MqttClientDisconnectOptions());
        }

        private Task<int> FreezeTimeAsync()
        {
            return freezableWallClock.FreezeTimeAsync();
        }

        private Task UnfreezeTimeAsync(int freezeTicket)
        {
            return freezableWallClock.UnfreezeTimeAsync(freezeTicket);
        }

        private void CheckPublishedMessage(TestCasePublishedMessage publishedMessage, StubMqttClient stubMqttClient, ConcurrentDictionary<int, string?> correlationIds, int testCaseIndex)
        {
            string? correlationId = null;
            if (publishedMessage.CorrelationIndex != null)
            {
                Assert.True(correlationIds.TryGetValue((int)publishedMessage.CorrelationIndex, out correlationId));
            }

            byte[]? lookupKey = correlationId != null ?
                Guid.TryParse(correlationId, out Guid correlationGuid) ? correlationGuid.ToByteArray() : Encoding.UTF8.GetBytes(correlationId) :
                null;
            MqttApplicationMessage? appMsg = stubMqttClient.GetPublishedMessage(lookupKey);
            Assert.NotNull(appMsg);

            if (publishedMessage.Topic != null)
            {
                Assert.Equal(publishedMessage.Topic, appMsg.Topic);
            }

            if (publishedMessage.Payload == null)
            {
                Assert.Null(appMsg.PayloadSegment.Array);
            }
            else if (publishedMessage.Payload is string payload)
            {
<<<<<<< HEAD
                Assert.Equal(payloadSerializer.ToBytes(new TestResponseSchema { TestCaseIndex = testCaseIndex, Response = payload }), appMsg.PayloadSegment.Array);
=======
                Assert.Equal(payloadSerializer.ToBytes(new Object_Test_Response { TestCaseIndex = testCaseIndex, Response = payload }).SerializedPayload, appMsg.PayloadSegment.Array);
>>>>>>> d9cb2d12
            }

            foreach (KeyValuePair<string, string?> kvp in publishedMessage.Metadata)
            {
                if (kvp.Value != null)
                {
                    Assert.True(MqttNetConverter.ToGeneric(appMsg.UserProperties).TryGetProperty(kvp.Key, out string? value));
                    Assert.Equal(kvp.Value, value);
                }
                else
                {
                    Assert.False(MqttNetConverter.ToGeneric(appMsg.UserProperties).TryGetProperty(kvp.Key, out string? value), $"header {kvp.Key} unexpectedly present with value '{value}'");
                }
            }

            if (publishedMessage.CommandStatus == null)
            {
                Assert.DoesNotContain(appMsg.UserProperties, p => p.Name == AkriSystemProperties.Status);
            }
            else if (publishedMessage.CommandStatus is int expectedStatus || int.TryParse(publishedMessage.CommandStatus.ToString(), out expectedStatus))
            {
                Assert.True(MqttNetConverter.ToGeneric(appMsg.UserProperties).TryGetProperty(AkriSystemProperties.Status, out string? cmdStatus));
                Assert.Equal(expectedStatus.ToString(CultureInfo.InvariantCulture), cmdStatus);
            }

            if (publishedMessage.IsApplicationError == true)
            {
                Assert.True(MqttNetConverter.ToGeneric(appMsg.UserProperties).TryGetProperty(AkriSystemProperties.IsApplicationError, out string? isAppError) && isAppError?.ToLower() == "true");
            }
            else if (publishedMessage.IsApplicationError == false)
            {
                Assert.True(!MqttNetConverter.ToGeneric(appMsg.UserProperties).TryGetProperty(AkriSystemProperties.IsApplicationError, out string? isAppError) || isAppError?.ToLower() == "false");
            }

            if (publishedMessage.Expiry != null)
            {
                Assert.Equal((uint)publishedMessage.Expiry, appMsg.MessageExpiryInterval);
            }
        }

        private static async Task<TestResponseSchema> ProcessRequest(ExtendedRequest<TestRequestSchema> extReq, TestCaseExecutor testCaseExecutor, Dictionary<string, AsyncCountdownEvent> countdownEvents, ConcurrentDictionary<string, AsyncAtomicInt> requestResponseSequencer, CancellationToken cancellationToken)
        {
            foreach (TestCaseSync testCaseSync in testCaseExecutor.Sync)
            {
                if (testCaseSync.WaitEvent != null)
                {
                    await countdownEvents[testCaseSync.WaitEvent].WaitAsync(cancellationToken).WaitAsync(TestTimeout).ConfigureAwait(false);
                }

                if (testCaseSync.SignalEvent != null)
                {
                    await countdownEvents[testCaseSync.SignalEvent].SignalAsync().ConfigureAwait(false);
                }
            }

            if (testCaseExecutor.RaiseError != null && testCaseExecutor.RaiseError.Kind != TestErrorKind.None)
            {
                throw testCaseExecutor.RaiseError.Kind == TestErrorKind.Content ?
                    new InvocationException(testCaseExecutor.RaiseError.Message, testCaseExecutor.RaiseError.PropertyName, testCaseExecutor.RaiseError.PropertyValue) :
                    new ApplicationException(testCaseExecutor.RaiseError.Message);
            }

            if (extReq.Request.Request != null && testCaseExecutor.RequestResponsesMap.TryGetValue(extReq.Request.Request, out string[]? responses) && responses.Length > 0)
            {
                int index = 0;
                AsyncAtomicInt sequencer = new AsyncAtomicInt(index);
                if (!requestResponseSequencer.TryAdd(extReq.Request.Request, sequencer))
                {
                    index = await requestResponseSequencer[extReq.Request.Request].Increment().ConfigureAwait(false) % responses.Length;
                }

                return new TestResponseSchema { TestCaseIndex = extReq.Request.TestCaseIndex, Response = responses[index] };
            }
            else
            {
                return null!;
            }
        }
    }
}
<|MERGE_RESOLUTION|>--- conflicted
+++ resolved
@@ -1,670 +1,662 @@
-﻿// Copyright (c) Microsoft Corporation.
-// Licensed under the MIT License.
-
-using System.Collections.Concurrent;
-using System.Globalization;
-using System.Text;
-using MQTTnet;
-using MQTTnet.Client;
-using MQTTnet.Protocol;
-using Azure.Iot.Operations.Protocol.RPC;
-using Azure.Iot.Operations.Protocol.UnitTests.Serializers.JSON;
-using Tomlyn;
-using Xunit;
-using YamlDotNet.Core;
-using YamlDotNet.Serialization;
-using YamlDotNet.Serialization.NamingConventions;
-using TestModel.dtmi_test_TestModel__1;
-using System.Diagnostics;
-using Azure.Iot.Operations.Mqtt.Converters;
-
-namespace Azure.Iot.Operations.Protocol.MetlTests
-{
-    public class CommandExecutorTester
-    {
-        private const string testCasesPath = "../../../../../../eng/test/test-cases";
-        private const string executorCasesPath = $"{testCasesPath}/Protocol/CommandExecutor";
-        private const string defaultsFilePath = $"{testCasesPath}/Protocol/CommandExecutor/defaults.toml";
-
-        private static readonly TimeSpan TestTimeout = TimeSpan.FromMinutes(1);
-
-        private static readonly HashSet<string> problematicTestCases = new HashSet<string>{};
-
-        private static IDeserializer yamlDeserializer;
-        private static AsyncAtomicInt TestCaseIndex = new(0);
-        private static FreezableWallClock freezableWallClock;
-        private static IPayloadSerializer payloadSerializer;
-        private static ConcurrentDictionary<int, ConcurrentDictionary<string, AsyncAtomicInt>> sessionRequestResponseSequencers;
-        private static ConcurrentDictionary<int, ConcurrentDictionary<string, AsyncAtomicInt>> standaloneRequestResponseSequencers;
-
-        static CommandExecutorTester()
-        {
-            yamlDeserializer = new DeserializerBuilder()
-                .WithNamingConvention(HyphenatedNamingConvention.Instance)
-                .WithEnumNamingConvention(HyphenatedNamingConvention.Instance)
-                .WithTypeDiscriminatingNodeDeserializer(options =>
-                {
-                    options.AddKeyValueTypeDiscriminator<TestCaseAction>("action",
-                        ("receive request", typeof(TestCaseActionReceiveRequest)),
-                        ("await acknowledgement", typeof(TestCaseActionAwaitAck)),
-                        ("await publish", typeof(TestCaseActionAwaitPublish)),
-                        ("sync", typeof(TestCaseActionSync)),
-                        ("sleep", typeof(TestCaseActionSleep)),
-                        ("disconnect", typeof(TestCaseActionDisconnect)),
-                        ("freeze time", typeof(TestCaseActionFreezeTime)),
-                        ("unfreeze time", typeof(TestCaseActionUnfreezeTime)));
-                })
-                .Build();
-
-            if (File.Exists(defaultsFilePath))
-            {
-                DefaultTestCase defaultTestCase = Toml.ToModel<DefaultTestCase>(File.ReadAllText(defaultsFilePath), defaultsFilePath, new TomlModelOptions { ConvertPropertyName = CaseConverter.PascalToKebabCase });
-
-                TestCaseExecutor.DefaultCommandName = defaultTestCase.Prologue.Executor.CommandName;
-                TestCaseExecutor.DefaultRequestTopic = defaultTestCase.Prologue.Executor.RequestTopic;
-                TestCaseExecutor.DefaultExecutorId = defaultTestCase.Prologue.Executor.ExecutorId;
-                TestCaseExecutor.DefaultTopicNamespace = defaultTestCase.Prologue.Executor.TopicNamespace;
-                TestCaseExecutor.DefaultIdempotent = defaultTestCase.Prologue.Executor.Idempotent;
-                TestCaseExecutor.DefaultCacheTtl = defaultTestCase.Prologue.Executor.CacheTtl;
-                TestCaseExecutor.DefaultExecutorTimeout = defaultTestCase.Prologue.Executor.ExecutionTimeout;
-                TestCaseExecutor.DefaultRequestResponsesMap = defaultTestCase.Prologue.Executor.RequestResponsesMap;
-                TestCaseExecutor.DefaultExecutionConcurrency = defaultTestCase.Prologue.Executor.ExecutionConcurrency;
-
-                TestCaseActionReceiveRequest.DefaultTopic = defaultTestCase.Actions.ReceiveRequest.Topic;
-                TestCaseActionReceiveRequest.DefaultPayload = defaultTestCase.Actions.ReceiveRequest.Payload;
-                TestCaseActionReceiveRequest.DefaultContentType = defaultTestCase.Actions.ReceiveRequest.ContentType;
-                TestCaseActionReceiveRequest.DefaultFormatIndicator = defaultTestCase.Actions.ReceiveRequest.FormatIndicator;
-                TestCaseActionReceiveRequest.DefaultCorrelationIndex = defaultTestCase.Actions.ReceiveRequest.CorrelationIndex;
-                TestCaseActionReceiveRequest.DefaultQos = defaultTestCase.Actions.ReceiveRequest.Qos;
-                TestCaseActionReceiveRequest.DefaultMessageExpiry = defaultTestCase.Actions.ReceiveRequest.MessageExpiry;
-                TestCaseActionReceiveRequest.DefaultResponseTopic = defaultTestCase.Actions.ReceiveRequest.ResponseTopic;
-                TestCaseActionReceiveRequest.DefaultSourceIndex = defaultTestCase.Actions.ReceiveRequest.SourceIndex;
-            }
-
-            freezableWallClock = new FreezableWallClock();
-            TestCommandExecutor.WallClock = freezableWallClock;
-            CommandResponseCache.WallClock = freezableWallClock;
-
-            payloadSerializer = new Utf8JsonSerializer();
-
-            sessionRequestResponseSequencers = new();
-            standaloneRequestResponseSequencers = new();
-        }
-
-        public static IEnumerable<object[]> GetAllCommandExecutorCases()
-        {
-            foreach (string testCasePath in Directory.GetFiles(executorCasesPath, @"*.yaml"))
-            {
-                string testCaseName = Path.GetFileNameWithoutExtension(testCasePath);
-                using (StreamReader streamReader = File.OpenText($"{executorCasesPath}/{testCaseName}.yaml"))
-                {
-                    TestCase testCase = yamlDeserializer.Deserialize<TestCase>(new Parser(streamReader));
-                    if (!problematicTestCases.Contains(testCaseName) &&
-                        !testCase.Requires.Contains(TestFeatureKind.Unobtanium))
-                    {
-                        yield return new object[] { testCaseName };
-                    }
-                }
-            }
-        }
-
-        public static IEnumerable<object[]> GetRestrictedCommandExecutorCases()
-        {
-            foreach (string testCasePath in Directory.GetFiles(executorCasesPath, @"*.yaml"))
-            {
-                string testCaseName = Path.GetFileNameWithoutExtension(testCasePath);
-                using (StreamReader streamReader = File.OpenText($"{executorCasesPath}/{testCaseName}.yaml"))
-                {
-                    Trace.TraceInformation($"Deserializing {executorCasesPath}/{testCaseName}.yaml");
-                    TestCase testCase = yamlDeserializer.Deserialize<TestCase>(new Parser(streamReader));
-                    if (!problematicTestCases.Contains(testCaseName) &&
-                        !testCase.Requires.Contains(TestFeatureKind.Unobtanium) &&
-                        !testCase.Requires.Contains(TestFeatureKind.AckOrdering) &&
-                        !testCase.Requires.Contains(TestFeatureKind.Reconnection))
-                    {
-                        yield return new object[] { testCaseName };
-                    }
-                }
-            }
-        }
-
-        [Theory]
-        [MemberData(nameof(GetRestrictedCommandExecutorCases))]
-        public Task TestCommandExecutorWithSessionClient(string testCaseName)
-        {
-            return TestCommandExecutorProtocol(testCaseName, sessionRequestResponseSequencers, includeSessionClient: true);
-        }
-
-        [Theory]
-        [MemberData(nameof(GetRestrictedCommandExecutorCases))]
-        public Task TestCommandExecutorStandalone(string testCaseName)
-        {
-            return TestCommandExecutorProtocol(testCaseName, standaloneRequestResponseSequencers, includeSessionClient: false);
-        }
-
-        private async Task TestCommandExecutorProtocol(string testCaseName, ConcurrentDictionary<int, ConcurrentDictionary<string, AsyncAtomicInt>> requestResponseSequencers, bool includeSessionClient)
-        {
-            int testCaseIndex = await TestCaseIndex.Increment().ConfigureAwait(false);
-            ConcurrentDictionary<string, AsyncAtomicInt> requestResponseSequencer = new();
-            Assert.True(requestResponseSequencers.TryAdd(testCaseIndex, requestResponseSequencer));
-
-            TestCase testCase;
-            using (StreamReader streamReader = File.OpenText($"{executorCasesPath}/{testCaseName}.yaml"))
-            {
-                testCase = yamlDeserializer.Deserialize<TestCase>(new Parser(streamReader));
-            }
-
-            List<TestCommandExecutor> commandExecutors = new();
-            Dictionary<string, AsyncCountdownEvent> countdownEvents = new();
-
-            string clientIdPrefix = includeSessionClient ? "Session" : "Standalone";
-            string mqttClientId = testCase.Prologue?.MqttConfig?.ClientId ?? $"{clientIdPrefix}ExecutorTestClient{testCaseIndex}";
-            StubMqttClient stubMqttClient = new StubMqttClient(mqttClientId);
-            await using CompositeMqttClient compositeMqttClient = new CompositeMqttClient(stubMqttClient, includeSessionClient, mqttClientId);
-
-            await compositeMqttClient.ConnectAsync().WaitAsync(TestTimeout);
-
-            if (testCase.Prologue?.PushAcks != null)
-            {
-                foreach (TestAckKind ackKind in testCase.Prologue.PushAcks.Publish)
-                {
-                    stubMqttClient.EnqueuePubAck(ackKind);
-                }
-
-                foreach (TestAckKind ackKind in testCase.Prologue.PushAcks.Subscribe)
-                {
-                    stubMqttClient.EnqueueSubAck(ackKind);
-                }
-
-                foreach (TestAckKind ackKind in testCase.Prologue.PushAcks.Unsubscribe)
-                {
-                    stubMqttClient.EnqueueUnsubAck(ackKind);
-                }
-            }
-
-            int requestCount = testCase.Actions.Count(a => a.GetType() == typeof(TestCaseActionReceiveRequest));
-
-            foreach (KeyValuePair<string, int> kvp in testCase.Prologue?.CountdownEvents ?? new Dictionary<string, int>())
-            {
-                countdownEvents[kvp.Key] = new AsyncCountdownEvent(kvp.Value, requestCount + 1);
-            }
-
-            foreach (TestCaseExecutor testCaseExecutor in testCase.Prologue?.Executors ?? new List<TestCaseExecutor>())
-            {
-                bool isLast = ReferenceEquals(testCaseExecutor, testCase.Prologue?.Executors.Last());
-                TestCommandExecutor? commandExecutor = await GetAndStartCommandExecutorAsync(compositeMqttClient, testCaseExecutor, countdownEvents, requestResponseSequencer, isLast ? testCase.Prologue?.Catch : null).ConfigureAwait(false);
-                if (commandExecutor == null)
-                {
-                    return;
-                }
-
-                commandExecutors.Add(commandExecutor);
-            }
-
-            ConcurrentDictionary<int, Guid?> sourceIds = new();
-            ConcurrentDictionary<int, string?> correlationIds = new();
-            ConcurrentDictionary<int, ushort> packetIds = new();
-            int freezeTicket = -1;
-
-            try
-            {
-                foreach (TestCaseAction action in testCase.Actions)
-                {
-                    switch (action)
-                    {
-                        case TestCaseActionReceiveRequest actionReceiveRequest:
-                            await ReceiveRequestAsync(actionReceiveRequest, stubMqttClient, sourceIds, correlationIds, packetIds, testCaseIndex).ConfigureAwait(false);
-                            break;
-                        case TestCaseActionAwaitAck actionAwaitAck:
-                            await AwaitAcknowledgementAsync(actionAwaitAck, stubMqttClient, packetIds).ConfigureAwait(false);
-                            break;
-                        case TestCaseActionAwaitPublish actionAwaitPublish:
-                            await AwaitPublishAsync(actionAwaitPublish, stubMqttClient, correlationIds).ConfigureAwait(false);
-                            break;
-                        case TestCaseActionSync actionSync:
-                            await SyncEventAsync(actionSync, countdownEvents).ConfigureAwait(false);
-                            break;
-                        case TestCaseActionSleep actionSleep:
-                            await SleepAsync(actionSleep).ConfigureAwait(false);
-                            break;
-                        case TestCaseActionDisconnect:
-                            await DisconnectAsync(stubMqttClient).ConfigureAwait(false);
-                            break;
-                        case TestCaseActionFreezeTime:
-                            freezeTicket = await FreezeTimeAsync().ConfigureAwait(false);
-                            break;
-                        case TestCaseActionUnfreezeTime:
-                            await UnfreezeTimeAsync(freezeTicket).ConfigureAwait(false);
-                            freezeTicket = -1;
-                            break;
-                    }
-                }
-            }
-            finally
-            {
-                if (freezeTicket >= 0)
-                {
-                    await UnfreezeTimeAsync(freezeTicket).ConfigureAwait(false);
-                }
-            }
-
-            if (testCase.Epilogue != null)
-            {
-                foreach (string topic in testCase.Epilogue.SubscribedTopics)
-                {
-                    Assert.True(stubMqttClient.HasSubscribed(topic));
-                }
-
-                if (testCase.Epilogue.PublicationCount != null)
-                {
-                    int publicationCount = await stubMqttClient.GetPublicationCount().ConfigureAwait(false);
-                    Assert.Equal(testCase.Epilogue.PublicationCount, publicationCount);
-                }
-
-                foreach (TestCasePublishedMessage publishedMessage in testCase.Epilogue.PublishedMessages)
-                {
-                    CheckPublishedMessage(publishedMessage, stubMqttClient, correlationIds, testCaseIndex);
-                }
-
-                if (testCase.Epilogue.AcknowledgementCount != null)
-                {
-                    int acknowledgementCount = await stubMqttClient.GetAcknowledgementCount().ConfigureAwait(false);
-                    Assert.Equal(testCase.Epilogue.AcknowledgementCount, acknowledgementCount);
-                }
-
-                if (testCase.Epilogue.ExecutionCount != null)
-                {
-                    int executionCount = await commandExecutors.First().GetExecutionCount().ConfigureAwait(false);
-                    Assert.Equal(testCase.Epilogue.ExecutionCount, executionCount);
-                }
-
-                foreach (KeyValuePair<int, int> kvp in testCase.Epilogue.ExecutionCounts)
-                {
-                    int executionCount = await commandExecutors[kvp.Key].GetExecutionCount().ConfigureAwait(false);
-                    Assert.Equal(kvp.Value, executionCount);
-                }
-
-                try
-                {
-                    foreach (TestCommandExecutor commandExecutor in commandExecutors)
-                    {
-                        await commandExecutor.StopAsync().WaitAsync(TestTimeout).ConfigureAwait(false);
-                        await commandExecutor.DisposeAsync();
-                    }
-
-                    if (testCase.Epilogue.Catch != null)
-                    {
-                        Assert.Fail($"Expected {testCase.Epilogue.Catch.ErrorKind} exception, but no exception thrown when stopping CommandExecutor");
-                    }
-                }
-                catch (AkriMqttException exception)
-                {
-                    if (testCase.Epilogue.Catch == null)
-                    {
-                        Assert.Fail($"Unexpected exception thrown stopping CommandExecutor: {exception.Message}");
-                    }
-
-                    AkriMqttExceptionChecker.CheckException(testCase.Epilogue.Catch, exception);
-                }
-            }
-            else
-            {
-                try
-                {
-                    foreach (TestCommandExecutor commandExecutor in commandExecutors)
-                    {
-                        await commandExecutor.StopAsync().WaitAsync(TestTimeout).ConfigureAwait(false);
-                        await commandExecutor.DisposeAsync();
-                    }
-                }
-                catch (AkriMqttException exception)
-                {
-                    Assert.Fail($"Unexpected exception thrown stopping CommandExecutor: {exception.Message}");
-                }
-            }
-        }
-
-        private async Task<TestCommandExecutor?> GetAndStartCommandExecutorAsync(IMqttPubSubClient mqttClient, TestCaseExecutor testCaseExecutor, Dictionary<string, AsyncCountdownEvent> countdownEvents, ConcurrentDictionary<string, AsyncAtomicInt> requestResponseSequencer, TestCaseCatch? testCaseCatch)
-        {
-            try
-            {
-                TestCommandExecutor commandExecutor = testCaseExecutor.CacheTtl != null ?
-                    new TestCommandExecutor(mqttClient, testCaseExecutor.CommandName!)
-                    {
-                        RequestTopicPattern = testCaseExecutor.RequestTopic!,
-                        ExecutorId = testCaseExecutor.ExecutorId,
-                        TopicNamespace = testCaseExecutor.TopicNamespace,
-                        IsIdempotent = testCaseExecutor.Idempotent,
-                        CacheTtl = testCaseExecutor.CacheTtl.ToTimeSpan(),
-                        OnCommandReceived = null!,
-                    } :
-                    new TestCommandExecutor(mqttClient, testCaseExecutor.CommandName!)
-                    {
-                        RequestTopicPattern = testCaseExecutor.RequestTopic!,
-                        ExecutorId = testCaseExecutor.ExecutorId,
-                        TopicNamespace = testCaseExecutor.TopicNamespace,
-                        IsIdempotent = testCaseExecutor.Idempotent,
-                        OnCommandReceived = null!,
-                    };
-
-                if (testCaseExecutor.TopicTokenMap != null)
-                {
-                    foreach (KeyValuePair<string, string> kvp in testCaseExecutor.TopicTokenMap)
-                    {
-                        commandExecutor.TopicTokenMap![kvp.Key] = kvp.Value;
-                    }
-                }
-
-                if (testCaseExecutor.ExecutionTimeout != null)
-                {
-                    commandExecutor.ExecutionTimeout = testCaseExecutor.ExecutionTimeout.ToTimeSpan();
-                }
-
-                if (testCaseExecutor.ResponseMetadata.Any())
-                {
-                    commandExecutor.OnCommandReceived = async (extReq, ct) =>
-                    {
-                        await commandExecutor.Track().ConfigureAwait(false);
-                        TestResponseSchema responsePayload = await ProcessRequest(extReq, testCaseExecutor, countdownEvents, requestResponseSequencer, ct).ConfigureAwait(false);
-
-                        CommandResponseMetadata responseMetadata = new();
-                        foreach (KeyValuePair<string, string?> kvp in testCaseExecutor.ResponseMetadata)
-                        {
-                            responseMetadata.UserData[kvp.Key] = kvp.Value ?? extReq.RequestMetadata.UserData[kvp.Key];
-                        }
-
-                        return new ExtendedResponse<TestResponseSchema>()
-                        {
-                            Response = responsePayload,
-                            ResponseMetadata = responseMetadata,
-                        };
-                    };
-                }
-                else
-                {
-                    commandExecutor.OnCommandReceived = async (extReq, ct) =>
-                    {
-                        await commandExecutor.Track().ConfigureAwait(false);
-                        TestResponseSchema responsePayload = await ProcessRequest(extReq, testCaseExecutor, countdownEvents, requestResponseSequencer, ct).ConfigureAwait(false);
-                        return ExtendedResponse<TestResponseSchema>.CreateFromResponse(responsePayload);
-                    };
-                }
-
-                await commandExecutor.StartAsync(testCaseExecutor.ExecutionConcurrency).WaitAsync(TestTimeout).ConfigureAwait(false);
-
-                if (testCaseCatch != null)
-                {
-                    Assert.Fail($"Expected {testCaseCatch.ErrorKind} exception, but no exception thrown when initializing and starting CommandExecutor");
-                }
-
-                return commandExecutor;
-            }
-            catch (AkriMqttException exception)
-            {
-                if (testCaseCatch == null)
-                {
-                    Assert.Fail($"Unexpected exception thrown initializing or starting CommandExecutor: {exception.Message}");
-                }
-
-                AkriMqttExceptionChecker.CheckException(testCaseCatch, exception);
-
-                return null;
-            }
-        }
-
-        private async Task ReceiveRequestAsync(TestCaseActionReceiveRequest actionReceiveRequest, StubMqttClient stubMqttClient, ConcurrentDictionary<int, Guid?> sourceIds, ConcurrentDictionary<int, string?> correlationIds, ConcurrentDictionary<int, ushort> packetIds, int testCaseIndex)
-        {
-            Guid? sourceId = null;
-            if (actionReceiveRequest.SourceIndex != null)
-            {
-                if (!sourceIds.TryGetValue((int)actionReceiveRequest.SourceIndex, out sourceId))
-                {
-                    sourceId = Guid.NewGuid();
-                    sourceIds[(int)actionReceiveRequest.SourceIndex] = sourceId;
-                }
-            }
-
-            string? correlationId = null;
-            if (actionReceiveRequest.CorrelationIndex != null)
-            {
-                correlationId = correlationIds.GetOrAdd((int)actionReceiveRequest.CorrelationIndex, actionReceiveRequest.CorrelationId ?? Guid.NewGuid().ToString());
-            }
-
-            ushort? specificPacketId = null;
-            if (actionReceiveRequest.PacketIndex != null)
-            {
-                if (packetIds.TryGetValue((int)actionReceiveRequest.PacketIndex, out ushort extantPacketId))
-                {
-                    specificPacketId = extantPacketId;
-                }
-            }
-
-            MqttApplicationMessageBuilder requestAppMsgBuilder = new MqttApplicationMessageBuilder().WithTopic(actionReceiveRequest.Topic);
-
-            if (actionReceiveRequest.ContentType != null)
-            {
-                requestAppMsgBuilder.WithContentType(actionReceiveRequest.ContentType);
-            }
-
-            if (actionReceiveRequest.FormatIndicator != null)
-            {
-                requestAppMsgBuilder.WithPayloadFormatIndicator((MqttPayloadFormatIndicator)(int)actionReceiveRequest.FormatIndicator);
-            }
-
-            if (actionReceiveRequest.ResponseTopic != null)
-            {
-                requestAppMsgBuilder.WithResponseTopic(actionReceiveRequest.ResponseTopic);
-            }
-
-            if (actionReceiveRequest.Payload != null)
-            {
-                byte[]? payload =
-                    actionReceiveRequest.BypassSerialization ? Encoding.UTF8.GetBytes(actionReceiveRequest.Payload) :
-<<<<<<< HEAD
-                    payloadSerializer.ToBytes(new TestRequestSchema { TestCaseIndex = testCaseIndex, Request = actionReceiveRequest.Payload });
-=======
-                    payloadSerializer.ToBytes(new Object_Test_Request { TestCaseIndex = testCaseIndex, Request = actionReceiveRequest.Payload }).SerializedPayload;
->>>>>>> d9cb2d12
-                requestAppMsgBuilder.WithPayload(payload);
-            }
-
-            if (sourceId != null)
-            {
-                requestAppMsgBuilder.WithUserProperty(AkriSystemProperties.SourceId, ((Guid)sourceId!).ToString());
-            }
-
-            if (correlationId != null)
-            {
-                requestAppMsgBuilder.WithCorrelationData(Guid.TryParse(correlationId, out Guid correlationGuid) ? correlationGuid.ToByteArray() : Encoding.UTF8.GetBytes(correlationId));
-            }
-
-            if (actionReceiveRequest.Qos != null)
-            {
-                requestAppMsgBuilder.WithQualityOfServiceLevel((MqttQualityOfServiceLevel)actionReceiveRequest.Qos);
-            }
-
-            if (actionReceiveRequest.MessageExpiry != null)
-            {
-                requestAppMsgBuilder.WithMessageExpiryInterval((uint)actionReceiveRequest.MessageExpiry.ToTimeSpan().TotalSeconds);
-            }
-
-            foreach (KeyValuePair<string, string> kvp in actionReceiveRequest.Metadata)
-            {
-                requestAppMsgBuilder.WithUserProperty(kvp.Key, kvp.Value);
-            }
-
-            MqttApplicationMessage requestAppMsg = requestAppMsgBuilder.Build();
-
-            ushort actualPacketId = await stubMqttClient.ReceiveMessageAsync(requestAppMsg, specificPacketId).WaitAsync(TestTimeout).ConfigureAwait(false);
-            if (actionReceiveRequest.PacketIndex != null)
-            {
-                packetIds.TryAdd((int)actionReceiveRequest.PacketIndex, actualPacketId);
-            }
-        }
-
-        private async Task AwaitAcknowledgementAsync(TestCaseActionAwaitAck actionAwaitAck, StubMqttClient stubMqttClient, ConcurrentDictionary<int, ushort> packetIds)
-        {
-            ushort packetId = await stubMqttClient.AwaitAcknowledgementAsync().WaitAsync(TestTimeout).ConfigureAwait(false);
-
-            if (actionAwaitAck.PacketIndex != null)
-            {
-                Assert.True(packetIds.TryGetValue((int)actionAwaitAck.PacketIndex, out ushort extantPacketId));
-                Assert.Equal(extantPacketId, packetId);
-            }
-        }
-
-        private async Task AwaitPublishAsync(TestCaseActionAwaitPublish actionAwaitPublish, StubMqttClient stubMqttClient, ConcurrentDictionary<int, string?> correlationIds)
-        {
-            byte[] correlationId = await stubMqttClient.AwaitPublishAsync().WaitAsync(TestTimeout).ConfigureAwait(false);
-
-            if (actionAwaitPublish.CorrelationIndex != null)
-            {
-                Assert.True(correlationIds.TryGetValue((int)actionAwaitPublish.CorrelationIndex, out string? extantCorrelationId));
-                Assert.NotNull(extantCorrelationId);
-                Assert.Equal(Guid.TryParse(extantCorrelationId, out Guid extantGuid) ? extantGuid.ToByteArray() : Encoding.UTF8.GetBytes(extantCorrelationId), correlationId);
-            }
-        }
-
-        private async Task SyncEventAsync(TestCaseActionSync actionSync, Dictionary<string, AsyncCountdownEvent> countdownEvents)
-        {
-            if (actionSync.WaitEvent != null)
-            {
-                await countdownEvents[actionSync.WaitEvent].WaitAsync(TestTimeout).ConfigureAwait(false);
-            }
-
-            if (actionSync.SignalEvent != null)
-            {
-                await countdownEvents[actionSync.SignalEvent].SignalAsync().ConfigureAwait(false);
-            }
-        }
-
-        private Task SleepAsync(TestCaseActionSleep actionSleep)
-        {
-            return freezableWallClock.WaitForAsync(actionSleep.Duration!.ToTimeSpan()).WaitAsync(TestTimeout);
-        }
-
-        private Task DisconnectAsync(StubMqttClient stubMqttClient)
-        {
-            return stubMqttClient.DisconnectAsync(new MqttClientDisconnectOptions());
-        }
-
-        private Task<int> FreezeTimeAsync()
-        {
-            return freezableWallClock.FreezeTimeAsync();
-        }
-
-        private Task UnfreezeTimeAsync(int freezeTicket)
-        {
-            return freezableWallClock.UnfreezeTimeAsync(freezeTicket);
-        }
-
-        private void CheckPublishedMessage(TestCasePublishedMessage publishedMessage, StubMqttClient stubMqttClient, ConcurrentDictionary<int, string?> correlationIds, int testCaseIndex)
-        {
-            string? correlationId = null;
-            if (publishedMessage.CorrelationIndex != null)
-            {
-                Assert.True(correlationIds.TryGetValue((int)publishedMessage.CorrelationIndex, out correlationId));
-            }
-
-            byte[]? lookupKey = correlationId != null ?
-                Guid.TryParse(correlationId, out Guid correlationGuid) ? correlationGuid.ToByteArray() : Encoding.UTF8.GetBytes(correlationId) :
-                null;
-            MqttApplicationMessage? appMsg = stubMqttClient.GetPublishedMessage(lookupKey);
-            Assert.NotNull(appMsg);
-
-            if (publishedMessage.Topic != null)
-            {
-                Assert.Equal(publishedMessage.Topic, appMsg.Topic);
-            }
-
-            if (publishedMessage.Payload == null)
-            {
-                Assert.Null(appMsg.PayloadSegment.Array);
-            }
-            else if (publishedMessage.Payload is string payload)
-            {
-<<<<<<< HEAD
-                Assert.Equal(payloadSerializer.ToBytes(new TestResponseSchema { TestCaseIndex = testCaseIndex, Response = payload }), appMsg.PayloadSegment.Array);
-=======
-                Assert.Equal(payloadSerializer.ToBytes(new Object_Test_Response { TestCaseIndex = testCaseIndex, Response = payload }).SerializedPayload, appMsg.PayloadSegment.Array);
->>>>>>> d9cb2d12
-            }
-
-            foreach (KeyValuePair<string, string?> kvp in publishedMessage.Metadata)
-            {
-                if (kvp.Value != null)
-                {
-                    Assert.True(MqttNetConverter.ToGeneric(appMsg.UserProperties).TryGetProperty(kvp.Key, out string? value));
-                    Assert.Equal(kvp.Value, value);
-                }
-                else
-                {
-                    Assert.False(MqttNetConverter.ToGeneric(appMsg.UserProperties).TryGetProperty(kvp.Key, out string? value), $"header {kvp.Key} unexpectedly present with value '{value}'");
-                }
-            }
-
-            if (publishedMessage.CommandStatus == null)
-            {
-                Assert.DoesNotContain(appMsg.UserProperties, p => p.Name == AkriSystemProperties.Status);
-            }
-            else if (publishedMessage.CommandStatus is int expectedStatus || int.TryParse(publishedMessage.CommandStatus.ToString(), out expectedStatus))
-            {
-                Assert.True(MqttNetConverter.ToGeneric(appMsg.UserProperties).TryGetProperty(AkriSystemProperties.Status, out string? cmdStatus));
-                Assert.Equal(expectedStatus.ToString(CultureInfo.InvariantCulture), cmdStatus);
-            }
-
-            if (publishedMessage.IsApplicationError == true)
-            {
-                Assert.True(MqttNetConverter.ToGeneric(appMsg.UserProperties).TryGetProperty(AkriSystemProperties.IsApplicationError, out string? isAppError) && isAppError?.ToLower() == "true");
-            }
-            else if (publishedMessage.IsApplicationError == false)
-            {
-                Assert.True(!MqttNetConverter.ToGeneric(appMsg.UserProperties).TryGetProperty(AkriSystemProperties.IsApplicationError, out string? isAppError) || isAppError?.ToLower() == "false");
-            }
-
-            if (publishedMessage.Expiry != null)
-            {
-                Assert.Equal((uint)publishedMessage.Expiry, appMsg.MessageExpiryInterval);
-            }
-        }
-
-        private static async Task<TestResponseSchema> ProcessRequest(ExtendedRequest<TestRequestSchema> extReq, TestCaseExecutor testCaseExecutor, Dictionary<string, AsyncCountdownEvent> countdownEvents, ConcurrentDictionary<string, AsyncAtomicInt> requestResponseSequencer, CancellationToken cancellationToken)
-        {
-            foreach (TestCaseSync testCaseSync in testCaseExecutor.Sync)
-            {
-                if (testCaseSync.WaitEvent != null)
-                {
-                    await countdownEvents[testCaseSync.WaitEvent].WaitAsync(cancellationToken).WaitAsync(TestTimeout).ConfigureAwait(false);
-                }
-
-                if (testCaseSync.SignalEvent != null)
-                {
-                    await countdownEvents[testCaseSync.SignalEvent].SignalAsync().ConfigureAwait(false);
-                }
-            }
-
-            if (testCaseExecutor.RaiseError != null && testCaseExecutor.RaiseError.Kind != TestErrorKind.None)
-            {
-                throw testCaseExecutor.RaiseError.Kind == TestErrorKind.Content ?
-                    new InvocationException(testCaseExecutor.RaiseError.Message, testCaseExecutor.RaiseError.PropertyName, testCaseExecutor.RaiseError.PropertyValue) :
-                    new ApplicationException(testCaseExecutor.RaiseError.Message);
-            }
-
-            if (extReq.Request.Request != null && testCaseExecutor.RequestResponsesMap.TryGetValue(extReq.Request.Request, out string[]? responses) && responses.Length > 0)
-            {
-                int index = 0;
-                AsyncAtomicInt sequencer = new AsyncAtomicInt(index);
-                if (!requestResponseSequencer.TryAdd(extReq.Request.Request, sequencer))
-                {
-                    index = await requestResponseSequencer[extReq.Request.Request].Increment().ConfigureAwait(false) % responses.Length;
-                }
-
-                return new TestResponseSchema { TestCaseIndex = extReq.Request.TestCaseIndex, Response = responses[index] };
-            }
-            else
-            {
-                return null!;
-            }
-        }
-    }
-}
+﻿// Copyright (c) Microsoft Corporation.
+// Licensed under the MIT License.
+
+using System.Collections.Concurrent;
+using System.Globalization;
+using System.Text;
+using MQTTnet;
+using MQTTnet.Client;
+using MQTTnet.Protocol;
+using Azure.Iot.Operations.Protocol.RPC;
+using Azure.Iot.Operations.Protocol.UnitTests.Serializers.JSON;
+using Tomlyn;
+using Xunit;
+using YamlDotNet.Core;
+using YamlDotNet.Serialization;
+using YamlDotNet.Serialization.NamingConventions;
+using TestModel.dtmi_test_TestModel__1;
+using System.Diagnostics;
+using Azure.Iot.Operations.Mqtt.Converters;
+
+namespace Azure.Iot.Operations.Protocol.MetlTests
+{
+    public class CommandExecutorTester
+    {
+        private const string testCasesPath = "../../../../../../eng/test/test-cases";
+        private const string executorCasesPath = $"{testCasesPath}/Protocol/CommandExecutor";
+        private const string defaultsFilePath = $"{testCasesPath}/Protocol/CommandExecutor/defaults.toml";
+
+        private static readonly TimeSpan TestTimeout = TimeSpan.FromMinutes(1);
+
+        private static readonly HashSet<string> problematicTestCases = new HashSet<string>{};
+
+        private static IDeserializer yamlDeserializer;
+        private static AsyncAtomicInt TestCaseIndex = new(0);
+        private static FreezableWallClock freezableWallClock;
+        private static IPayloadSerializer payloadSerializer;
+        private static ConcurrentDictionary<int, ConcurrentDictionary<string, AsyncAtomicInt>> sessionRequestResponseSequencers;
+        private static ConcurrentDictionary<int, ConcurrentDictionary<string, AsyncAtomicInt>> standaloneRequestResponseSequencers;
+
+        static CommandExecutorTester()
+        {
+            yamlDeserializer = new DeserializerBuilder()
+                .WithNamingConvention(HyphenatedNamingConvention.Instance)
+                .WithEnumNamingConvention(HyphenatedNamingConvention.Instance)
+                .WithTypeDiscriminatingNodeDeserializer(options =>
+                {
+                    options.AddKeyValueTypeDiscriminator<TestCaseAction>("action",
+                        ("receive request", typeof(TestCaseActionReceiveRequest)),
+                        ("await acknowledgement", typeof(TestCaseActionAwaitAck)),
+                        ("await publish", typeof(TestCaseActionAwaitPublish)),
+                        ("sync", typeof(TestCaseActionSync)),
+                        ("sleep", typeof(TestCaseActionSleep)),
+                        ("disconnect", typeof(TestCaseActionDisconnect)),
+                        ("freeze time", typeof(TestCaseActionFreezeTime)),
+                        ("unfreeze time", typeof(TestCaseActionUnfreezeTime)));
+                })
+                .Build();
+
+            if (File.Exists(defaultsFilePath))
+            {
+                DefaultTestCase defaultTestCase = Toml.ToModel<DefaultTestCase>(File.ReadAllText(defaultsFilePath), defaultsFilePath, new TomlModelOptions { ConvertPropertyName = CaseConverter.PascalToKebabCase });
+
+                TestCaseExecutor.DefaultCommandName = defaultTestCase.Prologue.Executor.CommandName;
+                TestCaseExecutor.DefaultRequestTopic = defaultTestCase.Prologue.Executor.RequestTopic;
+                TestCaseExecutor.DefaultExecutorId = defaultTestCase.Prologue.Executor.ExecutorId;
+                TestCaseExecutor.DefaultTopicNamespace = defaultTestCase.Prologue.Executor.TopicNamespace;
+                TestCaseExecutor.DefaultIdempotent = defaultTestCase.Prologue.Executor.Idempotent;
+                TestCaseExecutor.DefaultCacheTtl = defaultTestCase.Prologue.Executor.CacheTtl;
+                TestCaseExecutor.DefaultExecutorTimeout = defaultTestCase.Prologue.Executor.ExecutionTimeout;
+                TestCaseExecutor.DefaultRequestResponsesMap = defaultTestCase.Prologue.Executor.RequestResponsesMap;
+                TestCaseExecutor.DefaultExecutionConcurrency = defaultTestCase.Prologue.Executor.ExecutionConcurrency;
+
+                TestCaseActionReceiveRequest.DefaultTopic = defaultTestCase.Actions.ReceiveRequest.Topic;
+                TestCaseActionReceiveRequest.DefaultPayload = defaultTestCase.Actions.ReceiveRequest.Payload;
+                TestCaseActionReceiveRequest.DefaultContentType = defaultTestCase.Actions.ReceiveRequest.ContentType;
+                TestCaseActionReceiveRequest.DefaultFormatIndicator = defaultTestCase.Actions.ReceiveRequest.FormatIndicator;
+                TestCaseActionReceiveRequest.DefaultCorrelationIndex = defaultTestCase.Actions.ReceiveRequest.CorrelationIndex;
+                TestCaseActionReceiveRequest.DefaultQos = defaultTestCase.Actions.ReceiveRequest.Qos;
+                TestCaseActionReceiveRequest.DefaultMessageExpiry = defaultTestCase.Actions.ReceiveRequest.MessageExpiry;
+                TestCaseActionReceiveRequest.DefaultResponseTopic = defaultTestCase.Actions.ReceiveRequest.ResponseTopic;
+                TestCaseActionReceiveRequest.DefaultSourceIndex = defaultTestCase.Actions.ReceiveRequest.SourceIndex;
+            }
+
+            freezableWallClock = new FreezableWallClock();
+            TestCommandExecutor.WallClock = freezableWallClock;
+            CommandResponseCache.WallClock = freezableWallClock;
+
+            payloadSerializer = new Utf8JsonSerializer();
+
+            sessionRequestResponseSequencers = new();
+            standaloneRequestResponseSequencers = new();
+        }
+
+        public static IEnumerable<object[]> GetAllCommandExecutorCases()
+        {
+            foreach (string testCasePath in Directory.GetFiles(executorCasesPath, @"*.yaml"))
+            {
+                string testCaseName = Path.GetFileNameWithoutExtension(testCasePath);
+                using (StreamReader streamReader = File.OpenText($"{executorCasesPath}/{testCaseName}.yaml"))
+                {
+                    TestCase testCase = yamlDeserializer.Deserialize<TestCase>(new Parser(streamReader));
+                    if (!problematicTestCases.Contains(testCaseName) &&
+                        !testCase.Requires.Contains(TestFeatureKind.Unobtanium))
+                    {
+                        yield return new object[] { testCaseName };
+                    }
+                }
+            }
+        }
+
+        public static IEnumerable<object[]> GetRestrictedCommandExecutorCases()
+        {
+            foreach (string testCasePath in Directory.GetFiles(executorCasesPath, @"*.yaml"))
+            {
+                string testCaseName = Path.GetFileNameWithoutExtension(testCasePath);
+                using (StreamReader streamReader = File.OpenText($"{executorCasesPath}/{testCaseName}.yaml"))
+                {
+                    Trace.TraceInformation($"Deserializing {executorCasesPath}/{testCaseName}.yaml");
+                    TestCase testCase = yamlDeserializer.Deserialize<TestCase>(new Parser(streamReader));
+                    if (!problematicTestCases.Contains(testCaseName) &&
+                        !testCase.Requires.Contains(TestFeatureKind.Unobtanium) &&
+                        !testCase.Requires.Contains(TestFeatureKind.AckOrdering) &&
+                        !testCase.Requires.Contains(TestFeatureKind.Reconnection))
+                    {
+                        yield return new object[] { testCaseName };
+                    }
+                }
+            }
+        }
+
+        [Theory]
+        [MemberData(nameof(GetRestrictedCommandExecutorCases))]
+        public Task TestCommandExecutorWithSessionClient(string testCaseName)
+        {
+            return TestCommandExecutorProtocol(testCaseName, sessionRequestResponseSequencers, includeSessionClient: true);
+        }
+
+        [Theory]
+        [MemberData(nameof(GetRestrictedCommandExecutorCases))]
+        public Task TestCommandExecutorStandalone(string testCaseName)
+        {
+            return TestCommandExecutorProtocol(testCaseName, standaloneRequestResponseSequencers, includeSessionClient: false);
+        }
+
+        private async Task TestCommandExecutorProtocol(string testCaseName, ConcurrentDictionary<int, ConcurrentDictionary<string, AsyncAtomicInt>> requestResponseSequencers, bool includeSessionClient)
+        {
+            int testCaseIndex = await TestCaseIndex.Increment().ConfigureAwait(false);
+            ConcurrentDictionary<string, AsyncAtomicInt> requestResponseSequencer = new();
+            Assert.True(requestResponseSequencers.TryAdd(testCaseIndex, requestResponseSequencer));
+
+            TestCase testCase;
+            using (StreamReader streamReader = File.OpenText($"{executorCasesPath}/{testCaseName}.yaml"))
+            {
+                testCase = yamlDeserializer.Deserialize<TestCase>(new Parser(streamReader));
+            }
+
+            List<TestCommandExecutor> commandExecutors = new();
+            Dictionary<string, AsyncCountdownEvent> countdownEvents = new();
+
+            string clientIdPrefix = includeSessionClient ? "Session" : "Standalone";
+            string mqttClientId = testCase.Prologue?.MqttConfig?.ClientId ?? $"{clientIdPrefix}ExecutorTestClient{testCaseIndex}";
+            StubMqttClient stubMqttClient = new StubMqttClient(mqttClientId);
+            await using CompositeMqttClient compositeMqttClient = new CompositeMqttClient(stubMqttClient, includeSessionClient, mqttClientId);
+
+            await compositeMqttClient.ConnectAsync().WaitAsync(TestTimeout);
+
+            if (testCase.Prologue?.PushAcks != null)
+            {
+                foreach (TestAckKind ackKind in testCase.Prologue.PushAcks.Publish)
+                {
+                    stubMqttClient.EnqueuePubAck(ackKind);
+                }
+
+                foreach (TestAckKind ackKind in testCase.Prologue.PushAcks.Subscribe)
+                {
+                    stubMqttClient.EnqueueSubAck(ackKind);
+                }
+
+                foreach (TestAckKind ackKind in testCase.Prologue.PushAcks.Unsubscribe)
+                {
+                    stubMqttClient.EnqueueUnsubAck(ackKind);
+                }
+            }
+
+            int requestCount = testCase.Actions.Count(a => a.GetType() == typeof(TestCaseActionReceiveRequest));
+
+            foreach (KeyValuePair<string, int> kvp in testCase.Prologue?.CountdownEvents ?? new Dictionary<string, int>())
+            {
+                countdownEvents[kvp.Key] = new AsyncCountdownEvent(kvp.Value, requestCount + 1);
+            }
+
+            foreach (TestCaseExecutor testCaseExecutor in testCase.Prologue?.Executors ?? new List<TestCaseExecutor>())
+            {
+                bool isLast = ReferenceEquals(testCaseExecutor, testCase.Prologue?.Executors.Last());
+                TestCommandExecutor? commandExecutor = await GetAndStartCommandExecutorAsync(compositeMqttClient, testCaseExecutor, countdownEvents, requestResponseSequencer, isLast ? testCase.Prologue?.Catch : null).ConfigureAwait(false);
+                if (commandExecutor == null)
+                {
+                    return;
+                }
+
+                commandExecutors.Add(commandExecutor);
+            }
+
+            ConcurrentDictionary<int, Guid?> sourceIds = new();
+            ConcurrentDictionary<int, string?> correlationIds = new();
+            ConcurrentDictionary<int, ushort> packetIds = new();
+            int freezeTicket = -1;
+
+            try
+            {
+                foreach (TestCaseAction action in testCase.Actions)
+                {
+                    switch (action)
+                    {
+                        case TestCaseActionReceiveRequest actionReceiveRequest:
+                            await ReceiveRequestAsync(actionReceiveRequest, stubMqttClient, sourceIds, correlationIds, packetIds, testCaseIndex).ConfigureAwait(false);
+                            break;
+                        case TestCaseActionAwaitAck actionAwaitAck:
+                            await AwaitAcknowledgementAsync(actionAwaitAck, stubMqttClient, packetIds).ConfigureAwait(false);
+                            break;
+                        case TestCaseActionAwaitPublish actionAwaitPublish:
+                            await AwaitPublishAsync(actionAwaitPublish, stubMqttClient, correlationIds).ConfigureAwait(false);
+                            break;
+                        case TestCaseActionSync actionSync:
+                            await SyncEventAsync(actionSync, countdownEvents).ConfigureAwait(false);
+                            break;
+                        case TestCaseActionSleep actionSleep:
+                            await SleepAsync(actionSleep).ConfigureAwait(false);
+                            break;
+                        case TestCaseActionDisconnect:
+                            await DisconnectAsync(stubMqttClient).ConfigureAwait(false);
+                            break;
+                        case TestCaseActionFreezeTime:
+                            freezeTicket = await FreezeTimeAsync().ConfigureAwait(false);
+                            break;
+                        case TestCaseActionUnfreezeTime:
+                            await UnfreezeTimeAsync(freezeTicket).ConfigureAwait(false);
+                            freezeTicket = -1;
+                            break;
+                    }
+                }
+            }
+            finally
+            {
+                if (freezeTicket >= 0)
+                {
+                    await UnfreezeTimeAsync(freezeTicket).ConfigureAwait(false);
+                }
+            }
+
+            if (testCase.Epilogue != null)
+            {
+                foreach (string topic in testCase.Epilogue.SubscribedTopics)
+                {
+                    Assert.True(stubMqttClient.HasSubscribed(topic));
+                }
+
+                if (testCase.Epilogue.PublicationCount != null)
+                {
+                    int publicationCount = await stubMqttClient.GetPublicationCount().ConfigureAwait(false);
+                    Assert.Equal(testCase.Epilogue.PublicationCount, publicationCount);
+                }
+
+                foreach (TestCasePublishedMessage publishedMessage in testCase.Epilogue.PublishedMessages)
+                {
+                    CheckPublishedMessage(publishedMessage, stubMqttClient, correlationIds, testCaseIndex);
+                }
+
+                if (testCase.Epilogue.AcknowledgementCount != null)
+                {
+                    int acknowledgementCount = await stubMqttClient.GetAcknowledgementCount().ConfigureAwait(false);
+                    Assert.Equal(testCase.Epilogue.AcknowledgementCount, acknowledgementCount);
+                }
+
+                if (testCase.Epilogue.ExecutionCount != null)
+                {
+                    int executionCount = await commandExecutors.First().GetExecutionCount().ConfigureAwait(false);
+                    Assert.Equal(testCase.Epilogue.ExecutionCount, executionCount);
+                }
+
+                foreach (KeyValuePair<int, int> kvp in testCase.Epilogue.ExecutionCounts)
+                {
+                    int executionCount = await commandExecutors[kvp.Key].GetExecutionCount().ConfigureAwait(false);
+                    Assert.Equal(kvp.Value, executionCount);
+                }
+
+                try
+                {
+                    foreach (TestCommandExecutor commandExecutor in commandExecutors)
+                    {
+                        await commandExecutor.StopAsync().WaitAsync(TestTimeout).ConfigureAwait(false);
+                        await commandExecutor.DisposeAsync();
+                    }
+
+                    if (testCase.Epilogue.Catch != null)
+                    {
+                        Assert.Fail($"Expected {testCase.Epilogue.Catch.ErrorKind} exception, but no exception thrown when stopping CommandExecutor");
+                    }
+                }
+                catch (AkriMqttException exception)
+                {
+                    if (testCase.Epilogue.Catch == null)
+                    {
+                        Assert.Fail($"Unexpected exception thrown stopping CommandExecutor: {exception.Message}");
+                    }
+
+                    AkriMqttExceptionChecker.CheckException(testCase.Epilogue.Catch, exception);
+                }
+            }
+            else
+            {
+                try
+                {
+                    foreach (TestCommandExecutor commandExecutor in commandExecutors)
+                    {
+                        await commandExecutor.StopAsync().WaitAsync(TestTimeout).ConfigureAwait(false);
+                        await commandExecutor.DisposeAsync();
+                    }
+                }
+                catch (AkriMqttException exception)
+                {
+                    Assert.Fail($"Unexpected exception thrown stopping CommandExecutor: {exception.Message}");
+                }
+            }
+        }
+
+        private async Task<TestCommandExecutor?> GetAndStartCommandExecutorAsync(IMqttPubSubClient mqttClient, TestCaseExecutor testCaseExecutor, Dictionary<string, AsyncCountdownEvent> countdownEvents, ConcurrentDictionary<string, AsyncAtomicInt> requestResponseSequencer, TestCaseCatch? testCaseCatch)
+        {
+            try
+            {
+                TestCommandExecutor commandExecutor = testCaseExecutor.CacheTtl != null ?
+                    new TestCommandExecutor(mqttClient, testCaseExecutor.CommandName!)
+                    {
+                        RequestTopicPattern = testCaseExecutor.RequestTopic!,
+                        ExecutorId = testCaseExecutor.ExecutorId,
+                        TopicNamespace = testCaseExecutor.TopicNamespace,
+                        IsIdempotent = testCaseExecutor.Idempotent,
+                        CacheTtl = testCaseExecutor.CacheTtl.ToTimeSpan(),
+                        OnCommandReceived = null!,
+                    } :
+                    new TestCommandExecutor(mqttClient, testCaseExecutor.CommandName!)
+                    {
+                        RequestTopicPattern = testCaseExecutor.RequestTopic!,
+                        ExecutorId = testCaseExecutor.ExecutorId,
+                        TopicNamespace = testCaseExecutor.TopicNamespace,
+                        IsIdempotent = testCaseExecutor.Idempotent,
+                        OnCommandReceived = null!,
+                    };
+
+                if (testCaseExecutor.TopicTokenMap != null)
+                {
+                    foreach (KeyValuePair<string, string> kvp in testCaseExecutor.TopicTokenMap)
+                    {
+                        commandExecutor.TopicTokenMap![kvp.Key] = kvp.Value;
+                    }
+                }
+
+                if (testCaseExecutor.ExecutionTimeout != null)
+                {
+                    commandExecutor.ExecutionTimeout = testCaseExecutor.ExecutionTimeout.ToTimeSpan();
+                }
+
+                if (testCaseExecutor.ResponseMetadata.Any())
+                {
+                    commandExecutor.OnCommandReceived = async (extReq, ct) =>
+                    {
+                        await commandExecutor.Track().ConfigureAwait(false);
+                        TestResponseSchema responsePayload = await ProcessRequest(extReq, testCaseExecutor, countdownEvents, requestResponseSequencer, ct).ConfigureAwait(false);
+
+                        CommandResponseMetadata responseMetadata = new();
+                        foreach (KeyValuePair<string, string?> kvp in testCaseExecutor.ResponseMetadata)
+                        {
+                            responseMetadata.UserData[kvp.Key] = kvp.Value ?? extReq.RequestMetadata.UserData[kvp.Key];
+                        }
+
+                        return new ExtendedResponse<TestResponseSchema>()
+                        {
+                            Response = responsePayload,
+                            ResponseMetadata = responseMetadata,
+                        };
+                    };
+                }
+                else
+                {
+                    commandExecutor.OnCommandReceived = async (extReq, ct) =>
+                    {
+                        await commandExecutor.Track().ConfigureAwait(false);
+                        TestResponseSchema responsePayload = await ProcessRequest(extReq, testCaseExecutor, countdownEvents, requestResponseSequencer, ct).ConfigureAwait(false);
+                        return ExtendedResponse<TestResponseSchema>.CreateFromResponse(responsePayload);
+                    };
+                }
+
+                await commandExecutor.StartAsync(testCaseExecutor.ExecutionConcurrency).WaitAsync(TestTimeout).ConfigureAwait(false);
+
+                if (testCaseCatch != null)
+                {
+                    Assert.Fail($"Expected {testCaseCatch.ErrorKind} exception, but no exception thrown when initializing and starting CommandExecutor");
+                }
+
+                return commandExecutor;
+            }
+            catch (AkriMqttException exception)
+            {
+                if (testCaseCatch == null)
+                {
+                    Assert.Fail($"Unexpected exception thrown initializing or starting CommandExecutor: {exception.Message}");
+                }
+
+                AkriMqttExceptionChecker.CheckException(testCaseCatch, exception);
+
+                return null;
+            }
+        }
+
+        private async Task ReceiveRequestAsync(TestCaseActionReceiveRequest actionReceiveRequest, StubMqttClient stubMqttClient, ConcurrentDictionary<int, Guid?> sourceIds, ConcurrentDictionary<int, string?> correlationIds, ConcurrentDictionary<int, ushort> packetIds, int testCaseIndex)
+        {
+            Guid? sourceId = null;
+            if (actionReceiveRequest.SourceIndex != null)
+            {
+                if (!sourceIds.TryGetValue((int)actionReceiveRequest.SourceIndex, out sourceId))
+                {
+                    sourceId = Guid.NewGuid();
+                    sourceIds[(int)actionReceiveRequest.SourceIndex] = sourceId;
+                }
+            }
+
+            string? correlationId = null;
+            if (actionReceiveRequest.CorrelationIndex != null)
+            {
+                correlationId = correlationIds.GetOrAdd((int)actionReceiveRequest.CorrelationIndex, actionReceiveRequest.CorrelationId ?? Guid.NewGuid().ToString());
+            }
+
+            ushort? specificPacketId = null;
+            if (actionReceiveRequest.PacketIndex != null)
+            {
+                if (packetIds.TryGetValue((int)actionReceiveRequest.PacketIndex, out ushort extantPacketId))
+                {
+                    specificPacketId = extantPacketId;
+                }
+            }
+
+            MqttApplicationMessageBuilder requestAppMsgBuilder = new MqttApplicationMessageBuilder().WithTopic(actionReceiveRequest.Topic);
+
+            if (actionReceiveRequest.ContentType != null)
+            {
+                requestAppMsgBuilder.WithContentType(actionReceiveRequest.ContentType);
+            }
+
+            if (actionReceiveRequest.FormatIndicator != null)
+            {
+                requestAppMsgBuilder.WithPayloadFormatIndicator((MqttPayloadFormatIndicator)(int)actionReceiveRequest.FormatIndicator);
+            }
+
+            if (actionReceiveRequest.ResponseTopic != null)
+            {
+                requestAppMsgBuilder.WithResponseTopic(actionReceiveRequest.ResponseTopic);
+            }
+
+            if (actionReceiveRequest.Payload != null)
+            {
+                byte[]? payload =
+                    actionReceiveRequest.BypassSerialization ? Encoding.UTF8.GetBytes(actionReceiveRequest.Payload) :
+                    payloadSerializer.ToBytes(new TestRequestSchema { TestCaseIndex = testCaseIndex, Request = actionReceiveRequest.Payload }).SerializedPayload;
+                requestAppMsgBuilder.WithPayload(payload);
+            }
+
+            if (sourceId != null)
+            {
+                requestAppMsgBuilder.WithUserProperty(AkriSystemProperties.SourceId, ((Guid)sourceId!).ToString());
+            }
+
+            if (correlationId != null)
+            {
+                requestAppMsgBuilder.WithCorrelationData(Guid.TryParse(correlationId, out Guid correlationGuid) ? correlationGuid.ToByteArray() : Encoding.UTF8.GetBytes(correlationId));
+            }
+
+            if (actionReceiveRequest.Qos != null)
+            {
+                requestAppMsgBuilder.WithQualityOfServiceLevel((MqttQualityOfServiceLevel)actionReceiveRequest.Qos);
+            }
+
+            if (actionReceiveRequest.MessageExpiry != null)
+            {
+                requestAppMsgBuilder.WithMessageExpiryInterval((uint)actionReceiveRequest.MessageExpiry.ToTimeSpan().TotalSeconds);
+            }
+
+            foreach (KeyValuePair<string, string> kvp in actionReceiveRequest.Metadata)
+            {
+                requestAppMsgBuilder.WithUserProperty(kvp.Key, kvp.Value);
+            }
+
+            MqttApplicationMessage requestAppMsg = requestAppMsgBuilder.Build();
+
+            ushort actualPacketId = await stubMqttClient.ReceiveMessageAsync(requestAppMsg, specificPacketId).WaitAsync(TestTimeout).ConfigureAwait(false);
+            if (actionReceiveRequest.PacketIndex != null)
+            {
+                packetIds.TryAdd((int)actionReceiveRequest.PacketIndex, actualPacketId);
+            }
+        }
+
+        private async Task AwaitAcknowledgementAsync(TestCaseActionAwaitAck actionAwaitAck, StubMqttClient stubMqttClient, ConcurrentDictionary<int, ushort> packetIds)
+        {
+            ushort packetId = await stubMqttClient.AwaitAcknowledgementAsync().WaitAsync(TestTimeout).ConfigureAwait(false);
+
+            if (actionAwaitAck.PacketIndex != null)
+            {
+                Assert.True(packetIds.TryGetValue((int)actionAwaitAck.PacketIndex, out ushort extantPacketId));
+                Assert.Equal(extantPacketId, packetId);
+            }
+        }
+
+        private async Task AwaitPublishAsync(TestCaseActionAwaitPublish actionAwaitPublish, StubMqttClient stubMqttClient, ConcurrentDictionary<int, string?> correlationIds)
+        {
+            byte[] correlationId = await stubMqttClient.AwaitPublishAsync().WaitAsync(TestTimeout).ConfigureAwait(false);
+
+            if (actionAwaitPublish.CorrelationIndex != null)
+            {
+                Assert.True(correlationIds.TryGetValue((int)actionAwaitPublish.CorrelationIndex, out string? extantCorrelationId));
+                Assert.NotNull(extantCorrelationId);
+                Assert.Equal(Guid.TryParse(extantCorrelationId, out Guid extantGuid) ? extantGuid.ToByteArray() : Encoding.UTF8.GetBytes(extantCorrelationId), correlationId);
+            }
+        }
+
+        private async Task SyncEventAsync(TestCaseActionSync actionSync, Dictionary<string, AsyncCountdownEvent> countdownEvents)
+        {
+            if (actionSync.WaitEvent != null)
+            {
+                await countdownEvents[actionSync.WaitEvent].WaitAsync(TestTimeout).ConfigureAwait(false);
+            }
+
+            if (actionSync.SignalEvent != null)
+            {
+                await countdownEvents[actionSync.SignalEvent].SignalAsync().ConfigureAwait(false);
+            }
+        }
+
+        private Task SleepAsync(TestCaseActionSleep actionSleep)
+        {
+            return freezableWallClock.WaitForAsync(actionSleep.Duration!.ToTimeSpan()).WaitAsync(TestTimeout);
+        }
+
+        private Task DisconnectAsync(StubMqttClient stubMqttClient)
+        {
+            return stubMqttClient.DisconnectAsync(new MqttClientDisconnectOptions());
+        }
+
+        private Task<int> FreezeTimeAsync()
+        {
+            return freezableWallClock.FreezeTimeAsync();
+        }
+
+        private Task UnfreezeTimeAsync(int freezeTicket)
+        {
+            return freezableWallClock.UnfreezeTimeAsync(freezeTicket);
+        }
+
+        private void CheckPublishedMessage(TestCasePublishedMessage publishedMessage, StubMqttClient stubMqttClient, ConcurrentDictionary<int, string?> correlationIds, int testCaseIndex)
+        {
+            string? correlationId = null;
+            if (publishedMessage.CorrelationIndex != null)
+            {
+                Assert.True(correlationIds.TryGetValue((int)publishedMessage.CorrelationIndex, out correlationId));
+            }
+
+            byte[]? lookupKey = correlationId != null ?
+                Guid.TryParse(correlationId, out Guid correlationGuid) ? correlationGuid.ToByteArray() : Encoding.UTF8.GetBytes(correlationId) :
+                null;
+            MqttApplicationMessage? appMsg = stubMqttClient.GetPublishedMessage(lookupKey);
+            Assert.NotNull(appMsg);
+
+            if (publishedMessage.Topic != null)
+            {
+                Assert.Equal(publishedMessage.Topic, appMsg.Topic);
+            }
+
+            if (publishedMessage.Payload == null)
+            {
+                Assert.Null(appMsg.PayloadSegment.Array);
+            }
+            else if (publishedMessage.Payload is string payload)
+            {
+                Assert.Equal(payloadSerializer.ToBytes(new TestResponseSchema { TestCaseIndex = testCaseIndex, Response = payload }).SerializedPayload, appMsg.PayloadSegment.Array);
+            }
+
+            foreach (KeyValuePair<string, string?> kvp in publishedMessage.Metadata)
+            {
+                if (kvp.Value != null)
+                {
+                    Assert.True(MqttNetConverter.ToGeneric(appMsg.UserProperties).TryGetProperty(kvp.Key, out string? value));
+                    Assert.Equal(kvp.Value, value);
+                }
+                else
+                {
+                    Assert.False(MqttNetConverter.ToGeneric(appMsg.UserProperties).TryGetProperty(kvp.Key, out string? value), $"header {kvp.Key} unexpectedly present with value '{value}'");
+                }
+            }
+
+            if (publishedMessage.CommandStatus == null)
+            {
+                Assert.DoesNotContain(appMsg.UserProperties, p => p.Name == AkriSystemProperties.Status);
+            }
+            else if (publishedMessage.CommandStatus is int expectedStatus || int.TryParse(publishedMessage.CommandStatus.ToString(), out expectedStatus))
+            {
+                Assert.True(MqttNetConverter.ToGeneric(appMsg.UserProperties).TryGetProperty(AkriSystemProperties.Status, out string? cmdStatus));
+                Assert.Equal(expectedStatus.ToString(CultureInfo.InvariantCulture), cmdStatus);
+            }
+
+            if (publishedMessage.IsApplicationError == true)
+            {
+                Assert.True(MqttNetConverter.ToGeneric(appMsg.UserProperties).TryGetProperty(AkriSystemProperties.IsApplicationError, out string? isAppError) && isAppError?.ToLower() == "true");
+            }
+            else if (publishedMessage.IsApplicationError == false)
+            {
+                Assert.True(!MqttNetConverter.ToGeneric(appMsg.UserProperties).TryGetProperty(AkriSystemProperties.IsApplicationError, out string? isAppError) || isAppError?.ToLower() == "false");
+            }
+
+            if (publishedMessage.Expiry != null)
+            {
+                Assert.Equal((uint)publishedMessage.Expiry, appMsg.MessageExpiryInterval);
+            }
+        }
+
+        private static async Task<TestResponseSchema> ProcessRequest(ExtendedRequest<TestRequestSchema> extReq, TestCaseExecutor testCaseExecutor, Dictionary<string, AsyncCountdownEvent> countdownEvents, ConcurrentDictionary<string, AsyncAtomicInt> requestResponseSequencer, CancellationToken cancellationToken)
+        {
+            foreach (TestCaseSync testCaseSync in testCaseExecutor.Sync)
+            {
+                if (testCaseSync.WaitEvent != null)
+                {
+                    await countdownEvents[testCaseSync.WaitEvent].WaitAsync(cancellationToken).WaitAsync(TestTimeout).ConfigureAwait(false);
+                }
+
+                if (testCaseSync.SignalEvent != null)
+                {
+                    await countdownEvents[testCaseSync.SignalEvent].SignalAsync().ConfigureAwait(false);
+                }
+            }
+
+            if (testCaseExecutor.RaiseError != null && testCaseExecutor.RaiseError.Kind != TestErrorKind.None)
+            {
+                throw testCaseExecutor.RaiseError.Kind == TestErrorKind.Content ?
+                    new InvocationException(testCaseExecutor.RaiseError.Message, testCaseExecutor.RaiseError.PropertyName, testCaseExecutor.RaiseError.PropertyValue) :
+                    new ApplicationException(testCaseExecutor.RaiseError.Message);
+            }
+
+            if (extReq.Request.Request != null && testCaseExecutor.RequestResponsesMap.TryGetValue(extReq.Request.Request, out string[]? responses) && responses.Length > 0)
+            {
+                int index = 0;
+                AsyncAtomicInt sequencer = new AsyncAtomicInt(index);
+                if (!requestResponseSequencer.TryAdd(extReq.Request.Request, sequencer))
+                {
+                    index = await requestResponseSequencer[extReq.Request.Request].Increment().ConfigureAwait(false) % responses.Length;
+                }
+
+                return new TestResponseSchema { TestCaseIndex = extReq.Request.TestCaseIndex, Response = responses[index] };
+            }
+            else
+            {
+                return null!;
+            }
+        }
+    }
+}