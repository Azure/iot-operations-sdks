<<<<<<< HEAD
// Copyright (c) Microsoft Corporation.
// Licensed under the MIT License.

namespace Azure.Iot.Operations.Protocol.MetlTests
{
    using Azure.Iot.Operations.Protocol;
    using Azure.Iot.Operations.Protocol.RPC;

    public class TestCommandExecutor : CommandExecutor<string, string>
    {
        private AsyncAtomicInt executionCount;

        public async Task<int> GetExecutionCount()
        {
            return await executionCount.Read().ConfigureAwait(false);
        }

        internal TestCommandExecutor(ApplicationContext applicationContext, IMqttPubSubClient mqttClient, string commandName, IPayloadSerializer payloadSerializer)
            : base(applicationContext, mqttClient, commandName, payloadSerializer)
        {
            executionCount = new(0);
        }

        internal async Task Track()
        {
            await executionCount.Increment().ConfigureAwait(false);
        }
    }
}
=======
// Copyright (c) Microsoft Corporation.
// Licensed under the MIT License.

namespace Azure.Iot.Operations.Protocol.MetlTests
{
    using Azure.Iot.Operations.Protocol;
    using Azure.Iot.Operations.Protocol.RPC;

    public class TestCommandExecutor : CommandExecutor<string, string>
    {
        private AsyncAtomicInt _executionCount;

        public async Task<int> GetExecutionCount()
        {
            return await _executionCount.Read().ConfigureAwait(false);
        }

        internal TestCommandExecutor(IMqttPubSubClient mqttClient, string commandName, IPayloadSerializer payloadSerializer)
            : base(mqttClient, commandName, payloadSerializer)
        {
            _executionCount = new(0);
        }

        internal async Task Track()
        {
            await _executionCount.Increment().ConfigureAwait(false);
        }
    }
}
>>>>>>> 91c26dc7
<|MERGE_RESOLUTION|>--- conflicted
+++ resolved
@@ -1,61 +1,29 @@
-<<<<<<< HEAD
-// Copyright (c) Microsoft Corporation.
-// Licensed under the MIT License.
-
-namespace Azure.Iot.Operations.Protocol.MetlTests
-{
-    using Azure.Iot.Operations.Protocol;
-    using Azure.Iot.Operations.Protocol.RPC;
-
-    public class TestCommandExecutor : CommandExecutor<string, string>
-    {
-        private AsyncAtomicInt executionCount;
-
-        public async Task<int> GetExecutionCount()
-        {
-            return await executionCount.Read().ConfigureAwait(false);
-        }
-
-        internal TestCommandExecutor(ApplicationContext applicationContext, IMqttPubSubClient mqttClient, string commandName, IPayloadSerializer payloadSerializer)
-            : base(applicationContext, mqttClient, commandName, payloadSerializer)
-        {
-            executionCount = new(0);
-        }
-
-        internal async Task Track()
-        {
-            await executionCount.Increment().ConfigureAwait(false);
-        }
-    }
-}
-=======
-// Copyright (c) Microsoft Corporation.
-// Licensed under the MIT License.
-
-namespace Azure.Iot.Operations.Protocol.MetlTests
-{
-    using Azure.Iot.Operations.Protocol;
-    using Azure.Iot.Operations.Protocol.RPC;
-
-    public class TestCommandExecutor : CommandExecutor<string, string>
-    {
-        private AsyncAtomicInt _executionCount;
-
-        public async Task<int> GetExecutionCount()
-        {
-            return await _executionCount.Read().ConfigureAwait(false);
-        }
-
-        internal TestCommandExecutor(IMqttPubSubClient mqttClient, string commandName, IPayloadSerializer payloadSerializer)
-            : base(mqttClient, commandName, payloadSerializer)
-        {
-            _executionCount = new(0);
-        }
-
-        internal async Task Track()
-        {
-            await _executionCount.Increment().ConfigureAwait(false);
-        }
-    }
-}
->>>>>>> 91c26dc7
+// Copyright (c) Microsoft Corporation.
+// Licensed under the MIT License.
+
+namespace Azure.Iot.Operations.Protocol.MetlTests
+{
+    using Azure.Iot.Operations.Protocol;
+    using Azure.Iot.Operations.Protocol.RPC;
+
+    public class TestCommandExecutor : CommandExecutor<string, string>
+    {
+        private AsyncAtomicInt _executionCount;
+
+        public async Task<int> GetExecutionCount()
+        {
+            return await _executionCount.Read().ConfigureAwait(false);
+        }
+
+        internal TestCommandExecutor(ApplicationContext applicationContext, IMqttPubSubClient mqttClient, string commandName, IPayloadSerializer payloadSerializer)
+            : base(applicationContext, mqttClient, commandName, payloadSerializer)
+        {
+            _executionCount = new(0);
+        }
+
+        internal async Task Track()
+        {
+            await _executionCount.Increment().ConfigureAwait(false);
+        }
+    }
+}