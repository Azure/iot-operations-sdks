--- conflicted
+++ resolved
@@ -124,11 +124,7 @@
                     }
                 }
 
-<<<<<<< HEAD
-                await Task.Delay(TimeSpan.FromSeconds(3));
-=======
                 await Task.Delay(TimeSpan.FromSeconds(10));
->>>>>>> 409b6968
             }
         }
 
@@ -215,11 +211,7 @@
                     }
                 }
 
-<<<<<<< HEAD
-                await Task.Delay(TimeSpan.FromSeconds(3));
-=======
                 await Task.Delay(TimeSpan.FromSeconds(10));
->>>>>>> 409b6968
             }
         }
 
