﻿using System.Diagnostics;
using System.Globalization;
using System.Net;
using System.Text;
using Azure.Iot.Operations.Protocol.Models;
using Azure.Iot.Operations.Protocol.RPC;
using Azure.Iot.Operations.Protocol.UnitTests.Serializers.JSON;

namespace Azure.Iot.Operations.Protocol.UnitTests
{
    public class EchoCommandExecutor : CommandExecutor<string, string>
    {
        public EchoCommandExecutor(IMqttPubSubClient mqttClient, string commandName = "echo")
            : base(mqttClient, commandName, new Utf8JsonSerializer())
        {

        }
    }

    public class EchoWithMetadataCommandExecutor : CommandExecutor<string, string>
    {
        public EchoWithMetadataCommandExecutor(IMqttPubSubClient mqttClient)
            : base(mqttClient, "echoWithMetadata", new Utf8JsonSerializer())
        {

        }
    }

    public class DelayCommandExecutor : CommandExecutor<TimeSpanClass, IntegerClass>
    {
        public DelayCommandExecutor(IMqttPubSubClient mqttClient, string commandName = "delay")
            : base(mqttClient, commandName, new Utf8JsonSerializer())
        {

        }
    }

    public sealed class TimeSpanClass
    {
        public TimeSpan TimeSpan { get; set; }
    }

    public sealed class IntegerClass
    {
        public int Integer { get; set; }
    }

    public class CommandExecutorTests
    {
        [Fact]
        public async Task MqttProtocolVersionUnknownThrowsException()
        {
            MockMqttPubSubClient mock = new(protocolVersion: MqttProtocolVersion.Unknown);
            await using EchoCommandExecutor echoCommand = new(mock)
            {
                RequestTopicPattern = "mock/echo",
                OnCommandReceived = (reqMd, ct) => Task.FromResult(new ExtendedResponse<string>()),
            };

            var exception = await Assert.ThrowsAsync<AkriMqttException>(() => echoCommand.StartAsync());
            Assert.Equal(AkriMqttErrorKind.ConfigurationInvalid, exception.Kind);
            Assert.False(exception.InApplication);
            Assert.True(exception.IsShallow);
            Assert.False(exception.IsRemote);
            Assert.Null(exception.HttpStatusCode);
            Assert.Equal("MQTTClient.ProtocolVersion", exception.PropertyName);
            Assert.Equal(MqttProtocolVersion.Unknown, exception.PropertyValue);
        }

        [Fact]
        public async Task MqttProtocolVersion310ThrowsException()
        {
            MockMqttPubSubClient mock = new(protocolVersion: MqttProtocolVersion.V310);
            await using EchoCommandExecutor echoCommand = new(mock)
            {
                RequestTopicPattern = "mock/echo",
                OnCommandReceived = (reqMd, ct) => Task.FromResult(new ExtendedResponse<string>()),
            };

            var exception = await Assert.ThrowsAsync<AkriMqttException>(() => echoCommand.StartAsync());
            Assert.Equal(AkriMqttErrorKind.ConfigurationInvalid, exception.Kind);
            Assert.False(exception.InApplication);
            Assert.True(exception.IsShallow);
            Assert.False(exception.IsRemote);
            Assert.Null(exception.HttpStatusCode);
            Assert.Equal("MQTTClient.ProtocolVersion", exception.PropertyName);
            Assert.Equal(MqttProtocolVersion.V310, exception.PropertyValue);
        }

        [Fact]
        public async Task MqttProtocolVersion311ThrowsException()
        {
            MockMqttPubSubClient mock = new(protocolVersion: MqttProtocolVersion.V311);
            await using EchoCommandExecutor echoCommand = new(mock)
            {
                RequestTopicPattern = "mock/echo",
                OnCommandReceived = (reqMd, ct) => Task.FromResult(new ExtendedResponse<string>()),
            };

            var exception = await Assert.ThrowsAsync<AkriMqttException>(() => echoCommand.StartAsync());
            Assert.Equal(AkriMqttErrorKind.ConfigurationInvalid, exception.Kind);
            Assert.False(exception.InApplication);
            Assert.True(exception.IsShallow);
            Assert.False(exception.IsRemote);
            Assert.Null(exception.HttpStatusCode);
            Assert.Equal("MQTTClient.ProtocolVersion", exception.PropertyName);
            Assert.Equal(MqttProtocolVersion.V311, exception.PropertyValue);
        }

        [Fact]
        public async Task InvalidRequestTopicPatternThrowsException()
        {
            MockMqttPubSubClient mock = new();
            await using EchoCommandExecutor echoCommand = new(mock)
            {
                RequestTopicPattern = "mock/{improper/token}/echo",
                OnCommandReceived = (reqMd, ct) => Task.FromResult(new ExtendedResponse<string>()),
            };

            var exception = await Assert.ThrowsAsync<AkriMqttException>(() => echoCommand.StartAsync());
            Assert.Equal(AkriMqttErrorKind.ConfigurationInvalid, exception.Kind);
            Assert.False(exception.InApplication);
            Assert.True(exception.IsShallow);
            Assert.False(exception.IsRemote);
            Assert.Null(exception.HttpStatusCode);
            Assert.Equal("RequestTopicPattern", exception.PropertyName);
            Assert.Equal("mock/{improper/token}/echo", exception.PropertyValue);
        }

        [Fact]
        public async Task NonIdempotentCommandNegativeCacheTtlThrowsException()
        {
            MockMqttPubSubClient mock = new();
            await using EchoCommandExecutor echoCommand = new(mock)
            {
                RequestTopicPattern = "mock/echo",
                IsIdempotent = false,
                CacheTtl = TimeSpan.FromSeconds(-1),
                OnCommandReceived = (reqMd, ct) => Task.FromResult(new ExtendedResponse<string>()),
            };

            var exception = await Assert.ThrowsAsync<AkriMqttException>(() => echoCommand.StartAsync());
            Assert.Equal(AkriMqttErrorKind.ConfigurationInvalid, exception.Kind);
            Assert.False(exception.InApplication);
            Assert.True(exception.IsShallow);
            Assert.False(exception.IsRemote);
            Assert.Null(exception.HttpStatusCode);
            Assert.Equal("CacheTtl", exception.PropertyName);
            Assert.Equal(TimeSpan.FromSeconds(-1), exception.PropertyValue);
        }

        [Fact]
        public async Task IdempotentCommandNegativeCacheTtlThrowsException()
        {
            MockMqttPubSubClient mock = new();
            await using EchoCommandExecutor echoCommand = new(mock)
            {
                RequestTopicPattern = "mock/echo",
                IsIdempotent = true,
                CacheTtl = TimeSpan.FromSeconds(-1),
                OnCommandReceived = (reqMd, ct) => Task.FromResult(new ExtendedResponse<string>()),
            };

            var exception = await Assert.ThrowsAsync<AkriMqttException>(() => echoCommand.StartAsync());
            Assert.Equal(AkriMqttErrorKind.ConfigurationInvalid, exception.Kind);
            Assert.False(exception.InApplication);
            Assert.True(exception.IsShallow);
            Assert.False(exception.IsRemote);
            Assert.Null(exception.HttpStatusCode);
            Assert.Equal("CacheTtl", exception.PropertyName);
            Assert.Equal(TimeSpan.FromSeconds(-1), exception.PropertyValue);
        }

        [Fact]
        public async Task ExecutorNegativeTimeout_ThrowsException()
        {
            MockMqttPubSubClient mock = new();
            TaskCompletionSource tcs = new();
            await using EchoCommandExecutor echoCommand = new(mock)
            {
                RequestTopicPattern = "mock/echo",
                OnCommandReceived = async (reqMd, ct) =>
                {
                    tcs.SetResult();
                    return await Task.FromResult(new ExtendedResponse<string>()
                    {
                        Response = reqMd.Request + reqMd.Request
                    });
                },
                ExecutionTimeout = TimeSpan.FromSeconds(-1),
            };

            var exception = await Assert.ThrowsAsync<AkriMqttException>(() => echoCommand.StartAsync());
            Assert.Equal(AkriMqttErrorKind.ConfigurationInvalid, exception.Kind);
            Assert.False(exception.InApplication);
            Assert.True(exception.IsShallow);
            Assert.False(exception.IsRemote);
            Assert.Null(exception.HttpStatusCode);
            Assert.Equal("ExecutionTimeout", exception.PropertyName);
            Assert.Equal(TimeSpan.FromSeconds(-1), exception.PropertyValue);
        }

        [Fact]
        public async Task DuplicateRequest_NotIdempotent_WithinCommandTimeout_SameInvokerId_TopicContainsExecutorId_RetrievedFromCache()
        {
            MockMqttPubSubClient mock = new();
            string execClientId = mock.ClientId;
            int timesCmdExecuted = 0;

            await using EchoWithMetadataCommandExecutor echoCommand = new(mock)
            {
                RequestTopicPattern = $"mock/{execClientId}/echo",
                OnCommandReceived = async (reqMd, ct) =>
                {
                    int executionIndex = Interlocked.Increment(ref timesCmdExecuted);
                    return await Task.FromResult(new ExtendedResponse<string>()
                    {
                        Response = reqMd.Request + reqMd.Request + executionIndex,
                    });
                },
                IsIdempotent = false,
            };
            await echoCommand.StartAsync();

            string invClientId1 = Guid.NewGuid().ToString();
            string payload = nameof(DuplicateRequest_NotIdempotent_WithinCommandTimeout_SameInvokerId_TopicContainsExecutorId_RetrievedFromCache);
            var serializer = new Utf8JsonSerializer();

            MqttApplicationMessage requestMsg = new MqttApplicationMessage($"mock/{execClientId}/echo")
            {
                PayloadSegment = serializer.ToBytes(payload) ?? Array.Empty<byte>(),
                ContentType = serializer.ContentType,
                CorrelationData = Guid.NewGuid().ToByteArray(),
                PayloadFormatIndicator = (MqttPayloadFormatIndicator)serializer.CharacterDataFormatIndicator,
                MessageExpiryInterval = 10,
                ResponseTopic = $"mock/{execClientId}/echo/response",
            };

<<<<<<< HEAD
            requestMsg.AddUserProperty(AkriSystemProperties.CommandInvokerId, invClientId1);
=======
            requestMsg.AddUserProperty(AkriSystemProperties.SourceId, invClientId1);
>>>>>>> f5581da3

            await mock.SimulateNewMessage(requestMsg);
            await mock.SimulateNewMessage(requestMsg);
            await mock.SimulatedMessageAcknowledged();
            await mock.SimulatedMessageAcknowledged();

            Assert.Equal(1, timesCmdExecuted);
            Assert.Equal(2, mock.AcknowledgedMessageCount);
            Assert.Equal($"mock/{execClientId}/echo/response", mock.MessagePublished.Topic);
            Assert.Equal(serializer.ToBytes(payload + payload + 1), mock.MessagePublished.PayloadSegment.Array);
        }

        [Fact]
        public async Task DuplicateRequest_NotIdempotent_WithinCommandTimeout_NoInvokerId_TopicContainsExecutorId_RetrievedFromCache()
        {
            MockMqttPubSubClient mock = new();
            string execClientId = mock.ClientId;
            int timesCmdExecuted = 0;

            await using EchoWithMetadataCommandExecutor echoCommand = new(mock)
            {
                RequestTopicPattern = $"mock/{execClientId}/echo",
                OnCommandReceived = async (reqMd, ct) =>
                {
                    int executionIndex = Interlocked.Increment(ref timesCmdExecuted);
                    return await Task.FromResult(new ExtendedResponse<string>()
                    {
                        Response = reqMd.Request + reqMd.Request + executionIndex,
                    });
                },
                IsIdempotent = false,
            };
            await echoCommand.StartAsync();

            string payload = nameof(DuplicateRequest_NotIdempotent_WithinCommandTimeout_NoInvokerId_TopicContainsExecutorId_RetrievedFromCache);
            var serializer = new Utf8JsonSerializer();
            MqttApplicationMessage requestMsg = new MqttApplicationMessage($"mock/{execClientId}/echo")
            {
                PayloadSegment = serializer.ToBytes(payload) ?? Array.Empty<byte>(),
                ContentType = serializer.ContentType,
                CorrelationData = Guid.NewGuid().ToByteArray(),
                PayloadFormatIndicator = (MqttPayloadFormatIndicator)serializer.CharacterDataFormatIndicator,
                MessageExpiryInterval = 10,
                ResponseTopic = $"mock/{execClientId}/echo/response",
            };

            requestMsg.AddUserProperty(AkriSystemProperties.SourceId, Guid.NewGuid().ToString());

            await mock.SimulateNewMessage(requestMsg);
            await mock.SimulateNewMessage(requestMsg);
            await mock.SimulatedMessageAcknowledged();
            await mock.SimulatedMessageAcknowledged();

            Assert.Equal(1, timesCmdExecuted);
            Assert.Equal(2, mock.AcknowledgedMessageCount);
            Assert.Equal($"mock/{execClientId}/echo/response", mock.MessagePublished.Topic);
            Assert.Equal(serializer.ToBytes(payload + payload + 1), mock.MessagePublished.PayloadSegment.Array);
        }

        [Fact(Skip = "flaky")]
        public async Task DuplicateRequest_NotIdempotent_WithinCommandTimeout_DifferentInvokerId_TopicContainsExecutorId_NotRetrievedFromCache()
        {
            MockMqttPubSubClient mock = new();
            string execClientId = mock.ClientId;
            int timesCmdExecuted = 0;

            await using EchoWithMetadataCommandExecutor echoCommand = new(mock)
            {
                RequestTopicPattern = $"mock/{execClientId}/echo",
                OnCommandReceived = async (reqMd, ct) =>
                {
                    int executionIndex = Interlocked.Increment(ref timesCmdExecuted);
                    return await Task.FromResult(new ExtendedResponse<string>()
                    {
                        Response = reqMd.Request + reqMd.Request + executionIndex,
                    });
                },
                IsIdempotent = false,
            };
            await echoCommand.StartAsync();

            string invClientId1 = Guid.NewGuid().ToString();
            string invClientId2 = Guid.NewGuid().ToString();
            string payload = nameof(DuplicateRequest_NotIdempotent_WithinCommandTimeout_DifferentInvokerId_TopicContainsExecutorId_NotRetrievedFromCache);
            var serializer = new Utf8JsonSerializer();
            var CorrelationData = Guid.NewGuid().ToByteArray();
            MqttApplicationMessage requestMsg1 = new MqttApplicationMessage($"mock/{execClientId}/echo")
            {
                PayloadSegment = serializer.ToBytes(payload) ?? Array.Empty<byte>(),
                ContentType = serializer.ContentType,
                CorrelationData = Guid.NewGuid().ToByteArray(),
                PayloadFormatIndicator = (MqttPayloadFormatIndicator)serializer.CharacterDataFormatIndicator,
                MessageExpiryInterval = 10,
                ResponseTopic = $"mock/{execClientId}/echo/response",
            };

<<<<<<< HEAD
            requestMsg1.AddUserProperty(AkriSystemProperties.CommandInvokerId, invClientId1);
=======
            requestMsg1.AddUserProperty(AkriSystemProperties.SourceId, invClientId1);
>>>>>>> f5581da3

            MqttApplicationMessage requestMsg2 = new MqttApplicationMessage($"mock/{execClientId}/echo")
            {
                PayloadSegment = serializer.ToBytes(payload) ?? Array.Empty<byte>(),
                ContentType = serializer.ContentType,
                CorrelationData = Guid.NewGuid().ToByteArray(),
                PayloadFormatIndicator = (MqttPayloadFormatIndicator)serializer.CharacterDataFormatIndicator,
                MessageExpiryInterval = 10,
                ResponseTopic = $"mock/{execClientId}/echo/response",
            };

            requestMsg2.AddUserProperty(AkriSystemProperties.SourceId, invClientId2);

            await mock.SimulateNewMessage(requestMsg1);
            await mock.SimulateNewMessage(requestMsg2);
            await mock.SimulatedMessageAcknowledged();
            await mock.SimulatedMessageAcknowledged();

            Assert.Equal(2, timesCmdExecuted);
            Assert.Equal(2, mock.AcknowledgedMessageCount);
            Assert.Equal(2, mock.MessagesPublished.Count);
            Assert.Equal($"mock/{execClientId}/echo/response", mock.MessagesPublished[0].Topic);
            Assert.Equal($"mock/{execClientId}/echo/response", mock.MessagesPublished[1].Topic);

            // Response messages could arrive in either order
            byte[]? payload1 = serializer.ToBytes(payload + payload + 1);
            byte[]? payload2 = serializer.ToBytes(payload + payload + 2);
            Assert.True(
                (payload1!.SequenceEqual(mock.MessagesPublished[0].PayloadSegment.Array!) && payload2!.SequenceEqual(mock.MessagesPublished[1].PayloadSegment.Array!)) ||
                (payload1!.SequenceEqual(mock.MessagesPublished[1].PayloadSegment.Array!) && payload2!.SequenceEqual(mock.MessagesPublished[0].PayloadSegment.Array!)));
        }

        [Fact(Skip = "Flaky")]
        public async Task DuplicateRequest_NotIdempotent_WithinCommandTimeout_DifferentInvokerId_TopicWithoutExecutorId_NotRetrievedFromCache()
        {
            MockMqttPubSubClient mock = new();
            int timesCmdExecuted = 0;

            await using EchoWithMetadataCommandExecutor echoCommand = new(mock)
            {
                RequestTopicPattern = "mock/any/echo",
                OnCommandReceived = async (reqMd, ct) =>
                {
                    int executionIndex = Interlocked.Increment(ref timesCmdExecuted);
                    return await Task.FromResult(new ExtendedResponse<string>()
                    {
                        Response = reqMd.Request + reqMd.Request + executionIndex,
                    });
                },
                IsIdempotent = false,
            };
            await echoCommand.StartAsync();

            string invClientId1 = Guid.NewGuid().ToString();
            string invClientId2 = Guid.NewGuid().ToString();
            string payload = nameof(DuplicateRequest_NotIdempotent_WithinCommandTimeout_DifferentInvokerId_TopicWithoutExecutorId_NotRetrievedFromCache);
            var serializer = new Utf8JsonSerializer();
            var CorrelationData = Guid.NewGuid().ToByteArray();
            MqttApplicationMessage requestMsg1 = new MqttApplicationMessage("mock/any/echo")
            {
                PayloadSegment = serializer.ToBytes(payload) ?? Array.Empty<byte>(),
                ContentType = serializer.ContentType,
                CorrelationData = Guid.NewGuid().ToByteArray(),
                PayloadFormatIndicator = (MqttPayloadFormatIndicator)serializer.CharacterDataFormatIndicator,
                MessageExpiryInterval = 10,
                ResponseTopic = "mock/any/echo/response",
            };

            requestMsg1.AddUserProperty(AkriSystemProperties.SourceId, invClientId1);

            MqttApplicationMessage requestMsg2 = new MqttApplicationMessage("mock/any/echo")
            {
                PayloadSegment = serializer.ToBytes(payload) ?? Array.Empty<byte>(),
                ContentType = serializer.ContentType,
                CorrelationData = Guid.NewGuid().ToByteArray(),
                PayloadFormatIndicator = (MqttPayloadFormatIndicator)serializer.CharacterDataFormatIndicator,
                MessageExpiryInterval = 10,
                ResponseTopic = "mock/any/echo/response",
            };

<<<<<<< HEAD
            requestMsg2.AddUserProperty(AkriSystemProperties.CommandInvokerId, invClientId1);
=======
            requestMsg2.AddUserProperty(AkriSystemProperties.SourceId, invClientId1);
>>>>>>> f5581da3

            await mock.SimulateNewMessage(requestMsg1);
            await mock.SimulateNewMessage(requestMsg2);
            await mock.SimulatedMessageAcknowledged();
            await mock.SimulatedMessageAcknowledged();

            Assert.Equal(2, timesCmdExecuted);
            Assert.Equal(2, mock.AcknowledgedMessageCount);
            Assert.Equal(2, mock.MessagesPublished.Count);
            Assert.Equal($"mock/any/echo/response", mock.MessagesPublished[0].Topic);
            Assert.Equal($"mock/any/echo/response", mock.MessagesPublished[1].Topic);

            // Response messages could arrive in either order
            byte[]? payload1 = serializer.ToBytes(payload + payload + 1);
            byte[]? payload2 = serializer.ToBytes(payload + payload + 2);
            Assert.True(
                (payload1!.SequenceEqual(mock.MessagesPublished[0].PayloadSegment.Array!) && payload2!.SequenceEqual(mock.MessagesPublished[1].PayloadSegment.Array!)) ||
                (payload1!.SequenceEqual(mock.MessagesPublished[1].PayloadSegment.Array!) && payload2!.SequenceEqual(mock.MessagesPublished[0].PayloadSegment.Array!)));
        }

        [Fact]
        public async Task DuplicateRequest_Idempotent_CacheUnexpired_RetrievedFromCache()
        {
            MockMqttPubSubClient mock = new();
            int timesCmdExecuted = 0;

            await using EchoWithMetadataCommandExecutor echoCommand = new(mock)
            {
                RequestTopicPattern = "mock/echo",
                OnCommandReceived = async (reqMd, ct) =>
                {
                    int executionIndex = Interlocked.Increment(ref timesCmdExecuted);
                    return await Task.FromResult(new ExtendedResponse<string>()
                    {
                        Response = reqMd.Request + reqMd.Request + executionIndex,
                    });
                },
                IsIdempotent = true,
                CacheTtl = TimeSpan.FromSeconds(30),
            };
            await echoCommand.StartAsync();

            string payload = nameof(DuplicateRequest_Idempotent_CacheUnexpired_RetrievedFromCache);
            var serializer = new Utf8JsonSerializer();
            MqttApplicationMessage requestMsg = new MqttApplicationMessage("mock/echo")
            {
                PayloadSegment = serializer.ToBytes(payload) ?? Array.Empty<byte>(),
                ContentType = serializer.ContentType,
                CorrelationData = Guid.NewGuid().ToByteArray(),
                PayloadFormatIndicator = (MqttPayloadFormatIndicator)serializer.CharacterDataFormatIndicator,
                ResponseTopic = "mock/echo/response",
                MessageExpiryInterval = 25,
            };

<<<<<<< HEAD
            requestMsg.AddUserProperty(AkriSystemProperties.CommandInvokerId, Guid.NewGuid().ToString());
=======
            requestMsg.AddUserProperty(AkriSystemProperties.SourceId, Guid.NewGuid().ToString());
>>>>>>> f5581da3
            requestMsg.AddUserProperty("_failFirstPubAck", "true");

            await mock.SimulateNewMessage(requestMsg);
            await mock.SimulatedMessageAcknowledged();

            Assert.Equal(1, timesCmdExecuted);
            Assert.Equal(1, mock.AcknowledgedMessageCount);
            Assert.NotNull(mock.MessagePublished);
            Assert.Equal("mock/echo/response", mock.MessagePublished.Topic);
            Assert.Equal(serializer.ToBytes(payload + payload + 1), mock.MessagePublished.PayloadSegment.Array);
        }

        [Fact]
        public async Task MaximumConcurrencyOne_ProcessMessagesSequentially()
        {
            SemaphoreSlim semaphore = new(1);
            int currentParallelism = 0;
            int maxObservedParallelism = 0;

            MockMqttPubSubClient mock = new();

            await using DelayCommandExecutor delay = new(mock)
            {
                // There are separate increment and decrement operations for the currentParallelism counter that happen within a semaphore.
                // These increment and decrement operations are separated by a delay.
                // In case of parallel execution, we will see all increments happen first, and then the decrements.
                // In case of sequential execution, we will see an increment, followed by a decrement, followed by another increment, etc.

                RequestTopicPattern = "mock/delay",
                OnCommandReceived = async (reqMd, ct) =>
                {
                    await semaphore.WaitAsync();
                    currentParallelism++;
                    if (currentParallelism > maxObservedParallelism)
                    {
                        maxObservedParallelism = currentParallelism;
                    }
                    semaphore.Release();

                    Debug.Assert(reqMd.Request != null);
                    await Task.Delay(reqMd.Request.TimeSpan);

                    await semaphore.WaitAsync();
                    currentParallelism--;
                    semaphore.Release();

                    return new ExtendedResponse<IntegerClass>()
                    {
                        Response = new IntegerClass { Integer = 200 }
                    };
                },
                IsIdempotent = false,
            };
            await delay.StartAsync(preferredDispatchConcurrency: 1);

            var unlockWait = new TimeSpanClass { TimeSpan = TimeSpan.FromSeconds(2) };
            var payloadSerializer = new Utf8JsonSerializer();
            var requestTopic = "mock/delay";
            var responseTopic = "mock/delay/response";

            MqttApplicationMessage message1 = new MqttApplicationMessage(requestTopic)
            {
                PayloadSegment = payloadSerializer.ToBytes(unlockWait) ?? Array.Empty<byte>(),
                ContentType = payloadSerializer.ContentType,
                CorrelationData = Guid.NewGuid().ToByteArray(),
                PayloadFormatIndicator = (MqttPayloadFormatIndicator)payloadSerializer.CharacterDataFormatIndicator,
                ResponseTopic = responseTopic,
                MessageExpiryInterval = 10,
            };

<<<<<<< HEAD
            message1.AddUserProperty(AkriSystemProperties.CommandInvokerId, Guid.NewGuid().ToString());
=======
            message1.AddUserProperty(AkriSystemProperties.SourceId, Guid.NewGuid().ToString());
>>>>>>> f5581da3

            MqttApplicationMessage message2 = new MqttApplicationMessage(requestTopic)
            {
                PayloadSegment = payloadSerializer.ToBytes(unlockWait) ?? Array.Empty<byte>(),
                ContentType = payloadSerializer.ContentType,
                CorrelationData = Guid.NewGuid().ToByteArray(),
                PayloadFormatIndicator = (MqttPayloadFormatIndicator)payloadSerializer.CharacterDataFormatIndicator,
                ResponseTopic = responseTopic,
                MessageExpiryInterval = 10,
            };

<<<<<<< HEAD
            message2.AddUserProperty(AkriSystemProperties.CommandInvokerId, Guid.NewGuid().ToString());
=======
            message2.AddUserProperty(AkriSystemProperties.SourceId, Guid.NewGuid().ToString());
>>>>>>> f5581da3

            MqttApplicationMessage message3 = new MqttApplicationMessage(requestTopic)
            {
                PayloadSegment = payloadSerializer.ToBytes(unlockWait) ?? Array.Empty<byte>(),
                ContentType = payloadSerializer.ContentType,
                CorrelationData = Guid.NewGuid().ToByteArray(),
                PayloadFormatIndicator = (MqttPayloadFormatIndicator)payloadSerializer.CharacterDataFormatIndicator,
                ResponseTopic = responseTopic,
                MessageExpiryInterval = 10,
            };

<<<<<<< HEAD
            message3.AddUserProperty(AkriSystemProperties.CommandInvokerId, Guid.NewGuid().ToString());
=======
            message3.AddUserProperty(AkriSystemProperties.SourceId, Guid.NewGuid().ToString());
>>>>>>> f5581da3

            await mock.SimulateNewMessage(message1);
            await mock.SimulateNewMessage(message2);
            await mock.SimulateNewMessage(message3);

            await mock.SimulatedMessageAcknowledged();
            await mock.SimulatedMessageAcknowledged();
            await mock.SimulatedMessageAcknowledged();

            Assert.Equal(1, maxObservedParallelism);
        }

        [Fact]
        public async Task ExecutorRequestUnexpiredExecutorTimeout_RpcErrorTimeout()
        {
            MockMqttPubSubClient mock = new();
            int timesCmdExecuted = 0;
            TimeSpan timeout = TimeSpan.FromSeconds(10);

            await using EchoWithMetadataCommandExecutor echoCommand = new(mock)
            {
                RequestTopicPattern = "mock/echo",
                OnCommandReceived = async (reqMd, ct) =>
                {
                    Interlocked.Increment(ref timesCmdExecuted);
                    await Task.Delay(2 * timeout, ct);

                    return await Task.FromResult(new ExtendedResponse<string>()
                    {
                        Response = reqMd.Request + reqMd.Request,
                    });
                },
                IsIdempotent = false,
                ExecutionTimeout = TimeSpan.FromSeconds(1),
            };
            await echoCommand.StartAsync();

            var payloadSerializer = new Utf8JsonSerializer();
            var requestTopic = $"mock/echo";
            var responseTopic = "mock/echo/response";
            Guid cid = Guid.NewGuid();
            var message = new MqttApplicationMessage(requestTopic)
            {
                CorrelationData = cid.ToByteArray(),
                PayloadSegment = payloadSerializer.ToBytes(nameof(ExecutorRequestUnexpiredExecutorTimeout_RpcErrorTimeout)) ?? Array.Empty<byte>(),
                ContentType = payloadSerializer.ContentType,
                PayloadFormatIndicator = (MqttPayloadFormatIndicator)payloadSerializer.CharacterDataFormatIndicator,
                ResponseTopic = responseTopic,
                MessageExpiryInterval = (uint)timeout.TotalSeconds,
            };

            message.AddUserProperty(AkriSystemProperties.SourceId, Guid.NewGuid().ToString());

            await mock.SimulateNewMessage(message);
            await mock.SimulatedMessageAcknowledged();

            Assert.NotNull(mock.MessagePublished.UserProperties);
            Assert.True(mock.MessagePublished.UserProperties.TryGetProperty(AkriSystemProperties.Status, out string? cmdStatus));
            Assert.Equal(((int)CommandStatusCode.RequestTimeout).ToString(CultureInfo.InvariantCulture), cmdStatus);

            Assert.False(mock.MessagePublished.UserProperties.TryGetProperty(AkriSystemProperties.IsApplicationError, out string? isAppError) && isAppError?.ToLower() == "true");

            Assert.Equal(1, timesCmdExecuted);
            Assert.Equal(1, mock.AcknowledgedMessageCount);
            Assert.NotNull(mock.MessagePublished);
            Assert.Null(mock.MessagePublished.PayloadSegment.Array);
            Assert.Equal(cid.ToByteArray(), mock.MessagePublished.CorrelationData);
        }

        [Fact]
        public async Task ExecutorResponsePubAckDropped_NoExceptionThrownRequestAcknowledged()
        {
            MockMqttPubSubClient mock = new();
            int timesCmdExecuted = 0;

            await using EchoWithMetadataCommandExecutor echoCommand = new(mock)
            {
                RequestTopicPattern = "mock/echo",
                OnCommandReceived = async (reqMd, ct) =>
                {
                    Interlocked.Increment(ref timesCmdExecuted);
                    CommandResponseMetadata responseMetadata = new();
                    responseMetadata.UserData["_dropPubAck"] = "true";
                    return await Task.FromResult(new ExtendedResponse<string>()
                    {
                        Response = reqMd.Request + reqMd.Request,
                        ResponseMetadata = responseMetadata,
                    });
                },
                IsIdempotent = false,
            };
            await echoCommand.StartAsync();

            var payloadSerializer = new Utf8JsonSerializer();
            var requestTopic = $"mock/echo";
            var responseTopic = "mock/echo/response";
            string payload = nameof(ExecutorResponsePubAckDropped_NoExceptionThrownRequestAcknowledged);
            Guid cid = Guid.NewGuid();
            var message = new MqttApplicationMessage(requestTopic)
            {
                CorrelationData = cid.ToByteArray(),
                PayloadSegment = payloadSerializer.ToBytes(payload) ?? Array.Empty<byte>(),
                ContentType = payloadSerializer.ContentType,
                PayloadFormatIndicator = (MqttPayloadFormatIndicator)payloadSerializer.CharacterDataFormatIndicator,
                ResponseTopic = responseTopic,
                MessageExpiryInterval = 10,
            };

            message.AddUserProperty(AkriSystemProperties.SourceId, Guid.NewGuid().ToString());

            await mock.SimulateNewMessage(message);
            await mock.SimulatedMessageAcknowledged();

            Assert.Equal(1, timesCmdExecuted);
            Assert.Equal(1, mock.AcknowledgedMessageCount);
            Assert.NotNull(mock.MessagePublished);
            Assert.Equal(payloadSerializer.ToBytes(payload + payload), mock.MessagePublished.PayloadSegment.Array);
            Assert.Equal(cid.ToByteArray(), mock.MessagePublished.CorrelationData);
        }

        [Fact]
        public async Task CommandExecutor_ThrowsIfAccessedWhenDisposed()
        {
            MockMqttPubSubClient mock = new();
            string topic = "mock/echo/unsubAckUnspecifiedError";
            await using EchoCommandExecutor echoCommand = new(mock)
            {
                RequestTopicPattern = topic,
                OnCommandReceived = (reqMd, ct) => Task.FromResult(new ExtendedResponse<string>()),
            };

            echoCommand.TopicTokenMap["modelId"] = "MyModel";

            await echoCommand.DisposeAsync();

            await Assert.ThrowsAsync<ObjectDisposedException>(async () => await echoCommand.StartAsync());
            await Assert.ThrowsAsync<ObjectDisposedException>(async () => await echoCommand.StopAsync());
        }

        [Fact]
        public async Task CommandExecutor_ThrowsIfCancellationRequested()
        {
            MockMqttPubSubClient mock = new();
            await using EchoCommandExecutor echoCommand = new(mock)
            {
                RequestTopicPattern = "irrelevant",
                OnCommandReceived = (reqMd, ct) => Task.FromResult(new ExtendedResponse<string>()),
            };

            echoCommand.TopicTokenMap["modelId"] = "MyModel";

            CancellationTokenSource cts = new CancellationTokenSource();
            cts.Cancel();

            await Assert.ThrowsAsync<OperationCanceledException>(async () => await echoCommand.StartAsync(cancellationToken: cts.Token));
            await Assert.ThrowsAsync<OperationCanceledException>(async () => await echoCommand.StopAsync(cancellationToken: cts.Token));
        }
    }
}<|MERGE_RESOLUTION|>--- conflicted
+++ resolved
@@ -1,754 +1,726 @@
-﻿using System.Diagnostics;
-using System.Globalization;
-using System.Net;
-using System.Text;
-using Azure.Iot.Operations.Protocol.Models;
-using Azure.Iot.Operations.Protocol.RPC;
-using Azure.Iot.Operations.Protocol.UnitTests.Serializers.JSON;
-
-namespace Azure.Iot.Operations.Protocol.UnitTests
-{
-    public class EchoCommandExecutor : CommandExecutor<string, string>
-    {
-        public EchoCommandExecutor(IMqttPubSubClient mqttClient, string commandName = "echo")
-            : base(mqttClient, commandName, new Utf8JsonSerializer())
-        {
-
-        }
-    }
-
-    public class EchoWithMetadataCommandExecutor : CommandExecutor<string, string>
-    {
-        public EchoWithMetadataCommandExecutor(IMqttPubSubClient mqttClient)
-            : base(mqttClient, "echoWithMetadata", new Utf8JsonSerializer())
-        {
-
-        }
-    }
-
-    public class DelayCommandExecutor : CommandExecutor<TimeSpanClass, IntegerClass>
-    {
-        public DelayCommandExecutor(IMqttPubSubClient mqttClient, string commandName = "delay")
-            : base(mqttClient, commandName, new Utf8JsonSerializer())
-        {
-
-        }
-    }
-
-    public sealed class TimeSpanClass
-    {
-        public TimeSpan TimeSpan { get; set; }
-    }
-
-    public sealed class IntegerClass
-    {
-        public int Integer { get; set; }
-    }
-
-    public class CommandExecutorTests
-    {
-        [Fact]
-        public async Task MqttProtocolVersionUnknownThrowsException()
-        {
-            MockMqttPubSubClient mock = new(protocolVersion: MqttProtocolVersion.Unknown);
-            await using EchoCommandExecutor echoCommand = new(mock)
-            {
-                RequestTopicPattern = "mock/echo",
-                OnCommandReceived = (reqMd, ct) => Task.FromResult(new ExtendedResponse<string>()),
-            };
-
-            var exception = await Assert.ThrowsAsync<AkriMqttException>(() => echoCommand.StartAsync());
-            Assert.Equal(AkriMqttErrorKind.ConfigurationInvalid, exception.Kind);
-            Assert.False(exception.InApplication);
-            Assert.True(exception.IsShallow);
-            Assert.False(exception.IsRemote);
-            Assert.Null(exception.HttpStatusCode);
-            Assert.Equal("MQTTClient.ProtocolVersion", exception.PropertyName);
-            Assert.Equal(MqttProtocolVersion.Unknown, exception.PropertyValue);
-        }
-
-        [Fact]
-        public async Task MqttProtocolVersion310ThrowsException()
-        {
-            MockMqttPubSubClient mock = new(protocolVersion: MqttProtocolVersion.V310);
-            await using EchoCommandExecutor echoCommand = new(mock)
-            {
-                RequestTopicPattern = "mock/echo",
-                OnCommandReceived = (reqMd, ct) => Task.FromResult(new ExtendedResponse<string>()),
-            };
-
-            var exception = await Assert.ThrowsAsync<AkriMqttException>(() => echoCommand.StartAsync());
-            Assert.Equal(AkriMqttErrorKind.ConfigurationInvalid, exception.Kind);
-            Assert.False(exception.InApplication);
-            Assert.True(exception.IsShallow);
-            Assert.False(exception.IsRemote);
-            Assert.Null(exception.HttpStatusCode);
-            Assert.Equal("MQTTClient.ProtocolVersion", exception.PropertyName);
-            Assert.Equal(MqttProtocolVersion.V310, exception.PropertyValue);
-        }
-
-        [Fact]
-        public async Task MqttProtocolVersion311ThrowsException()
-        {
-            MockMqttPubSubClient mock = new(protocolVersion: MqttProtocolVersion.V311);
-            await using EchoCommandExecutor echoCommand = new(mock)
-            {
-                RequestTopicPattern = "mock/echo",
-                OnCommandReceived = (reqMd, ct) => Task.FromResult(new ExtendedResponse<string>()),
-            };
-
-            var exception = await Assert.ThrowsAsync<AkriMqttException>(() => echoCommand.StartAsync());
-            Assert.Equal(AkriMqttErrorKind.ConfigurationInvalid, exception.Kind);
-            Assert.False(exception.InApplication);
-            Assert.True(exception.IsShallow);
-            Assert.False(exception.IsRemote);
-            Assert.Null(exception.HttpStatusCode);
-            Assert.Equal("MQTTClient.ProtocolVersion", exception.PropertyName);
-            Assert.Equal(MqttProtocolVersion.V311, exception.PropertyValue);
-        }
-
-        [Fact]
-        public async Task InvalidRequestTopicPatternThrowsException()
-        {
-            MockMqttPubSubClient mock = new();
-            await using EchoCommandExecutor echoCommand = new(mock)
-            {
-                RequestTopicPattern = "mock/{improper/token}/echo",
-                OnCommandReceived = (reqMd, ct) => Task.FromResult(new ExtendedResponse<string>()),
-            };
-
-            var exception = await Assert.ThrowsAsync<AkriMqttException>(() => echoCommand.StartAsync());
-            Assert.Equal(AkriMqttErrorKind.ConfigurationInvalid, exception.Kind);
-            Assert.False(exception.InApplication);
-            Assert.True(exception.IsShallow);
-            Assert.False(exception.IsRemote);
-            Assert.Null(exception.HttpStatusCode);
-            Assert.Equal("RequestTopicPattern", exception.PropertyName);
-            Assert.Equal("mock/{improper/token}/echo", exception.PropertyValue);
-        }
-
-        [Fact]
-        public async Task NonIdempotentCommandNegativeCacheTtlThrowsException()
-        {
-            MockMqttPubSubClient mock = new();
-            await using EchoCommandExecutor echoCommand = new(mock)
-            {
-                RequestTopicPattern = "mock/echo",
-                IsIdempotent = false,
-                CacheTtl = TimeSpan.FromSeconds(-1),
-                OnCommandReceived = (reqMd, ct) => Task.FromResult(new ExtendedResponse<string>()),
-            };
-
-            var exception = await Assert.ThrowsAsync<AkriMqttException>(() => echoCommand.StartAsync());
-            Assert.Equal(AkriMqttErrorKind.ConfigurationInvalid, exception.Kind);
-            Assert.False(exception.InApplication);
-            Assert.True(exception.IsShallow);
-            Assert.False(exception.IsRemote);
-            Assert.Null(exception.HttpStatusCode);
-            Assert.Equal("CacheTtl", exception.PropertyName);
-            Assert.Equal(TimeSpan.FromSeconds(-1), exception.PropertyValue);
-        }
-
-        [Fact]
-        public async Task IdempotentCommandNegativeCacheTtlThrowsException()
-        {
-            MockMqttPubSubClient mock = new();
-            await using EchoCommandExecutor echoCommand = new(mock)
-            {
-                RequestTopicPattern = "mock/echo",
-                IsIdempotent = true,
-                CacheTtl = TimeSpan.FromSeconds(-1),
-                OnCommandReceived = (reqMd, ct) => Task.FromResult(new ExtendedResponse<string>()),
-            };
-
-            var exception = await Assert.ThrowsAsync<AkriMqttException>(() => echoCommand.StartAsync());
-            Assert.Equal(AkriMqttErrorKind.ConfigurationInvalid, exception.Kind);
-            Assert.False(exception.InApplication);
-            Assert.True(exception.IsShallow);
-            Assert.False(exception.IsRemote);
-            Assert.Null(exception.HttpStatusCode);
-            Assert.Equal("CacheTtl", exception.PropertyName);
-            Assert.Equal(TimeSpan.FromSeconds(-1), exception.PropertyValue);
-        }
-
-        [Fact]
-        public async Task ExecutorNegativeTimeout_ThrowsException()
-        {
-            MockMqttPubSubClient mock = new();
-            TaskCompletionSource tcs = new();
-            await using EchoCommandExecutor echoCommand = new(mock)
-            {
-                RequestTopicPattern = "mock/echo",
-                OnCommandReceived = async (reqMd, ct) =>
-                {
-                    tcs.SetResult();
-                    return await Task.FromResult(new ExtendedResponse<string>()
-                    {
-                        Response = reqMd.Request + reqMd.Request
-                    });
-                },
-                ExecutionTimeout = TimeSpan.FromSeconds(-1),
-            };
-
-            var exception = await Assert.ThrowsAsync<AkriMqttException>(() => echoCommand.StartAsync());
-            Assert.Equal(AkriMqttErrorKind.ConfigurationInvalid, exception.Kind);
-            Assert.False(exception.InApplication);
-            Assert.True(exception.IsShallow);
-            Assert.False(exception.IsRemote);
-            Assert.Null(exception.HttpStatusCode);
-            Assert.Equal("ExecutionTimeout", exception.PropertyName);
-            Assert.Equal(TimeSpan.FromSeconds(-1), exception.PropertyValue);
-        }
-
-        [Fact]
-        public async Task DuplicateRequest_NotIdempotent_WithinCommandTimeout_SameInvokerId_TopicContainsExecutorId_RetrievedFromCache()
-        {
-            MockMqttPubSubClient mock = new();
-            string execClientId = mock.ClientId;
-            int timesCmdExecuted = 0;
-
-            await using EchoWithMetadataCommandExecutor echoCommand = new(mock)
-            {
-                RequestTopicPattern = $"mock/{execClientId}/echo",
-                OnCommandReceived = async (reqMd, ct) =>
-                {
-                    int executionIndex = Interlocked.Increment(ref timesCmdExecuted);
-                    return await Task.FromResult(new ExtendedResponse<string>()
-                    {
-                        Response = reqMd.Request + reqMd.Request + executionIndex,
-                    });
-                },
-                IsIdempotent = false,
-            };
-            await echoCommand.StartAsync();
-
-            string invClientId1 = Guid.NewGuid().ToString();
-            string payload = nameof(DuplicateRequest_NotIdempotent_WithinCommandTimeout_SameInvokerId_TopicContainsExecutorId_RetrievedFromCache);
-            var serializer = new Utf8JsonSerializer();
-
-            MqttApplicationMessage requestMsg = new MqttApplicationMessage($"mock/{execClientId}/echo")
-            {
-                PayloadSegment = serializer.ToBytes(payload) ?? Array.Empty<byte>(),
-                ContentType = serializer.ContentType,
-                CorrelationData = Guid.NewGuid().ToByteArray(),
-                PayloadFormatIndicator = (MqttPayloadFormatIndicator)serializer.CharacterDataFormatIndicator,
-                MessageExpiryInterval = 10,
-                ResponseTopic = $"mock/{execClientId}/echo/response",
-            };
-
-<<<<<<< HEAD
-            requestMsg.AddUserProperty(AkriSystemProperties.CommandInvokerId, invClientId1);
-=======
-            requestMsg.AddUserProperty(AkriSystemProperties.SourceId, invClientId1);
->>>>>>> f5581da3
-
-            await mock.SimulateNewMessage(requestMsg);
-            await mock.SimulateNewMessage(requestMsg);
-            await mock.SimulatedMessageAcknowledged();
-            await mock.SimulatedMessageAcknowledged();
-
-            Assert.Equal(1, timesCmdExecuted);
-            Assert.Equal(2, mock.AcknowledgedMessageCount);
-            Assert.Equal($"mock/{execClientId}/echo/response", mock.MessagePublished.Topic);
-            Assert.Equal(serializer.ToBytes(payload + payload + 1), mock.MessagePublished.PayloadSegment.Array);
-        }
-
-        [Fact]
-        public async Task DuplicateRequest_NotIdempotent_WithinCommandTimeout_NoInvokerId_TopicContainsExecutorId_RetrievedFromCache()
-        {
-            MockMqttPubSubClient mock = new();
-            string execClientId = mock.ClientId;
-            int timesCmdExecuted = 0;
-
-            await using EchoWithMetadataCommandExecutor echoCommand = new(mock)
-            {
-                RequestTopicPattern = $"mock/{execClientId}/echo",
-                OnCommandReceived = async (reqMd, ct) =>
-                {
-                    int executionIndex = Interlocked.Increment(ref timesCmdExecuted);
-                    return await Task.FromResult(new ExtendedResponse<string>()
-                    {
-                        Response = reqMd.Request + reqMd.Request + executionIndex,
-                    });
-                },
-                IsIdempotent = false,
-            };
-            await echoCommand.StartAsync();
-
-            string payload = nameof(DuplicateRequest_NotIdempotent_WithinCommandTimeout_NoInvokerId_TopicContainsExecutorId_RetrievedFromCache);
-            var serializer = new Utf8JsonSerializer();
-            MqttApplicationMessage requestMsg = new MqttApplicationMessage($"mock/{execClientId}/echo")
-            {
-                PayloadSegment = serializer.ToBytes(payload) ?? Array.Empty<byte>(),
-                ContentType = serializer.ContentType,
-                CorrelationData = Guid.NewGuid().ToByteArray(),
-                PayloadFormatIndicator = (MqttPayloadFormatIndicator)serializer.CharacterDataFormatIndicator,
-                MessageExpiryInterval = 10,
-                ResponseTopic = $"mock/{execClientId}/echo/response",
-            };
-
-            requestMsg.AddUserProperty(AkriSystemProperties.SourceId, Guid.NewGuid().ToString());
-
-            await mock.SimulateNewMessage(requestMsg);
-            await mock.SimulateNewMessage(requestMsg);
-            await mock.SimulatedMessageAcknowledged();
-            await mock.SimulatedMessageAcknowledged();
-
-            Assert.Equal(1, timesCmdExecuted);
-            Assert.Equal(2, mock.AcknowledgedMessageCount);
-            Assert.Equal($"mock/{execClientId}/echo/response", mock.MessagePublished.Topic);
-            Assert.Equal(serializer.ToBytes(payload + payload + 1), mock.MessagePublished.PayloadSegment.Array);
-        }
-
-        [Fact(Skip = "flaky")]
-        public async Task DuplicateRequest_NotIdempotent_WithinCommandTimeout_DifferentInvokerId_TopicContainsExecutorId_NotRetrievedFromCache()
-        {
-            MockMqttPubSubClient mock = new();
-            string execClientId = mock.ClientId;
-            int timesCmdExecuted = 0;
-
-            await using EchoWithMetadataCommandExecutor echoCommand = new(mock)
-            {
-                RequestTopicPattern = $"mock/{execClientId}/echo",
-                OnCommandReceived = async (reqMd, ct) =>
-                {
-                    int executionIndex = Interlocked.Increment(ref timesCmdExecuted);
-                    return await Task.FromResult(new ExtendedResponse<string>()
-                    {
-                        Response = reqMd.Request + reqMd.Request + executionIndex,
-                    });
-                },
-                IsIdempotent = false,
-            };
-            await echoCommand.StartAsync();
-
-            string invClientId1 = Guid.NewGuid().ToString();
-            string invClientId2 = Guid.NewGuid().ToString();
-            string payload = nameof(DuplicateRequest_NotIdempotent_WithinCommandTimeout_DifferentInvokerId_TopicContainsExecutorId_NotRetrievedFromCache);
-            var serializer = new Utf8JsonSerializer();
-            var CorrelationData = Guid.NewGuid().ToByteArray();
-            MqttApplicationMessage requestMsg1 = new MqttApplicationMessage($"mock/{execClientId}/echo")
-            {
-                PayloadSegment = serializer.ToBytes(payload) ?? Array.Empty<byte>(),
-                ContentType = serializer.ContentType,
-                CorrelationData = Guid.NewGuid().ToByteArray(),
-                PayloadFormatIndicator = (MqttPayloadFormatIndicator)serializer.CharacterDataFormatIndicator,
-                MessageExpiryInterval = 10,
-                ResponseTopic = $"mock/{execClientId}/echo/response",
-            };
-
-<<<<<<< HEAD
-            requestMsg1.AddUserProperty(AkriSystemProperties.CommandInvokerId, invClientId1);
-=======
-            requestMsg1.AddUserProperty(AkriSystemProperties.SourceId, invClientId1);
->>>>>>> f5581da3
-
-            MqttApplicationMessage requestMsg2 = new MqttApplicationMessage($"mock/{execClientId}/echo")
-            {
-                PayloadSegment = serializer.ToBytes(payload) ?? Array.Empty<byte>(),
-                ContentType = serializer.ContentType,
-                CorrelationData = Guid.NewGuid().ToByteArray(),
-                PayloadFormatIndicator = (MqttPayloadFormatIndicator)serializer.CharacterDataFormatIndicator,
-                MessageExpiryInterval = 10,
-                ResponseTopic = $"mock/{execClientId}/echo/response",
-            };
-
-            requestMsg2.AddUserProperty(AkriSystemProperties.SourceId, invClientId2);
-
-            await mock.SimulateNewMessage(requestMsg1);
-            await mock.SimulateNewMessage(requestMsg2);
-            await mock.SimulatedMessageAcknowledged();
-            await mock.SimulatedMessageAcknowledged();
-
-            Assert.Equal(2, timesCmdExecuted);
-            Assert.Equal(2, mock.AcknowledgedMessageCount);
-            Assert.Equal(2, mock.MessagesPublished.Count);
-            Assert.Equal($"mock/{execClientId}/echo/response", mock.MessagesPublished[0].Topic);
-            Assert.Equal($"mock/{execClientId}/echo/response", mock.MessagesPublished[1].Topic);
-
-            // Response messages could arrive in either order
-            byte[]? payload1 = serializer.ToBytes(payload + payload + 1);
-            byte[]? payload2 = serializer.ToBytes(payload + payload + 2);
-            Assert.True(
-                (payload1!.SequenceEqual(mock.MessagesPublished[0].PayloadSegment.Array!) && payload2!.SequenceEqual(mock.MessagesPublished[1].PayloadSegment.Array!)) ||
-                (payload1!.SequenceEqual(mock.MessagesPublished[1].PayloadSegment.Array!) && payload2!.SequenceEqual(mock.MessagesPublished[0].PayloadSegment.Array!)));
-        }
-
-        [Fact(Skip = "Flaky")]
-        public async Task DuplicateRequest_NotIdempotent_WithinCommandTimeout_DifferentInvokerId_TopicWithoutExecutorId_NotRetrievedFromCache()
-        {
-            MockMqttPubSubClient mock = new();
-            int timesCmdExecuted = 0;
-
-            await using EchoWithMetadataCommandExecutor echoCommand = new(mock)
-            {
-                RequestTopicPattern = "mock/any/echo",
-                OnCommandReceived = async (reqMd, ct) =>
-                {
-                    int executionIndex = Interlocked.Increment(ref timesCmdExecuted);
-                    return await Task.FromResult(new ExtendedResponse<string>()
-                    {
-                        Response = reqMd.Request + reqMd.Request + executionIndex,
-                    });
-                },
-                IsIdempotent = false,
-            };
-            await echoCommand.StartAsync();
-
-            string invClientId1 = Guid.NewGuid().ToString();
-            string invClientId2 = Guid.NewGuid().ToString();
-            string payload = nameof(DuplicateRequest_NotIdempotent_WithinCommandTimeout_DifferentInvokerId_TopicWithoutExecutorId_NotRetrievedFromCache);
-            var serializer = new Utf8JsonSerializer();
-            var CorrelationData = Guid.NewGuid().ToByteArray();
-            MqttApplicationMessage requestMsg1 = new MqttApplicationMessage("mock/any/echo")
-            {
-                PayloadSegment = serializer.ToBytes(payload) ?? Array.Empty<byte>(),
-                ContentType = serializer.ContentType,
-                CorrelationData = Guid.NewGuid().ToByteArray(),
-                PayloadFormatIndicator = (MqttPayloadFormatIndicator)serializer.CharacterDataFormatIndicator,
-                MessageExpiryInterval = 10,
-                ResponseTopic = "mock/any/echo/response",
-            };
-
-            requestMsg1.AddUserProperty(AkriSystemProperties.SourceId, invClientId1);
-
-            MqttApplicationMessage requestMsg2 = new MqttApplicationMessage("mock/any/echo")
-            {
-                PayloadSegment = serializer.ToBytes(payload) ?? Array.Empty<byte>(),
-                ContentType = serializer.ContentType,
-                CorrelationData = Guid.NewGuid().ToByteArray(),
-                PayloadFormatIndicator = (MqttPayloadFormatIndicator)serializer.CharacterDataFormatIndicator,
-                MessageExpiryInterval = 10,
-                ResponseTopic = "mock/any/echo/response",
-            };
-
-<<<<<<< HEAD
-            requestMsg2.AddUserProperty(AkriSystemProperties.CommandInvokerId, invClientId1);
-=======
-            requestMsg2.AddUserProperty(AkriSystemProperties.SourceId, invClientId1);
->>>>>>> f5581da3
-
-            await mock.SimulateNewMessage(requestMsg1);
-            await mock.SimulateNewMessage(requestMsg2);
-            await mock.SimulatedMessageAcknowledged();
-            await mock.SimulatedMessageAcknowledged();
-
-            Assert.Equal(2, timesCmdExecuted);
-            Assert.Equal(2, mock.AcknowledgedMessageCount);
-            Assert.Equal(2, mock.MessagesPublished.Count);
-            Assert.Equal($"mock/any/echo/response", mock.MessagesPublished[0].Topic);
-            Assert.Equal($"mock/any/echo/response", mock.MessagesPublished[1].Topic);
-
-            // Response messages could arrive in either order
-            byte[]? payload1 = serializer.ToBytes(payload + payload + 1);
-            byte[]? payload2 = serializer.ToBytes(payload + payload + 2);
-            Assert.True(
-                (payload1!.SequenceEqual(mock.MessagesPublished[0].PayloadSegment.Array!) && payload2!.SequenceEqual(mock.MessagesPublished[1].PayloadSegment.Array!)) ||
-                (payload1!.SequenceEqual(mock.MessagesPublished[1].PayloadSegment.Array!) && payload2!.SequenceEqual(mock.MessagesPublished[0].PayloadSegment.Array!)));
-        }
-
-        [Fact]
-        public async Task DuplicateRequest_Idempotent_CacheUnexpired_RetrievedFromCache()
-        {
-            MockMqttPubSubClient mock = new();
-            int timesCmdExecuted = 0;
-
-            await using EchoWithMetadataCommandExecutor echoCommand = new(mock)
-            {
-                RequestTopicPattern = "mock/echo",
-                OnCommandReceived = async (reqMd, ct) =>
-                {
-                    int executionIndex = Interlocked.Increment(ref timesCmdExecuted);
-                    return await Task.FromResult(new ExtendedResponse<string>()
-                    {
-                        Response = reqMd.Request + reqMd.Request + executionIndex,
-                    });
-                },
-                IsIdempotent = true,
-                CacheTtl = TimeSpan.FromSeconds(30),
-            };
-            await echoCommand.StartAsync();
-
-            string payload = nameof(DuplicateRequest_Idempotent_CacheUnexpired_RetrievedFromCache);
-            var serializer = new Utf8JsonSerializer();
-            MqttApplicationMessage requestMsg = new MqttApplicationMessage("mock/echo")
-            {
-                PayloadSegment = serializer.ToBytes(payload) ?? Array.Empty<byte>(),
-                ContentType = serializer.ContentType,
-                CorrelationData = Guid.NewGuid().ToByteArray(),
-                PayloadFormatIndicator = (MqttPayloadFormatIndicator)serializer.CharacterDataFormatIndicator,
-                ResponseTopic = "mock/echo/response",
-                MessageExpiryInterval = 25,
-            };
-
-<<<<<<< HEAD
-            requestMsg.AddUserProperty(AkriSystemProperties.CommandInvokerId, Guid.NewGuid().ToString());
-=======
-            requestMsg.AddUserProperty(AkriSystemProperties.SourceId, Guid.NewGuid().ToString());
->>>>>>> f5581da3
-            requestMsg.AddUserProperty("_failFirstPubAck", "true");
-
-            await mock.SimulateNewMessage(requestMsg);
-            await mock.SimulatedMessageAcknowledged();
-
-            Assert.Equal(1, timesCmdExecuted);
-            Assert.Equal(1, mock.AcknowledgedMessageCount);
-            Assert.NotNull(mock.MessagePublished);
-            Assert.Equal("mock/echo/response", mock.MessagePublished.Topic);
-            Assert.Equal(serializer.ToBytes(payload + payload + 1), mock.MessagePublished.PayloadSegment.Array);
-        }
-
-        [Fact]
-        public async Task MaximumConcurrencyOne_ProcessMessagesSequentially()
-        {
-            SemaphoreSlim semaphore = new(1);
-            int currentParallelism = 0;
-            int maxObservedParallelism = 0;
-
-            MockMqttPubSubClient mock = new();
-
-            await using DelayCommandExecutor delay = new(mock)
-            {
-                // There are separate increment and decrement operations for the currentParallelism counter that happen within a semaphore.
-                // These increment and decrement operations are separated by a delay.
-                // In case of parallel execution, we will see all increments happen first, and then the decrements.
-                // In case of sequential execution, we will see an increment, followed by a decrement, followed by another increment, etc.
-
-                RequestTopicPattern = "mock/delay",
-                OnCommandReceived = async (reqMd, ct) =>
-                {
-                    await semaphore.WaitAsync();
-                    currentParallelism++;
-                    if (currentParallelism > maxObservedParallelism)
-                    {
-                        maxObservedParallelism = currentParallelism;
-                    }
-                    semaphore.Release();
-
-                    Debug.Assert(reqMd.Request != null);
-                    await Task.Delay(reqMd.Request.TimeSpan);
-
-                    await semaphore.WaitAsync();
-                    currentParallelism--;
-                    semaphore.Release();
-
-                    return new ExtendedResponse<IntegerClass>()
-                    {
-                        Response = new IntegerClass { Integer = 200 }
-                    };
-                },
-                IsIdempotent = false,
-            };
-            await delay.StartAsync(preferredDispatchConcurrency: 1);
-
-            var unlockWait = new TimeSpanClass { TimeSpan = TimeSpan.FromSeconds(2) };
-            var payloadSerializer = new Utf8JsonSerializer();
-            var requestTopic = "mock/delay";
-            var responseTopic = "mock/delay/response";
-
-            MqttApplicationMessage message1 = new MqttApplicationMessage(requestTopic)
-            {
-                PayloadSegment = payloadSerializer.ToBytes(unlockWait) ?? Array.Empty<byte>(),
-                ContentType = payloadSerializer.ContentType,
-                CorrelationData = Guid.NewGuid().ToByteArray(),
-                PayloadFormatIndicator = (MqttPayloadFormatIndicator)payloadSerializer.CharacterDataFormatIndicator,
-                ResponseTopic = responseTopic,
-                MessageExpiryInterval = 10,
-            };
-
-<<<<<<< HEAD
-            message1.AddUserProperty(AkriSystemProperties.CommandInvokerId, Guid.NewGuid().ToString());
-=======
-            message1.AddUserProperty(AkriSystemProperties.SourceId, Guid.NewGuid().ToString());
->>>>>>> f5581da3
-
-            MqttApplicationMessage message2 = new MqttApplicationMessage(requestTopic)
-            {
-                PayloadSegment = payloadSerializer.ToBytes(unlockWait) ?? Array.Empty<byte>(),
-                ContentType = payloadSerializer.ContentType,
-                CorrelationData = Guid.NewGuid().ToByteArray(),
-                PayloadFormatIndicator = (MqttPayloadFormatIndicator)payloadSerializer.CharacterDataFormatIndicator,
-                ResponseTopic = responseTopic,
-                MessageExpiryInterval = 10,
-            };
-
-<<<<<<< HEAD
-            message2.AddUserProperty(AkriSystemProperties.CommandInvokerId, Guid.NewGuid().ToString());
-=======
-            message2.AddUserProperty(AkriSystemProperties.SourceId, Guid.NewGuid().ToString());
->>>>>>> f5581da3
-
-            MqttApplicationMessage message3 = new MqttApplicationMessage(requestTopic)
-            {
-                PayloadSegment = payloadSerializer.ToBytes(unlockWait) ?? Array.Empty<byte>(),
-                ContentType = payloadSerializer.ContentType,
-                CorrelationData = Guid.NewGuid().ToByteArray(),
-                PayloadFormatIndicator = (MqttPayloadFormatIndicator)payloadSerializer.CharacterDataFormatIndicator,
-                ResponseTopic = responseTopic,
-                MessageExpiryInterval = 10,
-            };
-
-<<<<<<< HEAD
-            message3.AddUserProperty(AkriSystemProperties.CommandInvokerId, Guid.NewGuid().ToString());
-=======
-            message3.AddUserProperty(AkriSystemProperties.SourceId, Guid.NewGuid().ToString());
->>>>>>> f5581da3
-
-            await mock.SimulateNewMessage(message1);
-            await mock.SimulateNewMessage(message2);
-            await mock.SimulateNewMessage(message3);
-
-            await mock.SimulatedMessageAcknowledged();
-            await mock.SimulatedMessageAcknowledged();
-            await mock.SimulatedMessageAcknowledged();
-
-            Assert.Equal(1, maxObservedParallelism);
-        }
-
-        [Fact]
-        public async Task ExecutorRequestUnexpiredExecutorTimeout_RpcErrorTimeout()
-        {
-            MockMqttPubSubClient mock = new();
-            int timesCmdExecuted = 0;
-            TimeSpan timeout = TimeSpan.FromSeconds(10);
-
-            await using EchoWithMetadataCommandExecutor echoCommand = new(mock)
-            {
-                RequestTopicPattern = "mock/echo",
-                OnCommandReceived = async (reqMd, ct) =>
-                {
-                    Interlocked.Increment(ref timesCmdExecuted);
-                    await Task.Delay(2 * timeout, ct);
-
-                    return await Task.FromResult(new ExtendedResponse<string>()
-                    {
-                        Response = reqMd.Request + reqMd.Request,
-                    });
-                },
-                IsIdempotent = false,
-                ExecutionTimeout = TimeSpan.FromSeconds(1),
-            };
-            await echoCommand.StartAsync();
-
-            var payloadSerializer = new Utf8JsonSerializer();
-            var requestTopic = $"mock/echo";
-            var responseTopic = "mock/echo/response";
-            Guid cid = Guid.NewGuid();
-            var message = new MqttApplicationMessage(requestTopic)
-            {
-                CorrelationData = cid.ToByteArray(),
-                PayloadSegment = payloadSerializer.ToBytes(nameof(ExecutorRequestUnexpiredExecutorTimeout_RpcErrorTimeout)) ?? Array.Empty<byte>(),
-                ContentType = payloadSerializer.ContentType,
-                PayloadFormatIndicator = (MqttPayloadFormatIndicator)payloadSerializer.CharacterDataFormatIndicator,
-                ResponseTopic = responseTopic,
-                MessageExpiryInterval = (uint)timeout.TotalSeconds,
-            };
-
-            message.AddUserProperty(AkriSystemProperties.SourceId, Guid.NewGuid().ToString());
-
-            await mock.SimulateNewMessage(message);
-            await mock.SimulatedMessageAcknowledged();
-
-            Assert.NotNull(mock.MessagePublished.UserProperties);
-            Assert.True(mock.MessagePublished.UserProperties.TryGetProperty(AkriSystemProperties.Status, out string? cmdStatus));
-            Assert.Equal(((int)CommandStatusCode.RequestTimeout).ToString(CultureInfo.InvariantCulture), cmdStatus);
-
-            Assert.False(mock.MessagePublished.UserProperties.TryGetProperty(AkriSystemProperties.IsApplicationError, out string? isAppError) && isAppError?.ToLower() == "true");
-
-            Assert.Equal(1, timesCmdExecuted);
-            Assert.Equal(1, mock.AcknowledgedMessageCount);
-            Assert.NotNull(mock.MessagePublished);
-            Assert.Null(mock.MessagePublished.PayloadSegment.Array);
-            Assert.Equal(cid.ToByteArray(), mock.MessagePublished.CorrelationData);
-        }
-
-        [Fact]
-        public async Task ExecutorResponsePubAckDropped_NoExceptionThrownRequestAcknowledged()
-        {
-            MockMqttPubSubClient mock = new();
-            int timesCmdExecuted = 0;
-
-            await using EchoWithMetadataCommandExecutor echoCommand = new(mock)
-            {
-                RequestTopicPattern = "mock/echo",
-                OnCommandReceived = async (reqMd, ct) =>
-                {
-                    Interlocked.Increment(ref timesCmdExecuted);
-                    CommandResponseMetadata responseMetadata = new();
-                    responseMetadata.UserData["_dropPubAck"] = "true";
-                    return await Task.FromResult(new ExtendedResponse<string>()
-                    {
-                        Response = reqMd.Request + reqMd.Request,
-                        ResponseMetadata = responseMetadata,
-                    });
-                },
-                IsIdempotent = false,
-            };
-            await echoCommand.StartAsync();
-
-            var payloadSerializer = new Utf8JsonSerializer();
-            var requestTopic = $"mock/echo";
-            var responseTopic = "mock/echo/response";
-            string payload = nameof(ExecutorResponsePubAckDropped_NoExceptionThrownRequestAcknowledged);
-            Guid cid = Guid.NewGuid();
-            var message = new MqttApplicationMessage(requestTopic)
-            {
-                CorrelationData = cid.ToByteArray(),
-                PayloadSegment = payloadSerializer.ToBytes(payload) ?? Array.Empty<byte>(),
-                ContentType = payloadSerializer.ContentType,
-                PayloadFormatIndicator = (MqttPayloadFormatIndicator)payloadSerializer.CharacterDataFormatIndicator,
-                ResponseTopic = responseTopic,
-                MessageExpiryInterval = 10,
-            };
-
-            message.AddUserProperty(AkriSystemProperties.SourceId, Guid.NewGuid().ToString());
-
-            await mock.SimulateNewMessage(message);
-            await mock.SimulatedMessageAcknowledged();
-
-            Assert.Equal(1, timesCmdExecuted);
-            Assert.Equal(1, mock.AcknowledgedMessageCount);
-            Assert.NotNull(mock.MessagePublished);
-            Assert.Equal(payloadSerializer.ToBytes(payload + payload), mock.MessagePublished.PayloadSegment.Array);
-            Assert.Equal(cid.ToByteArray(), mock.MessagePublished.CorrelationData);
-        }
-
-        [Fact]
-        public async Task CommandExecutor_ThrowsIfAccessedWhenDisposed()
-        {
-            MockMqttPubSubClient mock = new();
-            string topic = "mock/echo/unsubAckUnspecifiedError";
-            await using EchoCommandExecutor echoCommand = new(mock)
-            {
-                RequestTopicPattern = topic,
-                OnCommandReceived = (reqMd, ct) => Task.FromResult(new ExtendedResponse<string>()),
-            };
-
-            echoCommand.TopicTokenMap["modelId"] = "MyModel";
-
-            await echoCommand.DisposeAsync();
-
-            await Assert.ThrowsAsync<ObjectDisposedException>(async () => await echoCommand.StartAsync());
-            await Assert.ThrowsAsync<ObjectDisposedException>(async () => await echoCommand.StopAsync());
-        }
-
-        [Fact]
-        public async Task CommandExecutor_ThrowsIfCancellationRequested()
-        {
-            MockMqttPubSubClient mock = new();
-            await using EchoCommandExecutor echoCommand = new(mock)
-            {
-                RequestTopicPattern = "irrelevant",
-                OnCommandReceived = (reqMd, ct) => Task.FromResult(new ExtendedResponse<string>()),
-            };
-
-            echoCommand.TopicTokenMap["modelId"] = "MyModel";
-
-            CancellationTokenSource cts = new CancellationTokenSource();
-            cts.Cancel();
-
-            await Assert.ThrowsAsync<OperationCanceledException>(async () => await echoCommand.StartAsync(cancellationToken: cts.Token));
-            await Assert.ThrowsAsync<OperationCanceledException>(async () => await echoCommand.StopAsync(cancellationToken: cts.Token));
-        }
-    }
+﻿using System.Diagnostics;
+using System.Globalization;
+using System.Net;
+using System.Text;
+using Azure.Iot.Operations.Protocol.Models;
+using Azure.Iot.Operations.Protocol.RPC;
+using Azure.Iot.Operations.Protocol.UnitTests.Serializers.JSON;
+
+namespace Azure.Iot.Operations.Protocol.UnitTests
+{
+    public class EchoCommandExecutor : CommandExecutor<string, string>
+    {
+        public EchoCommandExecutor(IMqttPubSubClient mqttClient, string commandName = "echo")
+            : base(mqttClient, commandName, new Utf8JsonSerializer())
+        {
+
+        }
+    }
+
+    public class EchoWithMetadataCommandExecutor : CommandExecutor<string, string>
+    {
+        public EchoWithMetadataCommandExecutor(IMqttPubSubClient mqttClient)
+            : base(mqttClient, "echoWithMetadata", new Utf8JsonSerializer())
+        {
+
+        }
+    }
+
+    public class DelayCommandExecutor : CommandExecutor<TimeSpanClass, IntegerClass>
+    {
+        public DelayCommandExecutor(IMqttPubSubClient mqttClient, string commandName = "delay")
+            : base(mqttClient, commandName, new Utf8JsonSerializer())
+        {
+
+        }
+    }
+
+    public sealed class TimeSpanClass
+    {
+        public TimeSpan TimeSpan { get; set; }
+    }
+
+    public sealed class IntegerClass
+    {
+        public int Integer { get; set; }
+    }
+
+    public class CommandExecutorTests
+    {
+        [Fact]
+        public async Task MqttProtocolVersionUnknownThrowsException()
+        {
+            MockMqttPubSubClient mock = new(protocolVersion: MqttProtocolVersion.Unknown);
+            await using EchoCommandExecutor echoCommand = new(mock)
+            {
+                RequestTopicPattern = "mock/echo",
+                OnCommandReceived = (reqMd, ct) => Task.FromResult(new ExtendedResponse<string>()),
+            };
+
+            var exception = await Assert.ThrowsAsync<AkriMqttException>(() => echoCommand.StartAsync());
+            Assert.Equal(AkriMqttErrorKind.ConfigurationInvalid, exception.Kind);
+            Assert.False(exception.InApplication);
+            Assert.True(exception.IsShallow);
+            Assert.False(exception.IsRemote);
+            Assert.Null(exception.HttpStatusCode);
+            Assert.Equal("MQTTClient.ProtocolVersion", exception.PropertyName);
+            Assert.Equal(MqttProtocolVersion.Unknown, exception.PropertyValue);
+        }
+
+        [Fact]
+        public async Task MqttProtocolVersion310ThrowsException()
+        {
+            MockMqttPubSubClient mock = new(protocolVersion: MqttProtocolVersion.V310);
+            await using EchoCommandExecutor echoCommand = new(mock)
+            {
+                RequestTopicPattern = "mock/echo",
+                OnCommandReceived = (reqMd, ct) => Task.FromResult(new ExtendedResponse<string>()),
+            };
+
+            var exception = await Assert.ThrowsAsync<AkriMqttException>(() => echoCommand.StartAsync());
+            Assert.Equal(AkriMqttErrorKind.ConfigurationInvalid, exception.Kind);
+            Assert.False(exception.InApplication);
+            Assert.True(exception.IsShallow);
+            Assert.False(exception.IsRemote);
+            Assert.Null(exception.HttpStatusCode);
+            Assert.Equal("MQTTClient.ProtocolVersion", exception.PropertyName);
+            Assert.Equal(MqttProtocolVersion.V310, exception.PropertyValue);
+        }
+
+        [Fact]
+        public async Task MqttProtocolVersion311ThrowsException()
+        {
+            MockMqttPubSubClient mock = new(protocolVersion: MqttProtocolVersion.V311);
+            await using EchoCommandExecutor echoCommand = new(mock)
+            {
+                RequestTopicPattern = "mock/echo",
+                OnCommandReceived = (reqMd, ct) => Task.FromResult(new ExtendedResponse<string>()),
+            };
+
+            var exception = await Assert.ThrowsAsync<AkriMqttException>(() => echoCommand.StartAsync());
+            Assert.Equal(AkriMqttErrorKind.ConfigurationInvalid, exception.Kind);
+            Assert.False(exception.InApplication);
+            Assert.True(exception.IsShallow);
+            Assert.False(exception.IsRemote);
+            Assert.Null(exception.HttpStatusCode);
+            Assert.Equal("MQTTClient.ProtocolVersion", exception.PropertyName);
+            Assert.Equal(MqttProtocolVersion.V311, exception.PropertyValue);
+        }
+
+        [Fact]
+        public async Task InvalidRequestTopicPatternThrowsException()
+        {
+            MockMqttPubSubClient mock = new();
+            await using EchoCommandExecutor echoCommand = new(mock)
+            {
+                RequestTopicPattern = "mock/{improper/token}/echo",
+                OnCommandReceived = (reqMd, ct) => Task.FromResult(new ExtendedResponse<string>()),
+            };
+
+            var exception = await Assert.ThrowsAsync<AkriMqttException>(() => echoCommand.StartAsync());
+            Assert.Equal(AkriMqttErrorKind.ConfigurationInvalid, exception.Kind);
+            Assert.False(exception.InApplication);
+            Assert.True(exception.IsShallow);
+            Assert.False(exception.IsRemote);
+            Assert.Null(exception.HttpStatusCode);
+            Assert.Equal("RequestTopicPattern", exception.PropertyName);
+            Assert.Equal("mock/{improper/token}/echo", exception.PropertyValue);
+        }
+
+        [Fact]
+        public async Task NonIdempotentCommandNegativeCacheTtlThrowsException()
+        {
+            MockMqttPubSubClient mock = new();
+            await using EchoCommandExecutor echoCommand = new(mock)
+            {
+                RequestTopicPattern = "mock/echo",
+                IsIdempotent = false,
+                CacheTtl = TimeSpan.FromSeconds(-1),
+                OnCommandReceived = (reqMd, ct) => Task.FromResult(new ExtendedResponse<string>()),
+            };
+
+            var exception = await Assert.ThrowsAsync<AkriMqttException>(() => echoCommand.StartAsync());
+            Assert.Equal(AkriMqttErrorKind.ConfigurationInvalid, exception.Kind);
+            Assert.False(exception.InApplication);
+            Assert.True(exception.IsShallow);
+            Assert.False(exception.IsRemote);
+            Assert.Null(exception.HttpStatusCode);
+            Assert.Equal("CacheTtl", exception.PropertyName);
+            Assert.Equal(TimeSpan.FromSeconds(-1), exception.PropertyValue);
+        }
+
+        [Fact]
+        public async Task IdempotentCommandNegativeCacheTtlThrowsException()
+        {
+            MockMqttPubSubClient mock = new();
+            await using EchoCommandExecutor echoCommand = new(mock)
+            {
+                RequestTopicPattern = "mock/echo",
+                IsIdempotent = true,
+                CacheTtl = TimeSpan.FromSeconds(-1),
+                OnCommandReceived = (reqMd, ct) => Task.FromResult(new ExtendedResponse<string>()),
+            };
+
+            var exception = await Assert.ThrowsAsync<AkriMqttException>(() => echoCommand.StartAsync());
+            Assert.Equal(AkriMqttErrorKind.ConfigurationInvalid, exception.Kind);
+            Assert.False(exception.InApplication);
+            Assert.True(exception.IsShallow);
+            Assert.False(exception.IsRemote);
+            Assert.Null(exception.HttpStatusCode);
+            Assert.Equal("CacheTtl", exception.PropertyName);
+            Assert.Equal(TimeSpan.FromSeconds(-1), exception.PropertyValue);
+        }
+
+        [Fact]
+        public async Task ExecutorNegativeTimeout_ThrowsException()
+        {
+            MockMqttPubSubClient mock = new();
+            TaskCompletionSource tcs = new();
+            await using EchoCommandExecutor echoCommand = new(mock)
+            {
+                RequestTopicPattern = "mock/echo",
+                OnCommandReceived = async (reqMd, ct) =>
+                {
+                    tcs.SetResult();
+                    return await Task.FromResult(new ExtendedResponse<string>()
+                    {
+                        Response = reqMd.Request + reqMd.Request
+                    });
+                },
+                ExecutionTimeout = TimeSpan.FromSeconds(-1),
+            };
+
+            var exception = await Assert.ThrowsAsync<AkriMqttException>(() => echoCommand.StartAsync());
+            Assert.Equal(AkriMqttErrorKind.ConfigurationInvalid, exception.Kind);
+            Assert.False(exception.InApplication);
+            Assert.True(exception.IsShallow);
+            Assert.False(exception.IsRemote);
+            Assert.Null(exception.HttpStatusCode);
+            Assert.Equal("ExecutionTimeout", exception.PropertyName);
+            Assert.Equal(TimeSpan.FromSeconds(-1), exception.PropertyValue);
+        }
+
+        [Fact]
+        public async Task DuplicateRequest_NotIdempotent_WithinCommandTimeout_SameInvokerId_TopicContainsExecutorId_RetrievedFromCache()
+        {
+            MockMqttPubSubClient mock = new();
+            string execClientId = mock.ClientId;
+            int timesCmdExecuted = 0;
+
+            await using EchoWithMetadataCommandExecutor echoCommand = new(mock)
+            {
+                RequestTopicPattern = $"mock/{execClientId}/echo",
+                OnCommandReceived = async (reqMd, ct) =>
+                {
+                    int executionIndex = Interlocked.Increment(ref timesCmdExecuted);
+                    return await Task.FromResult(new ExtendedResponse<string>()
+                    {
+                        Response = reqMd.Request + reqMd.Request + executionIndex,
+                    });
+                },
+                IsIdempotent = false,
+            };
+            await echoCommand.StartAsync();
+
+            string invClientId1 = Guid.NewGuid().ToString();
+            string payload = nameof(DuplicateRequest_NotIdempotent_WithinCommandTimeout_SameInvokerId_TopicContainsExecutorId_RetrievedFromCache);
+            var serializer = new Utf8JsonSerializer();
+
+            MqttApplicationMessage requestMsg = new MqttApplicationMessage($"mock/{execClientId}/echo")
+            {
+                PayloadSegment = serializer.ToBytes(payload) ?? Array.Empty<byte>(),
+                ContentType = serializer.ContentType,
+                CorrelationData = Guid.NewGuid().ToByteArray(),
+                PayloadFormatIndicator = (MqttPayloadFormatIndicator)serializer.CharacterDataFormatIndicator,
+                MessageExpiryInterval = 10,
+                ResponseTopic = $"mock/{execClientId}/echo/response",
+            };
+
+            requestMsg.AddUserProperty(AkriSystemProperties.SourceId, invClientId1);
+
+            await mock.SimulateNewMessage(requestMsg);
+            await mock.SimulateNewMessage(requestMsg);
+            await mock.SimulatedMessageAcknowledged();
+            await mock.SimulatedMessageAcknowledged();
+
+            Assert.Equal(1, timesCmdExecuted);
+            Assert.Equal(2, mock.AcknowledgedMessageCount);
+            Assert.Equal($"mock/{execClientId}/echo/response", mock.MessagePublished.Topic);
+            Assert.Equal(serializer.ToBytes(payload + payload + 1), mock.MessagePublished.PayloadSegment.Array);
+        }
+
+        [Fact]
+        public async Task DuplicateRequest_NotIdempotent_WithinCommandTimeout_NoInvokerId_TopicContainsExecutorId_RetrievedFromCache()
+        {
+            MockMqttPubSubClient mock = new();
+            string execClientId = mock.ClientId;
+            int timesCmdExecuted = 0;
+
+            await using EchoWithMetadataCommandExecutor echoCommand = new(mock)
+            {
+                RequestTopicPattern = $"mock/{execClientId}/echo",
+                OnCommandReceived = async (reqMd, ct) =>
+                {
+                    int executionIndex = Interlocked.Increment(ref timesCmdExecuted);
+                    return await Task.FromResult(new ExtendedResponse<string>()
+                    {
+                        Response = reqMd.Request + reqMd.Request + executionIndex,
+                    });
+                },
+                IsIdempotent = false,
+            };
+            await echoCommand.StartAsync();
+
+            string payload = nameof(DuplicateRequest_NotIdempotent_WithinCommandTimeout_NoInvokerId_TopicContainsExecutorId_RetrievedFromCache);
+            var serializer = new Utf8JsonSerializer();
+            MqttApplicationMessage requestMsg = new MqttApplicationMessage($"mock/{execClientId}/echo")
+            {
+                PayloadSegment = serializer.ToBytes(payload) ?? Array.Empty<byte>(),
+                ContentType = serializer.ContentType,
+                CorrelationData = Guid.NewGuid().ToByteArray(),
+                PayloadFormatIndicator = (MqttPayloadFormatIndicator)serializer.CharacterDataFormatIndicator,
+                MessageExpiryInterval = 10,
+                ResponseTopic = $"mock/{execClientId}/echo/response",
+            };
+
+            requestMsg.AddUserProperty(AkriSystemProperties.SourceId, Guid.NewGuid().ToString());
+
+            await mock.SimulateNewMessage(requestMsg);
+            await mock.SimulateNewMessage(requestMsg);
+            await mock.SimulatedMessageAcknowledged();
+            await mock.SimulatedMessageAcknowledged();
+
+            Assert.Equal(1, timesCmdExecuted);
+            Assert.Equal(2, mock.AcknowledgedMessageCount);
+            Assert.Equal($"mock/{execClientId}/echo/response", mock.MessagePublished.Topic);
+            Assert.Equal(serializer.ToBytes(payload + payload + 1), mock.MessagePublished.PayloadSegment.Array);
+        }
+
+        [Fact(Skip = "flaky")]
+        public async Task DuplicateRequest_NotIdempotent_WithinCommandTimeout_DifferentInvokerId_TopicContainsExecutorId_NotRetrievedFromCache()
+        {
+            MockMqttPubSubClient mock = new();
+            string execClientId = mock.ClientId;
+            int timesCmdExecuted = 0;
+
+            await using EchoWithMetadataCommandExecutor echoCommand = new(mock)
+            {
+                RequestTopicPattern = $"mock/{execClientId}/echo",
+                OnCommandReceived = async (reqMd, ct) =>
+                {
+                    int executionIndex = Interlocked.Increment(ref timesCmdExecuted);
+                    return await Task.FromResult(new ExtendedResponse<string>()
+                    {
+                        Response = reqMd.Request + reqMd.Request + executionIndex,
+                    });
+                },
+                IsIdempotent = false,
+            };
+            await echoCommand.StartAsync();
+
+            string invClientId1 = Guid.NewGuid().ToString();
+            string invClientId2 = Guid.NewGuid().ToString();
+            string payload = nameof(DuplicateRequest_NotIdempotent_WithinCommandTimeout_DifferentInvokerId_TopicContainsExecutorId_NotRetrievedFromCache);
+            var serializer = new Utf8JsonSerializer();
+            var CorrelationData = Guid.NewGuid().ToByteArray();
+            MqttApplicationMessage requestMsg1 = new MqttApplicationMessage($"mock/{execClientId}/echo")
+            {
+                PayloadSegment = serializer.ToBytes(payload) ?? Array.Empty<byte>(),
+                ContentType = serializer.ContentType,
+                CorrelationData = Guid.NewGuid().ToByteArray(),
+                PayloadFormatIndicator = (MqttPayloadFormatIndicator)serializer.CharacterDataFormatIndicator,
+                MessageExpiryInterval = 10,
+                ResponseTopic = $"mock/{execClientId}/echo/response",
+            };
+
+            requestMsg1.AddUserProperty(AkriSystemProperties.SourceId, invClientId1);
+
+            MqttApplicationMessage requestMsg2 = new MqttApplicationMessage($"mock/{execClientId}/echo")
+            {
+                PayloadSegment = serializer.ToBytes(payload) ?? Array.Empty<byte>(),
+                ContentType = serializer.ContentType,
+                CorrelationData = Guid.NewGuid().ToByteArray(),
+                PayloadFormatIndicator = (MqttPayloadFormatIndicator)serializer.CharacterDataFormatIndicator,
+                MessageExpiryInterval = 10,
+                ResponseTopic = $"mock/{execClientId}/echo/response",
+            };
+
+            requestMsg2.AddUserProperty(AkriSystemProperties.SourceId, invClientId2);
+
+            await mock.SimulateNewMessage(requestMsg1);
+            await mock.SimulateNewMessage(requestMsg2);
+            await mock.SimulatedMessageAcknowledged();
+            await mock.SimulatedMessageAcknowledged();
+
+            Assert.Equal(2, timesCmdExecuted);
+            Assert.Equal(2, mock.AcknowledgedMessageCount);
+            Assert.Equal(2, mock.MessagesPublished.Count);
+            Assert.Equal($"mock/{execClientId}/echo/response", mock.MessagesPublished[0].Topic);
+            Assert.Equal($"mock/{execClientId}/echo/response", mock.MessagesPublished[1].Topic);
+
+            // Response messages could arrive in either order
+            byte[]? payload1 = serializer.ToBytes(payload + payload + 1);
+            byte[]? payload2 = serializer.ToBytes(payload + payload + 2);
+            Assert.True(
+                (payload1!.SequenceEqual(mock.MessagesPublished[0].PayloadSegment.Array!) && payload2!.SequenceEqual(mock.MessagesPublished[1].PayloadSegment.Array!)) ||
+                (payload1!.SequenceEqual(mock.MessagesPublished[1].PayloadSegment.Array!) && payload2!.SequenceEqual(mock.MessagesPublished[0].PayloadSegment.Array!)));
+        }
+
+        [Fact(Skip = "Flaky")]
+        public async Task DuplicateRequest_NotIdempotent_WithinCommandTimeout_DifferentInvokerId_TopicWithoutExecutorId_NotRetrievedFromCache()
+        {
+            MockMqttPubSubClient mock = new();
+            int timesCmdExecuted = 0;
+
+            await using EchoWithMetadataCommandExecutor echoCommand = new(mock)
+            {
+                RequestTopicPattern = "mock/any/echo",
+                OnCommandReceived = async (reqMd, ct) =>
+                {
+                    int executionIndex = Interlocked.Increment(ref timesCmdExecuted);
+                    return await Task.FromResult(new ExtendedResponse<string>()
+                    {
+                        Response = reqMd.Request + reqMd.Request + executionIndex,
+                    });
+                },
+                IsIdempotent = false,
+            };
+            await echoCommand.StartAsync();
+
+            string invClientId1 = Guid.NewGuid().ToString();
+            string invClientId2 = Guid.NewGuid().ToString();
+            string payload = nameof(DuplicateRequest_NotIdempotent_WithinCommandTimeout_DifferentInvokerId_TopicWithoutExecutorId_NotRetrievedFromCache);
+            var serializer = new Utf8JsonSerializer();
+            var CorrelationData = Guid.NewGuid().ToByteArray();
+            MqttApplicationMessage requestMsg1 = new MqttApplicationMessage("mock/any/echo")
+            {
+                PayloadSegment = serializer.ToBytes(payload) ?? Array.Empty<byte>(),
+                ContentType = serializer.ContentType,
+                CorrelationData = Guid.NewGuid().ToByteArray(),
+                PayloadFormatIndicator = (MqttPayloadFormatIndicator)serializer.CharacterDataFormatIndicator,
+                MessageExpiryInterval = 10,
+                ResponseTopic = "mock/any/echo/response",
+            };
+
+            requestMsg1.AddUserProperty(AkriSystemProperties.SourceId, invClientId1);
+
+            MqttApplicationMessage requestMsg2 = new MqttApplicationMessage("mock/any/echo")
+            {
+                PayloadSegment = serializer.ToBytes(payload) ?? Array.Empty<byte>(),
+                ContentType = serializer.ContentType,
+                CorrelationData = Guid.NewGuid().ToByteArray(),
+                PayloadFormatIndicator = (MqttPayloadFormatIndicator)serializer.CharacterDataFormatIndicator,
+                MessageExpiryInterval = 10,
+                ResponseTopic = "mock/any/echo/response",
+            };
+
+            requestMsg2.AddUserProperty(AkriSystemProperties.SourceId, invClientId1);
+
+            await mock.SimulateNewMessage(requestMsg1);
+            await mock.SimulateNewMessage(requestMsg2);
+            await mock.SimulatedMessageAcknowledged();
+            await mock.SimulatedMessageAcknowledged();
+
+            Assert.Equal(2, timesCmdExecuted);
+            Assert.Equal(2, mock.AcknowledgedMessageCount);
+            Assert.Equal(2, mock.MessagesPublished.Count);
+            Assert.Equal($"mock/any/echo/response", mock.MessagesPublished[0].Topic);
+            Assert.Equal($"mock/any/echo/response", mock.MessagesPublished[1].Topic);
+
+            // Response messages could arrive in either order
+            byte[]? payload1 = serializer.ToBytes(payload + payload + 1);
+            byte[]? payload2 = serializer.ToBytes(payload + payload + 2);
+            Assert.True(
+                (payload1!.SequenceEqual(mock.MessagesPublished[0].PayloadSegment.Array!) && payload2!.SequenceEqual(mock.MessagesPublished[1].PayloadSegment.Array!)) ||
+                (payload1!.SequenceEqual(mock.MessagesPublished[1].PayloadSegment.Array!) && payload2!.SequenceEqual(mock.MessagesPublished[0].PayloadSegment.Array!)));
+        }
+
+        [Fact]
+        public async Task DuplicateRequest_Idempotent_CacheUnexpired_RetrievedFromCache()
+        {
+            MockMqttPubSubClient mock = new();
+            int timesCmdExecuted = 0;
+
+            await using EchoWithMetadataCommandExecutor echoCommand = new(mock)
+            {
+                RequestTopicPattern = "mock/echo",
+                OnCommandReceived = async (reqMd, ct) =>
+                {
+                    int executionIndex = Interlocked.Increment(ref timesCmdExecuted);
+                    return await Task.FromResult(new ExtendedResponse<string>()
+                    {
+                        Response = reqMd.Request + reqMd.Request + executionIndex,
+                    });
+                },
+                IsIdempotent = true,
+                CacheTtl = TimeSpan.FromSeconds(30),
+            };
+            await echoCommand.StartAsync();
+
+            string payload = nameof(DuplicateRequest_Idempotent_CacheUnexpired_RetrievedFromCache);
+            var serializer = new Utf8JsonSerializer();
+            MqttApplicationMessage requestMsg = new MqttApplicationMessage("mock/echo")
+            {
+                PayloadSegment = serializer.ToBytes(payload) ?? Array.Empty<byte>(),
+                ContentType = serializer.ContentType,
+                CorrelationData = Guid.NewGuid().ToByteArray(),
+                PayloadFormatIndicator = (MqttPayloadFormatIndicator)serializer.CharacterDataFormatIndicator,
+                ResponseTopic = "mock/echo/response",
+                MessageExpiryInterval = 25,
+            };
+
+            requestMsg.AddUserProperty(AkriSystemProperties.SourceId, Guid.NewGuid().ToString());
+            requestMsg.AddUserProperty("_failFirstPubAck", "true");
+
+            await mock.SimulateNewMessage(requestMsg);
+            await mock.SimulatedMessageAcknowledged();
+
+            Assert.Equal(1, timesCmdExecuted);
+            Assert.Equal(1, mock.AcknowledgedMessageCount);
+            Assert.NotNull(mock.MessagePublished);
+            Assert.Equal("mock/echo/response", mock.MessagePublished.Topic);
+            Assert.Equal(serializer.ToBytes(payload + payload + 1), mock.MessagePublished.PayloadSegment.Array);
+        }
+
+        [Fact]
+        public async Task MaximumConcurrencyOne_ProcessMessagesSequentially()
+        {
+            SemaphoreSlim semaphore = new(1);
+            int currentParallelism = 0;
+            int maxObservedParallelism = 0;
+
+            MockMqttPubSubClient mock = new();
+
+            await using DelayCommandExecutor delay = new(mock)
+            {
+                // There are separate increment and decrement operations for the currentParallelism counter that happen within a semaphore.
+                // These increment and decrement operations are separated by a delay.
+                // In case of parallel execution, we will see all increments happen first, and then the decrements.
+                // In case of sequential execution, we will see an increment, followed by a decrement, followed by another increment, etc.
+
+                RequestTopicPattern = "mock/delay",
+                OnCommandReceived = async (reqMd, ct) =>
+                {
+                    await semaphore.WaitAsync();
+                    currentParallelism++;
+                    if (currentParallelism > maxObservedParallelism)
+                    {
+                        maxObservedParallelism = currentParallelism;
+                    }
+                    semaphore.Release();
+
+                    Debug.Assert(reqMd.Request != null);
+                    await Task.Delay(reqMd.Request.TimeSpan);
+
+                    await semaphore.WaitAsync();
+                    currentParallelism--;
+                    semaphore.Release();
+
+                    return new ExtendedResponse<IntegerClass>()
+                    {
+                        Response = new IntegerClass { Integer = 200 }
+                    };
+                },
+                IsIdempotent = false,
+            };
+            await delay.StartAsync(preferredDispatchConcurrency: 1);
+
+            var unlockWait = new TimeSpanClass { TimeSpan = TimeSpan.FromSeconds(2) };
+            var payloadSerializer = new Utf8JsonSerializer();
+            var requestTopic = "mock/delay";
+            var responseTopic = "mock/delay/response";
+
+            MqttApplicationMessage message1 = new MqttApplicationMessage(requestTopic)
+            {
+                PayloadSegment = payloadSerializer.ToBytes(unlockWait) ?? Array.Empty<byte>(),
+                ContentType = payloadSerializer.ContentType,
+                CorrelationData = Guid.NewGuid().ToByteArray(),
+                PayloadFormatIndicator = (MqttPayloadFormatIndicator)payloadSerializer.CharacterDataFormatIndicator,
+                ResponseTopic = responseTopic,
+                MessageExpiryInterval = 10,
+            };
+
+            message1.AddUserProperty(AkriSystemProperties.SourceId, Guid.NewGuid().ToString());
+
+            MqttApplicationMessage message2 = new MqttApplicationMessage(requestTopic)
+            {
+                PayloadSegment = payloadSerializer.ToBytes(unlockWait) ?? Array.Empty<byte>(),
+                ContentType = payloadSerializer.ContentType,
+                CorrelationData = Guid.NewGuid().ToByteArray(),
+                PayloadFormatIndicator = (MqttPayloadFormatIndicator)payloadSerializer.CharacterDataFormatIndicator,
+                ResponseTopic = responseTopic,
+                MessageExpiryInterval = 10,
+            };
+
+            message2.AddUserProperty(AkriSystemProperties.SourceId, Guid.NewGuid().ToString());
+
+            MqttApplicationMessage message3 = new MqttApplicationMessage(requestTopic)
+            {
+                PayloadSegment = payloadSerializer.ToBytes(unlockWait) ?? Array.Empty<byte>(),
+                ContentType = payloadSerializer.ContentType,
+                CorrelationData = Guid.NewGuid().ToByteArray(),
+                PayloadFormatIndicator = (MqttPayloadFormatIndicator)payloadSerializer.CharacterDataFormatIndicator,
+                ResponseTopic = responseTopic,
+                MessageExpiryInterval = 10,
+            };
+
+            message3.AddUserProperty(AkriSystemProperties.SourceId, Guid.NewGuid().ToString());
+
+            await mock.SimulateNewMessage(message1);
+            await mock.SimulateNewMessage(message2);
+            await mock.SimulateNewMessage(message3);
+
+            await mock.SimulatedMessageAcknowledged();
+            await mock.SimulatedMessageAcknowledged();
+            await mock.SimulatedMessageAcknowledged();
+
+            Assert.Equal(1, maxObservedParallelism);
+        }
+
+        [Fact]
+        public async Task ExecutorRequestUnexpiredExecutorTimeout_RpcErrorTimeout()
+        {
+            MockMqttPubSubClient mock = new();
+            int timesCmdExecuted = 0;
+            TimeSpan timeout = TimeSpan.FromSeconds(10);
+
+            await using EchoWithMetadataCommandExecutor echoCommand = new(mock)
+            {
+                RequestTopicPattern = "mock/echo",
+                OnCommandReceived = async (reqMd, ct) =>
+                {
+                    Interlocked.Increment(ref timesCmdExecuted);
+                    await Task.Delay(2 * timeout, ct);
+
+                    return await Task.FromResult(new ExtendedResponse<string>()
+                    {
+                        Response = reqMd.Request + reqMd.Request,
+                    });
+                },
+                IsIdempotent = false,
+                ExecutionTimeout = TimeSpan.FromSeconds(1),
+            };
+            await echoCommand.StartAsync();
+
+            var payloadSerializer = new Utf8JsonSerializer();
+            var requestTopic = $"mock/echo";
+            var responseTopic = "mock/echo/response";
+            Guid cid = Guid.NewGuid();
+            var message = new MqttApplicationMessage(requestTopic)
+            {
+                CorrelationData = cid.ToByteArray(),
+                PayloadSegment = payloadSerializer.ToBytes(nameof(ExecutorRequestUnexpiredExecutorTimeout_RpcErrorTimeout)) ?? Array.Empty<byte>(),
+                ContentType = payloadSerializer.ContentType,
+                PayloadFormatIndicator = (MqttPayloadFormatIndicator)payloadSerializer.CharacterDataFormatIndicator,
+                ResponseTopic = responseTopic,
+                MessageExpiryInterval = (uint)timeout.TotalSeconds,
+            };
+
+            message.AddUserProperty(AkriSystemProperties.SourceId, Guid.NewGuid().ToString());
+
+            await mock.SimulateNewMessage(message);
+            await mock.SimulatedMessageAcknowledged();
+
+            Assert.NotNull(mock.MessagePublished.UserProperties);
+            Assert.True(mock.MessagePublished.UserProperties.TryGetProperty(AkriSystemProperties.Status, out string? cmdStatus));
+            Assert.Equal(((int)CommandStatusCode.RequestTimeout).ToString(CultureInfo.InvariantCulture), cmdStatus);
+
+            Assert.False(mock.MessagePublished.UserProperties.TryGetProperty(AkriSystemProperties.IsApplicationError, out string? isAppError) && isAppError?.ToLower() == "true");
+
+            Assert.Equal(1, timesCmdExecuted);
+            Assert.Equal(1, mock.AcknowledgedMessageCount);
+            Assert.NotNull(mock.MessagePublished);
+            Assert.Null(mock.MessagePublished.PayloadSegment.Array);
+            Assert.Equal(cid.ToByteArray(), mock.MessagePublished.CorrelationData);
+        }
+
+        [Fact]
+        public async Task ExecutorResponsePubAckDropped_NoExceptionThrownRequestAcknowledged()
+        {
+            MockMqttPubSubClient mock = new();
+            int timesCmdExecuted = 0;
+
+            await using EchoWithMetadataCommandExecutor echoCommand = new(mock)
+            {
+                RequestTopicPattern = "mock/echo",
+                OnCommandReceived = async (reqMd, ct) =>
+                {
+                    Interlocked.Increment(ref timesCmdExecuted);
+                    CommandResponseMetadata responseMetadata = new();
+                    responseMetadata.UserData["_dropPubAck"] = "true";
+                    return await Task.FromResult(new ExtendedResponse<string>()
+                    {
+                        Response = reqMd.Request + reqMd.Request,
+                        ResponseMetadata = responseMetadata,
+                    });
+                },
+                IsIdempotent = false,
+            };
+            await echoCommand.StartAsync();
+
+            var payloadSerializer = new Utf8JsonSerializer();
+            var requestTopic = $"mock/echo";
+            var responseTopic = "mock/echo/response";
+            string payload = nameof(ExecutorResponsePubAckDropped_NoExceptionThrownRequestAcknowledged);
+            Guid cid = Guid.NewGuid();
+            var message = new MqttApplicationMessage(requestTopic)
+            {
+                CorrelationData = cid.ToByteArray(),
+                PayloadSegment = payloadSerializer.ToBytes(payload) ?? Array.Empty<byte>(),
+                ContentType = payloadSerializer.ContentType,
+                PayloadFormatIndicator = (MqttPayloadFormatIndicator)payloadSerializer.CharacterDataFormatIndicator,
+                ResponseTopic = responseTopic,
+                MessageExpiryInterval = 10,
+            };
+
+            message.AddUserProperty(AkriSystemProperties.SourceId, Guid.NewGuid().ToString());
+
+            await mock.SimulateNewMessage(message);
+            await mock.SimulatedMessageAcknowledged();
+
+            Assert.Equal(1, timesCmdExecuted);
+            Assert.Equal(1, mock.AcknowledgedMessageCount);
+            Assert.NotNull(mock.MessagePublished);
+            Assert.Equal(payloadSerializer.ToBytes(payload + payload), mock.MessagePublished.PayloadSegment.Array);
+            Assert.Equal(cid.ToByteArray(), mock.MessagePublished.CorrelationData);
+        }
+
+        [Fact]
+        public async Task CommandExecutor_ThrowsIfAccessedWhenDisposed()
+        {
+            MockMqttPubSubClient mock = new();
+            string topic = "mock/echo/unsubAckUnspecifiedError";
+            await using EchoCommandExecutor echoCommand = new(mock)
+            {
+                RequestTopicPattern = topic,
+                OnCommandReceived = (reqMd, ct) => Task.FromResult(new ExtendedResponse<string>()),
+            };
+
+            echoCommand.TopicTokenMap["modelId"] = "MyModel";
+
+            await echoCommand.DisposeAsync();
+
+            await Assert.ThrowsAsync<ObjectDisposedException>(async () => await echoCommand.StartAsync());
+            await Assert.ThrowsAsync<ObjectDisposedException>(async () => await echoCommand.StopAsync());
+        }
+
+        [Fact]
+        public async Task CommandExecutor_ThrowsIfCancellationRequested()
+        {
+            MockMqttPubSubClient mock = new();
+            await using EchoCommandExecutor echoCommand = new(mock)
+            {
+                RequestTopicPattern = "irrelevant",
+                OnCommandReceived = (reqMd, ct) => Task.FromResult(new ExtendedResponse<string>()),
+            };
+
+            echoCommand.TopicTokenMap["modelId"] = "MyModel";
+
+            CancellationTokenSource cts = new CancellationTokenSource();
+            cts.Cancel();
+
+            await Assert.ThrowsAsync<OperationCanceledException>(async () => await echoCommand.StartAsync(cancellationToken: cts.Token));
+            await Assert.ThrowsAsync<OperationCanceledException>(async () => await echoCommand.StopAsync(cancellationToken: cts.Token));
+        }
+    }
 }