--- conflicted
+++ resolved
@@ -1,1477 +1,741 @@
-<<<<<<< HEAD
-﻿// Copyright (c) Microsoft Corporation.
-// Licensed under the MIT License.
-
-using System.Buffers;
-using System.Diagnostics;
-using System.Globalization;
-using Azure.Iot.Operations.Protocol.Models;
-using Azure.Iot.Operations.Protocol.RPC;
-using Azure.Iot.Operations.Protocol.UnitTests.Serializers.JSON;
-
-namespace Azure.Iot.Operations.Protocol.UnitTests
-{
-    public class EchoCommandExecutor : CommandExecutor<string, string>
-    {
-        public EchoCommandExecutor(ApplicationContext applicationContext, IMqttPubSubClient mqttClient, string commandName = "echo")
-            : base(applicationContext, mqttClient, commandName, new Utf8JsonSerializer())
-        {
-
-        }
-    }
-
-    public class EchoWithMetadataCommandExecutor : CommandExecutor<string, string>
-    {
-        public EchoWithMetadataCommandExecutor(ApplicationContext applicationContext, IMqttPubSubClient mqttClient)
-            : base(applicationContext, mqttClient, "echoWithMetadata", new Utf8JsonSerializer())
-        {
-
-        }
-    }
-
-    public class DelayCommandExecutor : CommandExecutor<TimeSpanClass, IntegerClass>
-    {
-        public DelayCommandExecutor(ApplicationContext applicationContext, IMqttPubSubClient mqttClient, string commandName = "delay")
-            : base(applicationContext, mqttClient, commandName, new Utf8JsonSerializer())
-        {
-
-        }
-    }
-
-    public sealed class TimeSpanClass
-    {
-        public TimeSpan TimeSpan { get; set; }
-    }
-
-    public sealed class IntegerClass
-    {
-        public int Integer { get; set; }
-    }
-
-    public class CommandExecutorTests
-    {
-        [Fact]
-        public async Task MqttProtocolVersionUnknownThrowsException()
-        {
-            MockMqttPubSubClient mock = new(protocolVersion: MqttProtocolVersion.Unknown);
-            await using EchoCommandExecutor echoCommand = new(new ApplicationContext(), mock)
-            {
-                RequestTopicPattern = "mock/echo",
-                OnCommandReceived = (reqMd, ct) => Task.FromResult(new ExtendedResponse<string>()),
-            };
-
-            var exception = await Assert.ThrowsAsync<AkriMqttException>(() => echoCommand.StartAsync());
-            Assert.Equal(AkriMqttErrorKind.ConfigurationInvalid, exception.Kind);
-            Assert.False(exception.InApplication);
-            Assert.True(exception.IsShallow);
-            Assert.False(exception.IsRemote);
-            Assert.Equal("MQTTClient.ProtocolVersion", exception.PropertyName);
-            Assert.Equal(MqttProtocolVersion.Unknown, exception.PropertyValue);
-        }
-
-        [Fact]
-        public async Task MqttProtocolVersion310ThrowsException()
-        {
-            MockMqttPubSubClient mock = new(protocolVersion: MqttProtocolVersion.V310);
-            await using EchoCommandExecutor echoCommand = new(new ApplicationContext(), mock)
-            {
-                RequestTopicPattern = "mock/echo",
-                OnCommandReceived = (reqMd, ct) => Task.FromResult(new ExtendedResponse<string>()),
-            };
-
-            var exception = await Assert.ThrowsAsync<AkriMqttException>(() => echoCommand.StartAsync());
-            Assert.Equal(AkriMqttErrorKind.ConfigurationInvalid, exception.Kind);
-            Assert.False(exception.InApplication);
-            Assert.True(exception.IsShallow);
-            Assert.False(exception.IsRemote);
-            Assert.Equal("MQTTClient.ProtocolVersion", exception.PropertyName);
-            Assert.Equal(MqttProtocolVersion.V310, exception.PropertyValue);
-        }
-
-        [Fact]
-        public async Task MqttProtocolVersion311ThrowsException()
-        {
-            MockMqttPubSubClient mock = new(protocolVersion: MqttProtocolVersion.V311);
-            await using EchoCommandExecutor echoCommand = new(new ApplicationContext(), mock)
-            {
-                RequestTopicPattern = "mock/echo",
-                OnCommandReceived = (reqMd, ct) => Task.FromResult(new ExtendedResponse<string>()),
-            };
-
-            var exception = await Assert.ThrowsAsync<AkriMqttException>(() => echoCommand.StartAsync());
-            Assert.Equal(AkriMqttErrorKind.ConfigurationInvalid, exception.Kind);
-            Assert.False(exception.InApplication);
-            Assert.True(exception.IsShallow);
-            Assert.False(exception.IsRemote);
-            Assert.Equal("MQTTClient.ProtocolVersion", exception.PropertyName);
-            Assert.Equal(MqttProtocolVersion.V311, exception.PropertyValue);
-        }
-
-        [Fact]
-        public async Task InvalidRequestTopicPatternThrowsException()
-        {
-            MockMqttPubSubClient mock = new();
-            await using EchoCommandExecutor echoCommand = new(new ApplicationContext(), mock)
-            {
-                RequestTopicPattern = "mock/{improper/token}/echo",
-                OnCommandReceived = (reqMd, ct) => Task.FromResult(new ExtendedResponse<string>()),
-            };
-
-            var exception = await Assert.ThrowsAsync<AkriMqttException>(() => echoCommand.StartAsync());
-            Assert.Equal(AkriMqttErrorKind.ConfigurationInvalid, exception.Kind);
-            Assert.False(exception.InApplication);
-            Assert.True(exception.IsShallow);
-            Assert.False(exception.IsRemote);
-            Assert.Equal("RequestTopicPattern", exception.PropertyName);
-            Assert.Equal("mock/{improper/token}/echo", exception.PropertyValue);
-        }
-
-        [Fact]
-        public async Task NonIdempotentCommandNegativeCacheTtlThrowsException()
-        {
-            MockMqttPubSubClient mock = new();
-            await using EchoCommandExecutor echoCommand = new(new ApplicationContext(), mock)
-            {
-                RequestTopicPattern = "mock/echo",
-                IsIdempotent = false,
-                CacheTtl = TimeSpan.FromSeconds(-1),
-                OnCommandReceived = (reqMd, ct) => Task.FromResult(new ExtendedResponse<string>()),
-            };
-
-            var exception = await Assert.ThrowsAsync<AkriMqttException>(() => echoCommand.StartAsync());
-            Assert.Equal(AkriMqttErrorKind.ConfigurationInvalid, exception.Kind);
-            Assert.False(exception.InApplication);
-            Assert.True(exception.IsShallow);
-            Assert.False(exception.IsRemote);
-            Assert.Equal("CacheTtl", exception.PropertyName);
-            Assert.Equal(TimeSpan.FromSeconds(-1), exception.PropertyValue);
-        }
-
-        [Fact]
-        public async Task IdempotentCommandNegativeCacheTtlThrowsException()
-        {
-            MockMqttPubSubClient mock = new();
-            await using EchoCommandExecutor echoCommand = new(new ApplicationContext(), mock)
-            {
-                RequestTopicPattern = "mock/echo",
-                IsIdempotent = true,
-                CacheTtl = TimeSpan.FromSeconds(-1),
-                OnCommandReceived = (reqMd, ct) => Task.FromResult(new ExtendedResponse<string>()),
-            };
-
-            var exception = await Assert.ThrowsAsync<AkriMqttException>(() => echoCommand.StartAsync());
-            Assert.Equal(AkriMqttErrorKind.ConfigurationInvalid, exception.Kind);
-            Assert.False(exception.InApplication);
-            Assert.True(exception.IsShallow);
-            Assert.False(exception.IsRemote);
-            Assert.Equal("CacheTtl", exception.PropertyName);
-            Assert.Equal(TimeSpan.FromSeconds(-1), exception.PropertyValue);
-        }
-
-        [Fact]
-        public async Task ExecutorNegativeTimeout_ThrowsException()
-        {
-            MockMqttPubSubClient mock = new();
-            TaskCompletionSource tcs = new();
-            await using EchoCommandExecutor echoCommand = new(new ApplicationContext(), mock)
-            {
-                RequestTopicPattern = "mock/echo",
-                OnCommandReceived = async (reqMd, ct) =>
-                {
-                    tcs.SetResult();
-                    return await Task.FromResult(new ExtendedResponse<string>()
-                    {
-                        Response = reqMd.Request + reqMd.Request
-                    });
-                },
-                ExecutionTimeout = TimeSpan.FromSeconds(-1),
-            };
-
-            var exception = await Assert.ThrowsAsync<AkriMqttException>(() => echoCommand.StartAsync());
-            Assert.Equal(AkriMqttErrorKind.ConfigurationInvalid, exception.Kind);
-            Assert.False(exception.InApplication);
-            Assert.True(exception.IsShallow);
-            Assert.False(exception.IsRemote);
-            Assert.Equal("ExecutionTimeout", exception.PropertyName);
-            Assert.Equal(TimeSpan.FromSeconds(-1), exception.PropertyValue);
-        }
-
-        [Fact]
-        public async Task DuplicateRequest_NotIdempotent_WithinCommandTimeout_SameInvokerId_TopicContainsExecutorId_RetrievedFromCache()
-        {
-            MockMqttPubSubClient mock = new();
-            string execClientId = mock.ClientId;
-            int timesCmdExecuted = 0;
-
-            await using EchoWithMetadataCommandExecutor echoCommand = new(new ApplicationContext(), mock)
-            {
-                RequestTopicPattern = $"mock/{execClientId}/echo",
-                OnCommandReceived = async (reqMd, ct) =>
-                {
-                    int executionIndex = Interlocked.Increment(ref timesCmdExecuted);
-                    return await Task.FromResult(new ExtendedResponse<string>()
-                    {
-                        Response = reqMd.Request + reqMd.Request + executionIndex,
-                    });
-                },
-                IsIdempotent = false,
-            };
-            await echoCommand.StartAsync();
-
-            string invClientId1 = Guid.NewGuid().ToString();
-            string payload = nameof(DuplicateRequest_NotIdempotent_WithinCommandTimeout_SameInvokerId_TopicContainsExecutorId_RetrievedFromCache);
-            var serializer = new Utf8JsonSerializer();
-
-            var payloadContext = serializer.ToBytes(payload);
-            MqttApplicationMessage requestMsg = new MqttApplicationMessage($"mock/{execClientId}/echo")
-            {
-                Payload = payloadContext.SerializedPayload,
-                ContentType = payloadContext.ContentType,
-                CorrelationData = Guid.NewGuid().ToByteArray(),
-                PayloadFormatIndicator = (MqttPayloadFormatIndicator)payloadContext.PayloadFormatIndicator,
-                MessageExpiryInterval = 10,
-                ResponseTopic = $"mock/{execClientId}/echo/response",
-            };
-
-            requestMsg.AddUserProperty(AkriSystemProperties.SourceId, invClientId1);
-
-            await mock.SimulateNewMessage(requestMsg);
-            await mock.SimulateNewMessage(requestMsg);
-            await mock.SimulatedMessageAcknowledged();
-            await mock.SimulatedMessageAcknowledged();
-
-            Assert.Equal(1, timesCmdExecuted);
-            Assert.Equal(2, mock.AcknowledgedMessageCount);
-            Assert.Equal($"mock/{execClientId}/echo/response", mock.MessagePublished.Topic);
-            Assert.Equal(serializer.ToBytes(payload + payload + 1).SerializedPayload.ToArray(), mock.MessagePublished.Payload.ToArray());
-        }
-
-        [Fact]
-        public async Task DuplicateRequest_NotIdempotent_WithinCommandTimeout_NoInvokerId_TopicContainsExecutorId_RetrievedFromCache()
-        {
-            MockMqttPubSubClient mock = new();
-            string execClientId = mock.ClientId;
-            int timesCmdExecuted = 0;
-
-            await using EchoWithMetadataCommandExecutor echoCommand = new(new ApplicationContext(), mock)
-            {
-                RequestTopicPattern = $"mock/{execClientId}/echo",
-                OnCommandReceived = async (reqMd, ct) =>
-                {
-                    int executionIndex = Interlocked.Increment(ref timesCmdExecuted);
-                    return await Task.FromResult(new ExtendedResponse<string>()
-                    {
-                        Response = reqMd.Request + reqMd.Request + executionIndex,
-                    });
-                },
-                IsIdempotent = false,
-            };
-            await echoCommand.StartAsync();
-
-            string payload = nameof(DuplicateRequest_NotIdempotent_WithinCommandTimeout_NoInvokerId_TopicContainsExecutorId_RetrievedFromCache);
-            var serializer = new Utf8JsonSerializer();
-            var payloadContext = serializer.ToBytes(payload);
-            MqttApplicationMessage requestMsg = new MqttApplicationMessage($"mock/{execClientId}/echo")
-            {
-                Payload = payloadContext.SerializedPayload,
-                ContentType = payloadContext.ContentType,
-                CorrelationData = Guid.NewGuid().ToByteArray(),
-                PayloadFormatIndicator = (MqttPayloadFormatIndicator)payloadContext.PayloadFormatIndicator,
-                MessageExpiryInterval = 10,
-                ResponseTopic = $"mock/{execClientId}/echo/response",
-            };
-
-            requestMsg.AddUserProperty(AkriSystemProperties.SourceId, Guid.NewGuid().ToString());
-
-            await mock.SimulateNewMessage(requestMsg);
-            await mock.SimulateNewMessage(requestMsg);
-            await mock.SimulatedMessageAcknowledged();
-            await mock.SimulatedMessageAcknowledged();
-
-            Assert.Equal(1, timesCmdExecuted);
-            Assert.Equal(2, mock.AcknowledgedMessageCount);
-            Assert.Equal($"mock/{execClientId}/echo/response", mock.MessagePublished.Topic);
-            Assert.Equal(serializer.ToBytes(payload + payload + 1).SerializedPayload.ToArray(), mock.MessagePublished.Payload.ToArray());
-        }
-
-        [Fact(Skip = "flaky")]
-        public async Task DuplicateRequest_NotIdempotent_WithinCommandTimeout_DifferentInvokerId_TopicContainsExecutorId_NotRetrievedFromCache()
-        {
-            MockMqttPubSubClient mock = new();
-            string execClientId = mock.ClientId;
-            int timesCmdExecuted = 0;
-
-            await using EchoWithMetadataCommandExecutor echoCommand = new(new ApplicationContext(), mock)
-            {
-                RequestTopicPattern = $"mock/{execClientId}/echo",
-                OnCommandReceived = async (reqMd, ct) =>
-                {
-                    int executionIndex = Interlocked.Increment(ref timesCmdExecuted);
-                    return await Task.FromResult(new ExtendedResponse<string>()
-                    {
-                        Response = reqMd.Request + reqMd.Request + executionIndex,
-                    });
-                },
-                IsIdempotent = false,
-            };
-            await echoCommand.StartAsync();
-
-            string invClientId1 = Guid.NewGuid().ToString();
-            string invClientId2 = Guid.NewGuid().ToString();
-            string payload = nameof(DuplicateRequest_NotIdempotent_WithinCommandTimeout_DifferentInvokerId_TopicContainsExecutorId_NotRetrievedFromCache);
-            var serializer = new Utf8JsonSerializer();
-            var correlationData = Guid.NewGuid().ToByteArray();
-            var payloadContext = serializer.ToBytes(payload);
-            MqttApplicationMessage requestMsg1 = new MqttApplicationMessage($"mock/{execClientId}/echo")
-            {
-                Payload = payloadContext.SerializedPayload,
-                ContentType = payloadContext.ContentType,
-                CorrelationData = Guid.NewGuid().ToByteArray(),
-                PayloadFormatIndicator = (MqttPayloadFormatIndicator)payloadContext.PayloadFormatIndicator,
-                MessageExpiryInterval = 10,
-                ResponseTopic = $"mock/{execClientId}/echo/response",
-            };
-
-            requestMsg1.AddUserProperty(AkriSystemProperties.SourceId, invClientId1);
-
-            var payloadContext2 = serializer.ToBytes(payload);
-            MqttApplicationMessage requestMsg2 = new MqttApplicationMessage($"mock/{execClientId}/echo")
-            {
-                Payload = payloadContext2.SerializedPayload,
-                ContentType = payloadContext2.ContentType,
-                CorrelationData = Guid.NewGuid().ToByteArray(),
-                PayloadFormatIndicator = (MqttPayloadFormatIndicator)payloadContext2.PayloadFormatIndicator,
-                MessageExpiryInterval = 10,
-                ResponseTopic = $"mock/{execClientId}/echo/response",
-            };
-
-            requestMsg2.AddUserProperty(AkriSystemProperties.SourceId, invClientId2);
-
-            await mock.SimulateNewMessage(requestMsg1);
-            await mock.SimulateNewMessage(requestMsg2);
-            await mock.SimulatedMessageAcknowledged();
-            await mock.SimulatedMessageAcknowledged();
-
-            Assert.Equal(2, timesCmdExecuted);
-            Assert.Equal(2, mock.AcknowledgedMessageCount);
-            Assert.Equal(2, mock.MessagesPublished.Count);
-            Assert.Equal($"mock/{execClientId}/echo/response", mock.MessagesPublished[0].Topic);
-            Assert.Equal($"mock/{execClientId}/echo/response", mock.MessagesPublished[1].Topic);
-
-            // Response messages could arrive in either order
-            ReadOnlySequence<byte> payload1 = serializer.ToBytes(payload + payload + 1).SerializedPayload;
-            ReadOnlySequence<byte> payload2 = serializer.ToBytes(payload + payload + 2).SerializedPayload;
-            Assert.True(
-                (payload1!.ToArray().SequenceEqual(mock.MessagesPublished[0].Payload.ToArray()!) && payload2!.ToArray().SequenceEqual(mock.MessagesPublished[1].Payload.ToArray())) ||
-                (payload1!.ToArray().SequenceEqual(mock.MessagesPublished[1].Payload.ToArray()!) && payload2!.ToArray().SequenceEqual(mock.MessagesPublished[0].Payload.ToArray())));
-        }
-
-        [Fact(Skip = "Flaky")]
-        public async Task DuplicateRequest_NotIdempotent_WithinCommandTimeout_DifferentInvokerId_TopicWithoutExecutorId_NotRetrievedFromCache()
-        {
-            MockMqttPubSubClient mock = new();
-            int timesCmdExecuted = 0;
-
-            await using EchoWithMetadataCommandExecutor echoCommand = new(new ApplicationContext(), mock)
-            {
-                RequestTopicPattern = "mock/any/echo",
-                OnCommandReceived = async (reqMd, ct) =>
-                {
-                    int executionIndex = Interlocked.Increment(ref timesCmdExecuted);
-                    return await Task.FromResult(new ExtendedResponse<string>()
-                    {
-                        Response = reqMd.Request + reqMd.Request + executionIndex,
-                    });
-                },
-                IsIdempotent = false,
-            };
-            await echoCommand.StartAsync();
-
-            string invClientId1 = Guid.NewGuid().ToString();
-            string invClientId2 = Guid.NewGuid().ToString();
-            string payload = nameof(DuplicateRequest_NotIdempotent_WithinCommandTimeout_DifferentInvokerId_TopicWithoutExecutorId_NotRetrievedFromCache);
-            var serializer = new Utf8JsonSerializer();
-            var correlationData = Guid.NewGuid().ToByteArray();
-            var payloadContext = serializer.ToBytes(payload);
-            MqttApplicationMessage requestMsg1 = new MqttApplicationMessage("mock/any/echo")
-            {
-                Payload = payloadContext.SerializedPayload,
-                ContentType = payloadContext.ContentType,
-                CorrelationData = Guid.NewGuid().ToByteArray(),
-                PayloadFormatIndicator = (MqttPayloadFormatIndicator)payloadContext.PayloadFormatIndicator,
-                MessageExpiryInterval = 10,
-                ResponseTopic = "mock/any/echo/response",
-            };
-
-            requestMsg1.AddUserProperty(AkriSystemProperties.SourceId, invClientId1);
-
-            var payloadContext2 = serializer.ToBytes(payload);
-            MqttApplicationMessage requestMsg2 = new MqttApplicationMessage("mock/any/echo")
-            {
-                Payload = payloadContext2.SerializedPayload,
-                ContentType = payloadContext2.ContentType,
-                CorrelationData = Guid.NewGuid().ToByteArray(),
-                PayloadFormatIndicator = (MqttPayloadFormatIndicator)payloadContext2.PayloadFormatIndicator,
-                MessageExpiryInterval = 10,
-                ResponseTopic = "mock/any/echo/response",
-            };
-
-            requestMsg2.AddUserProperty(AkriSystemProperties.SourceId, invClientId1);
-
-            await mock.SimulateNewMessage(requestMsg1);
-            await mock.SimulateNewMessage(requestMsg2);
-            await mock.SimulatedMessageAcknowledged();
-            await mock.SimulatedMessageAcknowledged();
-
-            Assert.Equal(2, timesCmdExecuted);
-            Assert.Equal(2, mock.AcknowledgedMessageCount);
-            Assert.Equal(2, mock.MessagesPublished.Count);
-            Assert.Equal($"mock/any/echo/response", mock.MessagesPublished[0].Topic);
-            Assert.Equal($"mock/any/echo/response", mock.MessagesPublished[1].Topic);
-
-            // Response messages could arrive in either order
-            ReadOnlySequence<byte> payload1 = serializer.ToBytes(payload + payload + 1).SerializedPayload;
-            ReadOnlySequence<byte> payload2 = serializer.ToBytes(payload + payload + 2).SerializedPayload;
-            Assert.True(
-                (payload1!.ToArray().SequenceEqual(mock.MessagesPublished[0].Payload.ToArray()) && payload2!.ToArray().SequenceEqual(mock.MessagesPublished[1].Payload.ToArray())) ||
-                (payload1!.ToArray().SequenceEqual(mock.MessagesPublished[1].Payload.ToArray()) && payload2!.ToArray().SequenceEqual(mock.MessagesPublished[0].Payload.ToArray())));
-        }
-
-        [Fact]
-        public async Task DuplicateRequest_Idempotent_CacheUnexpired_RetrievedFromCache()
-        {
-            MockMqttPubSubClient mock = new();
-            int timesCmdExecuted = 0;
-
-            await using EchoWithMetadataCommandExecutor echoCommand = new(new ApplicationContext(), mock)
-            {
-                RequestTopicPattern = "mock/echo",
-                OnCommandReceived = async (reqMd, ct) =>
-                {
-                    int executionIndex = Interlocked.Increment(ref timesCmdExecuted);
-                    return await Task.FromResult(new ExtendedResponse<string>()
-                    {
-                        Response = reqMd.Request + reqMd.Request + executionIndex,
-                    });
-                },
-                IsIdempotent = true,
-                CacheTtl = TimeSpan.FromSeconds(30),
-            };
-            await echoCommand.StartAsync();
-
-            string payload = nameof(DuplicateRequest_Idempotent_CacheUnexpired_RetrievedFromCache);
-            var serializer = new Utf8JsonSerializer();
-            var payloadContext = serializer.ToBytes(payload);
-            MqttApplicationMessage requestMsg = new MqttApplicationMessage("mock/echo")
-            {
-                Payload = payloadContext.SerializedPayload,
-                ContentType = payloadContext.ContentType,
-                CorrelationData = Guid.NewGuid().ToByteArray(),
-                PayloadFormatIndicator = (MqttPayloadFormatIndicator)payloadContext.PayloadFormatIndicator,
-                ResponseTopic = "mock/echo/response",
-                MessageExpiryInterval = 25,
-            };
-
-            requestMsg.AddUserProperty(AkriSystemProperties.SourceId, Guid.NewGuid().ToString());
-            requestMsg.AddUserProperty("_failFirstPubAck", "true");
-
-            await mock.SimulateNewMessage(requestMsg);
-            await mock.SimulatedMessageAcknowledged();
-
-            Assert.Equal(1, timesCmdExecuted);
-            Assert.Equal(1, mock.AcknowledgedMessageCount);
-            Assert.NotNull(mock.MessagePublished);
-            Assert.Equal("mock/echo/response", mock.MessagePublished.Topic);
-            Assert.Equal(serializer.ToBytes(payload + payload + 1).SerializedPayload.ToArray(), mock.MessagePublished.Payload.ToArray());
-        }
-
-        [Fact]
-        public async Task MaximumConcurrencyOne_ProcessMessagesSequentially()
-        {
-            SemaphoreSlim semaphore = new(1);
-            int currentParallelism = 0;
-            int maxObservedParallelism = 0;
-
-            MockMqttPubSubClient mock = new();
-
-            await using DelayCommandExecutor delay = new(new ApplicationContext(), mock)
-            {
-                // There are separate increment and decrement operations for the currentParallelism counter that happen within a semaphore.
-                // These increment and decrement operations are separated by a delay.
-                // In case of parallel execution, we will see all increments happen first, and then the decrements.
-                // In case of sequential execution, we will see an increment, followed by a decrement, followed by another increment, etc.
-
-                RequestTopicPattern = "mock/delay",
-                OnCommandReceived = async (reqMd, ct) =>
-                {
-                    await semaphore.WaitAsync();
-                    currentParallelism++;
-                    if (currentParallelism > maxObservedParallelism)
-                    {
-                        maxObservedParallelism = currentParallelism;
-                    }
-                    semaphore.Release();
-
-                    Debug.Assert(reqMd.Request != null);
-                    await Task.Delay(reqMd.Request.TimeSpan);
-
-                    await semaphore.WaitAsync();
-                    currentParallelism--;
-                    semaphore.Release();
-
-                    return new ExtendedResponse<IntegerClass>()
-                    {
-                        Response = new IntegerClass { Integer = 200 }
-                    };
-                },
-                IsIdempotent = false,
-            };
-            await delay.StartAsync(preferredDispatchConcurrency: 1);
-
-            var unlockWait = new TimeSpanClass { TimeSpan = TimeSpan.FromSeconds(2) };
-            var payloadSerializer = new Utf8JsonSerializer();
-            var requestTopic = "mock/delay";
-            var responseTopic = "mock/delay/response";
-
-            var payloadContext = payloadSerializer.ToBytes(unlockWait);
-            MqttApplicationMessage message1 = new MqttApplicationMessage(requestTopic)
-            {
-                Payload = payloadContext.SerializedPayload,
-                ContentType = payloadContext.ContentType,
-                CorrelationData = Guid.NewGuid().ToByteArray(),
-                PayloadFormatIndicator = (MqttPayloadFormatIndicator)payloadContext.PayloadFormatIndicator,
-                ResponseTopic = responseTopic,
-                MessageExpiryInterval = 10,
-            };
-
-            message1.AddUserProperty(AkriSystemProperties.SourceId, Guid.NewGuid().ToString());
-
-            var payloadContext2 = payloadSerializer.ToBytes(unlockWait);
-            MqttApplicationMessage message2 = new MqttApplicationMessage(requestTopic)
-            {
-                Payload = payloadContext2.SerializedPayload,
-                ContentType = payloadContext2.ContentType,
-                CorrelationData = Guid.NewGuid().ToByteArray(),
-                PayloadFormatIndicator = (MqttPayloadFormatIndicator)payloadContext2.PayloadFormatIndicator,
-                ResponseTopic = responseTopic,
-                MessageExpiryInterval = 10,
-            };
-
-            message2.AddUserProperty(AkriSystemProperties.SourceId, Guid.NewGuid().ToString());
-
-            var payloadContext3 = payloadSerializer.ToBytes(unlockWait);
-            MqttApplicationMessage message3 = new MqttApplicationMessage(requestTopic)
-            {
-                Payload = payloadContext3.SerializedPayload,
-                ContentType = payloadContext3.ContentType,
-                CorrelationData = Guid.NewGuid().ToByteArray(),
-                PayloadFormatIndicator = (MqttPayloadFormatIndicator)payloadContext3.PayloadFormatIndicator,
-                ResponseTopic = responseTopic,
-                MessageExpiryInterval = 10,
-            };
-
-            message3.AddUserProperty(AkriSystemProperties.SourceId, Guid.NewGuid().ToString());
-
-            await mock.SimulateNewMessage(message1);
-            await mock.SimulateNewMessage(message2);
-            await mock.SimulateNewMessage(message3);
-
-            await mock.SimulatedMessageAcknowledged();
-            await mock.SimulatedMessageAcknowledged();
-            await mock.SimulatedMessageAcknowledged();
-
-            Assert.Equal(1, maxObservedParallelism);
-        }
-
-        [Fact]
-        public async Task ExecutorRequestUnexpiredExecutorTimeout_RpcErrorTimeout()
-        {
-            MockMqttPubSubClient mock = new();
-            int timesCmdExecuted = 0;
-            TimeSpan timeout = TimeSpan.FromSeconds(10);
-
-            await using EchoWithMetadataCommandExecutor echoCommand = new(new ApplicationContext(), mock)
-            {
-                RequestTopicPattern = "mock/echo",
-                OnCommandReceived = async (reqMd, ct) =>
-                {
-                    Interlocked.Increment(ref timesCmdExecuted);
-                    await Task.Delay(2 * timeout, ct);
-
-                    return await Task.FromResult(new ExtendedResponse<string>()
-                    {
-                        Response = reqMd.Request + reqMd.Request,
-                    });
-                },
-                IsIdempotent = false,
-                ExecutionTimeout = TimeSpan.FromSeconds(1),
-            };
-            await echoCommand.StartAsync();
-
-            var payloadSerializer = new Utf8JsonSerializer();
-            var requestTopic = $"mock/echo";
-            var responseTopic = "mock/echo/response";
-            Guid cid = Guid.NewGuid();
-            var payloadContext = payloadSerializer.ToBytes(nameof(ExecutorRequestUnexpiredExecutorTimeout_RpcErrorTimeout));
-            var message = new MqttApplicationMessage(requestTopic)
-            {
-                CorrelationData = cid.ToByteArray(),
-                Payload = payloadContext.SerializedPayload,
-                ContentType = payloadContext.ContentType,
-                PayloadFormatIndicator = (MqttPayloadFormatIndicator)payloadContext.PayloadFormatIndicator,
-                ResponseTopic = responseTopic,
-                MessageExpiryInterval = (uint)timeout.TotalSeconds,
-            };
-
-            message.AddUserProperty(AkriSystemProperties.SourceId, Guid.NewGuid().ToString());
-
-            await mock.SimulateNewMessage(message);
-            await mock.SimulatedMessageAcknowledged();
-
-            Assert.NotNull(mock.MessagePublished.UserProperties);
-            Assert.True(mock.MessagePublished.UserProperties.TryGetProperty(AkriSystemProperties.Status, out string? cmdStatus));
-            Assert.Equal(((int)CommandStatusCode.RequestTimeout).ToString(CultureInfo.InvariantCulture), cmdStatus);
-
-            Assert.False(mock.MessagePublished.UserProperties.TryGetProperty(AkriSystemProperties.IsApplicationError, out string? isAppError) && isAppError?.ToLower() == "true");
-
-            Assert.Equal(1, timesCmdExecuted);
-            Assert.Equal(1, mock.AcknowledgedMessageCount);
-            Assert.NotNull(mock.MessagePublished);
-            Assert.True(mock.MessagePublished.Payload.IsEmpty);
-            Assert.Equal(cid.ToByteArray(), mock.MessagePublished.CorrelationData);
-        }
-
-        [Fact]
-        public async Task ExecutorResponsePubAckDropped_NoExceptionThrownRequestAcknowledged()
-        {
-            MockMqttPubSubClient mock = new();
-            int timesCmdExecuted = 0;
-
-            await using EchoWithMetadataCommandExecutor echoCommand = new(new ApplicationContext(), mock)
-            {
-                RequestTopicPattern = "mock/echo",
-                OnCommandReceived = async (reqMd, ct) =>
-                {
-                    Interlocked.Increment(ref timesCmdExecuted);
-                    CommandResponseMetadata responseMetadata = new();
-                    responseMetadata.UserData["_dropPubAck"] = "true";
-                    return await Task.FromResult(new ExtendedResponse<string>()
-                    {
-                        Response = reqMd.Request + reqMd.Request,
-                        ResponseMetadata = responseMetadata,
-                    });
-                },
-                IsIdempotent = false,
-            };
-            await echoCommand.StartAsync();
-
-            var payloadSerializer = new Utf8JsonSerializer();
-            var requestTopic = $"mock/echo";
-            var responseTopic = "mock/echo/response";
-            string payload = nameof(ExecutorResponsePubAckDropped_NoExceptionThrownRequestAcknowledged);
-            Guid cid = Guid.NewGuid();
-            var payloadContext = payloadSerializer.ToBytes(payload);
-            var message = new MqttApplicationMessage(requestTopic)
-            {
-                CorrelationData = cid.ToByteArray(),
-                Payload = payloadContext.SerializedPayload,
-                ContentType = payloadContext.ContentType,
-                PayloadFormatIndicator = (MqttPayloadFormatIndicator)payloadContext.PayloadFormatIndicator,
-                ResponseTopic = responseTopic,
-                MessageExpiryInterval = 10,
-            };
-
-            message.AddUserProperty(AkriSystemProperties.SourceId, Guid.NewGuid().ToString());
-
-            await mock.SimulateNewMessage(message);
-            await mock.SimulatedMessageAcknowledged();
-
-            Assert.Equal(1, timesCmdExecuted);
-            Assert.Equal(1, mock.AcknowledgedMessageCount);
-            Assert.NotNull(mock.MessagePublished);
-            Assert.True(Enumerable.SequenceEqual(payloadSerializer.ToBytes(payload + payload).SerializedPayload.ToArray(), mock.MessagePublished.Payload.ToArray()));
-            Assert.Equal(cid.ToByteArray(), mock.MessagePublished.CorrelationData);
-        }
-
-        [Fact]
-        public async Task CommandExecutor_ThrowsIfAccessedWhenDisposed()
-        {
-            ApplicationContext applicationContext = new ApplicationContext();
-            MockMqttPubSubClient mock = new();
-            string topic = "mock/echo/unsubAckUnspecifiedError";
-            await using EchoCommandExecutor echoCommand = new(applicationContext, mock)
-            {
-                RequestTopicPattern = topic,
-                OnCommandReceived = (reqMd, ct) => Task.FromResult(new ExtendedResponse<string>()),
-            };
-
-            echoCommand.TopicTokenMap["modelId"] = "MyModel";
-
-            await echoCommand.DisposeAsync();
-
-            await Assert.ThrowsAsync<ObjectDisposedException>(async () => await echoCommand.StartAsync());
-            await Assert.ThrowsAsync<ObjectDisposedException>(async () => await echoCommand.StopAsync());
-        }
-
-        [Fact]
-        public async Task CommandExecutor_ThrowsIfCancellationRequested()
-        {
-            MockMqttPubSubClient mock = new();
-            await using EchoCommandExecutor echoCommand = new(new ApplicationContext(), mock)
-            {
-                RequestTopicPattern = "irrelevant",
-                OnCommandReceived = (reqMd, ct) => Task.FromResult(new ExtendedResponse<string>()),
-            };
-
-            echoCommand.TopicTokenMap["modelId"] = "MyModel";
-
-            CancellationTokenSource cts = new CancellationTokenSource();
-            cts.Cancel();
-
-            await Assert.ThrowsAsync<OperationCanceledException>(async () => await echoCommand.StartAsync(cancellationToken: cts.Token));
-            await Assert.ThrowsAsync<OperationCanceledException>(async () => await echoCommand.StopAsync(cancellationToken: cts.Token));
-        }
-    }
-=======
-﻿// Copyright (c) Microsoft Corporation.
-// Licensed under the MIT License.
-
-using System.Buffers;
-using System.Diagnostics;
-using System.Globalization;
-using Azure.Iot.Operations.Protocol.Models;
-using Azure.Iot.Operations.Protocol.RPC;
-using Azure.Iot.Operations.Protocol.UnitTests.Serializers.JSON;
-
-namespace Azure.Iot.Operations.Protocol.UnitTests
-{
-    public class EchoCommandExecutor : CommandExecutor<string, string>
-    {
-        public EchoCommandExecutor(ApplicationContext applicationContext, IMqttPubSubClient mqttClient, string commandName = "echo")
-            : base(applicationContext, mqttClient, commandName, new Utf8JsonSerializer())
-        {
-
-        }
-    }
-
-    public class EchoWithMetadataCommandExecutor : CommandExecutor<string, string>
-    {
-        public EchoWithMetadataCommandExecutor(ApplicationContext applicationContext, IMqttPubSubClient mqttClient)
-            : base(applicationContext, mqttClient, "echoWithMetadata", new Utf8JsonSerializer())
-        {
-
-        }
-    }
-
-    public class DelayCommandExecutor : CommandExecutor<TimeSpanClass, IntegerClass>
-    {
-        public DelayCommandExecutor(ApplicationContext applicationContext, IMqttPubSubClient mqttClient, string commandName = "delay")
-            : base(applicationContext, mqttClient, commandName, new Utf8JsonSerializer())
-        {
-
-        }
-    }
-
-    public sealed class TimeSpanClass
-    {
-        public TimeSpan TimeSpan { get; set; }
-    }
-
-    public sealed class IntegerClass
-    {
-        public int Integer { get; set; }
-    }
-
-    public class CommandExecutorTests
-    {
-        [Fact]
-        public async Task MqttProtocolVersionUnknownThrowsException()
-        {
-            MockMqttPubSubClient mock = new(protocolVersion: MqttProtocolVersion.Unknown);
-            await using EchoCommandExecutor echoCommand = new(new ApplicationContext(), mock)
-            {
-                RequestTopicPattern = "mock/echo",
-                OnCommandReceived = (reqMd, ct) => Task.FromResult(new ExtendedResponse<string>()),
-            };
-
-            var exception = await Assert.ThrowsAsync<AkriMqttException>(() => echoCommand.StartAsync());
-            Assert.Equal(AkriMqttErrorKind.ConfigurationInvalid, exception.Kind);
-            Assert.False(exception.InApplication);
-            Assert.True(exception.IsShallow);
-            Assert.False(exception.IsRemote);
-            Assert.Null(exception.HttpStatusCode);
-            Assert.Equal("MQTTClient.ProtocolVersion", exception.PropertyName);
-            Assert.Equal(MqttProtocolVersion.Unknown, exception.PropertyValue);
-        }
-
-        [Fact]
-        public async Task MqttProtocolVersion310ThrowsException()
-        {
-            MockMqttPubSubClient mock = new(protocolVersion: MqttProtocolVersion.V310);
-            await using EchoCommandExecutor echoCommand = new(new ApplicationContext(), mock)
-            {
-                RequestTopicPattern = "mock/echo",
-                OnCommandReceived = (reqMd, ct) => Task.FromResult(new ExtendedResponse<string>()),
-            };
-
-            var exception = await Assert.ThrowsAsync<AkriMqttException>(() => echoCommand.StartAsync());
-            Assert.Equal(AkriMqttErrorKind.ConfigurationInvalid, exception.Kind);
-            Assert.False(exception.InApplication);
-            Assert.True(exception.IsShallow);
-            Assert.False(exception.IsRemote);
-            Assert.Null(exception.HttpStatusCode);
-            Assert.Equal("MQTTClient.ProtocolVersion", exception.PropertyName);
-            Assert.Equal(MqttProtocolVersion.V310, exception.PropertyValue);
-        }
-
-        [Fact]
-        public async Task MqttProtocolVersion311ThrowsException()
-        {
-            MockMqttPubSubClient mock = new(protocolVersion: MqttProtocolVersion.V311);
-            await using EchoCommandExecutor echoCommand = new(new ApplicationContext(), mock)
-            {
-                RequestTopicPattern = "mock/echo",
-                OnCommandReceived = (reqMd, ct) => Task.FromResult(new ExtendedResponse<string>()),
-            };
-
-            var exception = await Assert.ThrowsAsync<AkriMqttException>(() => echoCommand.StartAsync());
-            Assert.Equal(AkriMqttErrorKind.ConfigurationInvalid, exception.Kind);
-            Assert.False(exception.InApplication);
-            Assert.True(exception.IsShallow);
-            Assert.False(exception.IsRemote);
-            Assert.Null(exception.HttpStatusCode);
-            Assert.Equal("MQTTClient.ProtocolVersion", exception.PropertyName);
-            Assert.Equal(MqttProtocolVersion.V311, exception.PropertyValue);
-        }
-
-        [Fact]
-        public async Task InvalidRequestTopicPatternThrowsException()
-        {
-            MockMqttPubSubClient mock = new();
-            await using EchoCommandExecutor echoCommand = new(new ApplicationContext(), mock)
-            {
-                RequestTopicPattern = "mock/{improper/token}/echo",
-                OnCommandReceived = (reqMd, ct) => Task.FromResult(new ExtendedResponse<string>()),
-            };
-
-            var exception = await Assert.ThrowsAsync<AkriMqttException>(() => echoCommand.StartAsync());
-            Assert.Equal(AkriMqttErrorKind.ConfigurationInvalid, exception.Kind);
-            Assert.False(exception.InApplication);
-            Assert.True(exception.IsShallow);
-            Assert.False(exception.IsRemote);
-            Assert.Null(exception.HttpStatusCode);
-            Assert.Equal("RequestTopicPattern", exception.PropertyName);
-            Assert.Equal("mock/{improper/token}/echo", exception.PropertyValue);
-        }
-
-        [Fact]
-        public async Task NonIdempotentCommandNegativeCacheTtlThrowsException()
-        {
-            MockMqttPubSubClient mock = new();
-            await using EchoCommandExecutor echoCommand = new(new ApplicationContext(), mock)
-            {
-                RequestTopicPattern = "mock/echo",
-                IsIdempotent = false,
-                CacheTtl = TimeSpan.FromSeconds(-1),
-                OnCommandReceived = (reqMd, ct) => Task.FromResult(new ExtendedResponse<string>()),
-            };
-
-            var exception = await Assert.ThrowsAsync<AkriMqttException>(() => echoCommand.StartAsync());
-            Assert.Equal(AkriMqttErrorKind.ConfigurationInvalid, exception.Kind);
-            Assert.False(exception.InApplication);
-            Assert.True(exception.IsShallow);
-            Assert.False(exception.IsRemote);
-            Assert.Null(exception.HttpStatusCode);
-            Assert.Equal("CacheTtl", exception.PropertyName);
-            Assert.Equal(TimeSpan.FromSeconds(-1), exception.PropertyValue);
-        }
-
-        [Fact]
-        public async Task IdempotentCommandNegativeCacheTtlThrowsException()
-        {
-            MockMqttPubSubClient mock = new();
-            await using EchoCommandExecutor echoCommand = new(new ApplicationContext(), mock)
-            {
-                RequestTopicPattern = "mock/echo",
-                IsIdempotent = true,
-                CacheTtl = TimeSpan.FromSeconds(-1),
-                OnCommandReceived = (reqMd, ct) => Task.FromResult(new ExtendedResponse<string>()),
-            };
-
-            var exception = await Assert.ThrowsAsync<AkriMqttException>(() => echoCommand.StartAsync());
-            Assert.Equal(AkriMqttErrorKind.ConfigurationInvalid, exception.Kind);
-            Assert.False(exception.InApplication);
-            Assert.True(exception.IsShallow);
-            Assert.False(exception.IsRemote);
-            Assert.Null(exception.HttpStatusCode);
-            Assert.Equal("CacheTtl", exception.PropertyName);
-            Assert.Equal(TimeSpan.FromSeconds(-1), exception.PropertyValue);
-        }
-
-        [Fact]
-        public async Task ExecutorNegativeTimeout_ThrowsException()
-        {
-            MockMqttPubSubClient mock = new();
-            TaskCompletionSource tcs = new();
-            await using EchoCommandExecutor echoCommand = new(new ApplicationContext(), mock)
-            {
-                RequestTopicPattern = "mock/echo",
-                OnCommandReceived = async (reqMd, ct) =>
-                {
-                    tcs.SetResult();
-                    return await Task.FromResult(new ExtendedResponse<string>()
-                    {
-                        Response = reqMd.Request + reqMd.Request
-                    });
-                },
-                ExecutionTimeout = TimeSpan.FromSeconds(-1),
-            };
-
-            var exception = await Assert.ThrowsAsync<AkriMqttException>(() => echoCommand.StartAsync());
-            Assert.Equal(AkriMqttErrorKind.ConfigurationInvalid, exception.Kind);
-            Assert.False(exception.InApplication);
-            Assert.True(exception.IsShallow);
-            Assert.False(exception.IsRemote);
-            Assert.Null(exception.HttpStatusCode);
-            Assert.Equal("ExecutionTimeout", exception.PropertyName);
-            Assert.Equal(TimeSpan.FromSeconds(-1), exception.PropertyValue);
-        }
-
-        [Fact]
-        public async Task DuplicateRequest_NotIdempotent_WithinCommandTimeout_SameInvokerId_TopicContainsExecutorId_RetrievedFromCache()
-        {
-            MockMqttPubSubClient mock = new();
-            string execClientId = mock.ClientId;
-            int timesCmdExecuted = 0;
-
-            await using EchoWithMetadataCommandExecutor echoCommand = new(new ApplicationContext(), mock)
-            {
-                RequestTopicPattern = $"mock/{execClientId}/echo",
-                OnCommandReceived = async (reqMd, ct) =>
-                {
-                    int executionIndex = Interlocked.Increment(ref timesCmdExecuted);
-                    return await Task.FromResult(new ExtendedResponse<string>()
-                    {
-                        Response = reqMd.Request + reqMd.Request + executionIndex,
-                    });
-                },
-                IsIdempotent = false,
-            };
-            await echoCommand.StartAsync();
-
-            string invClientId1 = Guid.NewGuid().ToString();
-            string payload = nameof(DuplicateRequest_NotIdempotent_WithinCommandTimeout_SameInvokerId_TopicContainsExecutorId_RetrievedFromCache);
-            var serializer = new Utf8JsonSerializer();
-
-            var payloadContext = serializer.ToBytes(payload);
-            MqttApplicationMessage requestMsg = new MqttApplicationMessage($"mock/{execClientId}/echo")
-            {
-                Payload = payloadContext.SerializedPayload,
-                ContentType = payloadContext.ContentType,
-                CorrelationData = Guid.NewGuid().ToByteArray(),
-                PayloadFormatIndicator = (MqttPayloadFormatIndicator)payloadContext.PayloadFormatIndicator,
-                MessageExpiryInterval = 10,
-                ResponseTopic = $"mock/{execClientId}/echo/response",
-            };
-
-            requestMsg.AddUserProperty(AkriSystemProperties.SourceId, invClientId1);
-
-            await mock.SimulateNewMessage(requestMsg);
-            await mock.SimulateNewMessage(requestMsg);
-            await mock.SimulatedMessageAcknowledged();
-            await mock.SimulatedMessageAcknowledged();
-
-            Assert.Equal(1, timesCmdExecuted);
-            Assert.Equal(2, mock.AcknowledgedMessageCount);
-            Assert.Equal($"mock/{execClientId}/echo/response", mock.MessagePublished.Topic);
-            Assert.Equal(serializer.ToBytes(payload + payload + 1).SerializedPayload.ToArray(), mock.MessagePublished.Payload.ToArray());
-        }
-
-        [Fact]
-        public async Task DuplicateRequest_NotIdempotent_WithinCommandTimeout_NoInvokerId_TopicContainsExecutorId_RetrievedFromCache()
-        {
-            MockMqttPubSubClient mock = new();
-            string execClientId = mock.ClientId;
-            int timesCmdExecuted = 0;
-
-            await using EchoWithMetadataCommandExecutor echoCommand = new(new ApplicationContext(), mock)
-            {
-                RequestTopicPattern = $"mock/{execClientId}/echo",
-                OnCommandReceived = async (reqMd, ct) =>
-                {
-                    int executionIndex = Interlocked.Increment(ref timesCmdExecuted);
-                    return await Task.FromResult(new ExtendedResponse<string>()
-                    {
-                        Response = reqMd.Request + reqMd.Request + executionIndex,
-                    });
-                },
-                IsIdempotent = false,
-            };
-            await echoCommand.StartAsync();
-
-            string payload = nameof(DuplicateRequest_NotIdempotent_WithinCommandTimeout_NoInvokerId_TopicContainsExecutorId_RetrievedFromCache);
-            var serializer = new Utf8JsonSerializer();
-            var payloadContext = serializer.ToBytes(payload);
-            MqttApplicationMessage requestMsg = new MqttApplicationMessage($"mock/{execClientId}/echo")
-            {
-                Payload = payloadContext.SerializedPayload,
-                ContentType = payloadContext.ContentType,
-                CorrelationData = Guid.NewGuid().ToByteArray(),
-                PayloadFormatIndicator = (MqttPayloadFormatIndicator)payloadContext.PayloadFormatIndicator,
-                MessageExpiryInterval = 10,
-                ResponseTopic = $"mock/{execClientId}/echo/response",
-            };
-
-            requestMsg.AddUserProperty(AkriSystemProperties.SourceId, Guid.NewGuid().ToString());
-
-            await mock.SimulateNewMessage(requestMsg);
-            await mock.SimulateNewMessage(requestMsg);
-            await mock.SimulatedMessageAcknowledged();
-            await mock.SimulatedMessageAcknowledged();
-
-            Assert.Equal(1, timesCmdExecuted);
-            Assert.Equal(2, mock.AcknowledgedMessageCount);
-            Assert.Equal($"mock/{execClientId}/echo/response", mock.MessagePublished.Topic);
-            Assert.Equal(serializer.ToBytes(payload + payload + 1).SerializedPayload.ToArray(), mock.MessagePublished.Payload.ToArray());
-        }
-
-        [Fact(Skip = "flaky")]
-        public async Task DuplicateRequest_NotIdempotent_WithinCommandTimeout_DifferentInvokerId_TopicContainsExecutorId_NotRetrievedFromCache()
-        {
-            MockMqttPubSubClient mock = new();
-            string execClientId = mock.ClientId;
-            int timesCmdExecuted = 0;
-
-            await using EchoWithMetadataCommandExecutor echoCommand = new(new ApplicationContext(), mock)
-            {
-                RequestTopicPattern = $"mock/{execClientId}/echo",
-                OnCommandReceived = async (reqMd, ct) =>
-                {
-                    int executionIndex = Interlocked.Increment(ref timesCmdExecuted);
-                    return await Task.FromResult(new ExtendedResponse<string>()
-                    {
-                        Response = reqMd.Request + reqMd.Request + executionIndex,
-                    });
-                },
-                IsIdempotent = false,
-            };
-            await echoCommand.StartAsync();
-
-            string invClientId1 = Guid.NewGuid().ToString();
-            string invClientId2 = Guid.NewGuid().ToString();
-            string payload = nameof(DuplicateRequest_NotIdempotent_WithinCommandTimeout_DifferentInvokerId_TopicContainsExecutorId_NotRetrievedFromCache);
-            var serializer = new Utf8JsonSerializer();
-            var correlationData = Guid.NewGuid().ToByteArray();
-            var payloadContext = serializer.ToBytes(payload);
-            MqttApplicationMessage requestMsg1 = new MqttApplicationMessage($"mock/{execClientId}/echo")
-            {
-                Payload = payloadContext.SerializedPayload,
-                ContentType = payloadContext.ContentType,
-                CorrelationData = Guid.NewGuid().ToByteArray(),
-                PayloadFormatIndicator = (MqttPayloadFormatIndicator)payloadContext.PayloadFormatIndicator,
-                MessageExpiryInterval = 10,
-                ResponseTopic = $"mock/{execClientId}/echo/response",
-            };
-
-            requestMsg1.AddUserProperty(AkriSystemProperties.SourceId, invClientId1);
-
-            var payloadContext2 = serializer.ToBytes(payload);
-            MqttApplicationMessage requestMsg2 = new MqttApplicationMessage($"mock/{execClientId}/echo")
-            {
-                Payload = payloadContext2.SerializedPayload,
-                ContentType = payloadContext2.ContentType,
-                CorrelationData = Guid.NewGuid().ToByteArray(),
-                PayloadFormatIndicator = (MqttPayloadFormatIndicator)payloadContext2.PayloadFormatIndicator,
-                MessageExpiryInterval = 10,
-                ResponseTopic = $"mock/{execClientId}/echo/response",
-            };
-
-            requestMsg2.AddUserProperty(AkriSystemProperties.SourceId, invClientId2);
-
-            await mock.SimulateNewMessage(requestMsg1);
-            await mock.SimulateNewMessage(requestMsg2);
-            await mock.SimulatedMessageAcknowledged();
-            await mock.SimulatedMessageAcknowledged();
-
-            Assert.Equal(2, timesCmdExecuted);
-            Assert.Equal(2, mock.AcknowledgedMessageCount);
-            Assert.Equal(2, mock.MessagesPublished.Count);
-            Assert.Equal($"mock/{execClientId}/echo/response", mock.MessagesPublished[0].Topic);
-            Assert.Equal($"mock/{execClientId}/echo/response", mock.MessagesPublished[1].Topic);
-
-            // Response messages could arrive in either order
-            ReadOnlySequence<byte> payload1 = serializer.ToBytes(payload + payload + 1).SerializedPayload;
-            ReadOnlySequence<byte> payload2 = serializer.ToBytes(payload + payload + 2).SerializedPayload;
-            Assert.True(
-                (payload1!.ToArray().SequenceEqual(mock.MessagesPublished[0].Payload.ToArray()!) && payload2!.ToArray().SequenceEqual(mock.MessagesPublished[1].Payload.ToArray())) ||
-                (payload1!.ToArray().SequenceEqual(mock.MessagesPublished[1].Payload.ToArray()!) && payload2!.ToArray().SequenceEqual(mock.MessagesPublished[0].Payload.ToArray())));
-        }
-
-        [Fact(Skip = "Flaky")]
-        public async Task DuplicateRequest_NotIdempotent_WithinCommandTimeout_DifferentInvokerId_TopicWithoutExecutorId_NotRetrievedFromCache()
-        {
-            MockMqttPubSubClient mock = new();
-            int timesCmdExecuted = 0;
-
-            await using EchoWithMetadataCommandExecutor echoCommand = new(new ApplicationContext(), mock)
-            {
-                RequestTopicPattern = "mock/any/echo",
-                OnCommandReceived = async (reqMd, ct) =>
-                {
-                    int executionIndex = Interlocked.Increment(ref timesCmdExecuted);
-                    return await Task.FromResult(new ExtendedResponse<string>()
-                    {
-                        Response = reqMd.Request + reqMd.Request + executionIndex,
-                    });
-                },
-                IsIdempotent = false,
-            };
-            await echoCommand.StartAsync();
-
-            string invClientId1 = Guid.NewGuid().ToString();
-            string invClientId2 = Guid.NewGuid().ToString();
-            string payload = nameof(DuplicateRequest_NotIdempotent_WithinCommandTimeout_DifferentInvokerId_TopicWithoutExecutorId_NotRetrievedFromCache);
-            var serializer = new Utf8JsonSerializer();
-            var correlationData = Guid.NewGuid().ToByteArray();
-            var payloadContext = serializer.ToBytes(payload);
-            MqttApplicationMessage requestMsg1 = new MqttApplicationMessage("mock/any/echo")
-            {
-                Payload = payloadContext.SerializedPayload,
-                ContentType = payloadContext.ContentType,
-                CorrelationData = Guid.NewGuid().ToByteArray(),
-                PayloadFormatIndicator = (MqttPayloadFormatIndicator)payloadContext.PayloadFormatIndicator,
-                MessageExpiryInterval = 10,
-                ResponseTopic = "mock/any/echo/response",
-            };
-
-            requestMsg1.AddUserProperty(AkriSystemProperties.SourceId, invClientId1);
-
-            var payloadContext2 = serializer.ToBytes(payload);
-            MqttApplicationMessage requestMsg2 = new MqttApplicationMessage("mock/any/echo")
-            {
-                Payload = payloadContext2.SerializedPayload,
-                ContentType = payloadContext2.ContentType,
-                CorrelationData = Guid.NewGuid().ToByteArray(),
-                PayloadFormatIndicator = (MqttPayloadFormatIndicator)payloadContext2.PayloadFormatIndicator,
-                MessageExpiryInterval = 10,
-                ResponseTopic = "mock/any/echo/response",
-            };
-
-            requestMsg2.AddUserProperty(AkriSystemProperties.SourceId, invClientId1);
-
-            await mock.SimulateNewMessage(requestMsg1);
-            await mock.SimulateNewMessage(requestMsg2);
-            await mock.SimulatedMessageAcknowledged();
-            await mock.SimulatedMessageAcknowledged();
-
-            Assert.Equal(2, timesCmdExecuted);
-            Assert.Equal(2, mock.AcknowledgedMessageCount);
-            Assert.Equal(2, mock.MessagesPublished.Count);
-            Assert.Equal($"mock/any/echo/response", mock.MessagesPublished[0].Topic);
-            Assert.Equal($"mock/any/echo/response", mock.MessagesPublished[1].Topic);
-
-            // Response messages could arrive in either order
-            ReadOnlySequence<byte> payload1 = serializer.ToBytes(payload + payload + 1).SerializedPayload;
-            ReadOnlySequence<byte> payload2 = serializer.ToBytes(payload + payload + 2).SerializedPayload;
-            Assert.True(
-                (payload1!.ToArray().SequenceEqual(mock.MessagesPublished[0].Payload.ToArray()) && payload2!.ToArray().SequenceEqual(mock.MessagesPublished[1].Payload.ToArray())) ||
-                (payload1!.ToArray().SequenceEqual(mock.MessagesPublished[1].Payload.ToArray()) && payload2!.ToArray().SequenceEqual(mock.MessagesPublished[0].Payload.ToArray())));
-        }
-
-        [Fact]
-        public async Task DuplicateRequest_Idempotent_CacheUnexpired_RetrievedFromCache()
-        {
-            MockMqttPubSubClient mock = new();
-            int timesCmdExecuted = 0;
-
-            await using EchoWithMetadataCommandExecutor echoCommand = new(new ApplicationContext(), mock)
-            {
-                RequestTopicPattern = "mock/echo",
-                OnCommandReceived = async (reqMd, ct) =>
-                {
-                    int executionIndex = Interlocked.Increment(ref timesCmdExecuted);
-                    return await Task.FromResult(new ExtendedResponse<string>()
-                    {
-                        Response = reqMd.Request + reqMd.Request + executionIndex,
-                    });
-                },
-                IsIdempotent = true,
-                CacheTtl = TimeSpan.FromSeconds(30),
-            };
-            await echoCommand.StartAsync();
-
-            string payload = nameof(DuplicateRequest_Idempotent_CacheUnexpired_RetrievedFromCache);
-            var serializer = new Utf8JsonSerializer();
-            var payloadContext = serializer.ToBytes(payload);
-            MqttApplicationMessage requestMsg = new MqttApplicationMessage("mock/echo")
-            {
-                Payload = payloadContext.SerializedPayload,
-                ContentType = payloadContext.ContentType,
-                CorrelationData = Guid.NewGuid().ToByteArray(),
-                PayloadFormatIndicator = (MqttPayloadFormatIndicator)payloadContext.PayloadFormatIndicator,
-                ResponseTopic = "mock/echo/response",
-                MessageExpiryInterval = 25,
-            };
-
-            requestMsg.AddUserProperty(AkriSystemProperties.SourceId, Guid.NewGuid().ToString());
-            requestMsg.AddUserProperty("_failFirstPubAck", "true");
-
-            await mock.SimulateNewMessage(requestMsg);
-            await mock.SimulatedMessageAcknowledged();
-
-            Assert.Equal(1, timesCmdExecuted);
-            Assert.Equal(1, mock.AcknowledgedMessageCount);
-            Assert.NotNull(mock.MessagePublished);
-            Assert.Equal("mock/echo/response", mock.MessagePublished.Topic);
-            Assert.Equal(serializer.ToBytes(payload + payload + 1).SerializedPayload.ToArray(), mock.MessagePublished.Payload.ToArray());
-        }
-
-        [Fact]
-        public async Task MaximumConcurrencyOne_ProcessMessagesSequentially()
-        {
-            SemaphoreSlim semaphore = new(1);
-            int currentParallelism = 0;
-            int maxObservedParallelism = 0;
-
-            MockMqttPubSubClient mock = new();
-
-            await using DelayCommandExecutor delay = new(new ApplicationContext(), mock)
-            {
-                // There are separate increment and decrement operations for the currentParallelism counter that happen within a semaphore.
-                // These increment and decrement operations are separated by a delay.
-                // In case of parallel execution, we will see all increments happen first, and then the decrements.
-                // In case of sequential execution, we will see an increment, followed by a decrement, followed by another increment, etc.
-
-                RequestTopicPattern = "mock/delay",
-                OnCommandReceived = async (reqMd, ct) =>
-                {
-                    await semaphore.WaitAsync();
-                    currentParallelism++;
-                    if (currentParallelism > maxObservedParallelism)
-                    {
-                        maxObservedParallelism = currentParallelism;
-                    }
-                    semaphore.Release();
-
-                    Debug.Assert(reqMd.Request != null);
-                    await Task.Delay(reqMd.Request.TimeSpan);
-
-                    await semaphore.WaitAsync();
-                    currentParallelism--;
-                    semaphore.Release();
-
-                    return new ExtendedResponse<IntegerClass>()
-                    {
-                        Response = new IntegerClass { Integer = 200 }
-                    };
-                },
-                IsIdempotent = false,
-            };
-            await delay.StartAsync(preferredDispatchConcurrency: 1);
-
-            var unlockWait = new TimeSpanClass { TimeSpan = TimeSpan.FromSeconds(2) };
-            var payloadSerializer = new Utf8JsonSerializer();
-            var requestTopic = "mock/delay";
-            var responseTopic = "mock/delay/response";
-
-            var payloadContext = payloadSerializer.ToBytes(unlockWait);
-            MqttApplicationMessage message1 = new MqttApplicationMessage(requestTopic)
-            {
-                Payload = payloadContext.SerializedPayload,
-                ContentType = payloadContext.ContentType,
-                CorrelationData = Guid.NewGuid().ToByteArray(),
-                PayloadFormatIndicator = (MqttPayloadFormatIndicator)payloadContext.PayloadFormatIndicator,
-                ResponseTopic = responseTopic,
-                MessageExpiryInterval = 10,
-            };
-
-            message1.AddUserProperty(AkriSystemProperties.SourceId, Guid.NewGuid().ToString());
-
-            var payloadContext2 = payloadSerializer.ToBytes(unlockWait);
-            MqttApplicationMessage message2 = new MqttApplicationMessage(requestTopic)
-            {
-                Payload = payloadContext2.SerializedPayload,
-                ContentType = payloadContext2.ContentType,
-                CorrelationData = Guid.NewGuid().ToByteArray(),
-                PayloadFormatIndicator = (MqttPayloadFormatIndicator)payloadContext2.PayloadFormatIndicator,
-                ResponseTopic = responseTopic,
-                MessageExpiryInterval = 10,
-            };
-
-            message2.AddUserProperty(AkriSystemProperties.SourceId, Guid.NewGuid().ToString());
-
-            var payloadContext3 = payloadSerializer.ToBytes(unlockWait);
-            MqttApplicationMessage message3 = new MqttApplicationMessage(requestTopic)
-            {
-                Payload = payloadContext3.SerializedPayload,
-                ContentType = payloadContext3.ContentType,
-                CorrelationData = Guid.NewGuid().ToByteArray(),
-                PayloadFormatIndicator = (MqttPayloadFormatIndicator)payloadContext3.PayloadFormatIndicator,
-                ResponseTopic = responseTopic,
-                MessageExpiryInterval = 10,
-            };
-
-            message3.AddUserProperty(AkriSystemProperties.SourceId, Guid.NewGuid().ToString());
-
-            await mock.SimulateNewMessage(message1);
-            await mock.SimulateNewMessage(message2);
-            await mock.SimulateNewMessage(message3);
-
-            await mock.SimulatedMessageAcknowledged();
-            await mock.SimulatedMessageAcknowledged();
-            await mock.SimulatedMessageAcknowledged();
-
-            Assert.Equal(1, maxObservedParallelism);
-        }
-
-        [Fact]
-        public async Task ExecutorRequestUnexpiredExecutorTimeout_RpcErrorTimeout()
-        {
-            MockMqttPubSubClient mock = new();
-            int timesCmdExecuted = 0;
-            TimeSpan timeout = TimeSpan.FromSeconds(10);
-
-            await using EchoWithMetadataCommandExecutor echoCommand = new(new ApplicationContext(), mock)
-            {
-                RequestTopicPattern = "mock/echo",
-                OnCommandReceived = async (reqMd, ct) =>
-                {
-                    Interlocked.Increment(ref timesCmdExecuted);
-                    await Task.Delay(2 * timeout, ct);
-
-                    return await Task.FromResult(new ExtendedResponse<string>()
-                    {
-                        Response = reqMd.Request + reqMd.Request,
-                    });
-                },
-                IsIdempotent = false,
-                ExecutionTimeout = TimeSpan.FromSeconds(1),
-            };
-            await echoCommand.StartAsync();
-
-            var payloadSerializer = new Utf8JsonSerializer();
-            var requestTopic = $"mock/echo";
-            var responseTopic = "mock/echo/response";
-            Guid cid = Guid.NewGuid();
-            var payloadContext = payloadSerializer.ToBytes(nameof(ExecutorRequestUnexpiredExecutorTimeout_RpcErrorTimeout));
-            var message = new MqttApplicationMessage(requestTopic)
-            {
-                CorrelationData = cid.ToByteArray(),
-                Payload = payloadContext.SerializedPayload,
-                ContentType = payloadContext.ContentType,
-                PayloadFormatIndicator = (MqttPayloadFormatIndicator)payloadContext.PayloadFormatIndicator,
-                ResponseTopic = responseTopic,
-                MessageExpiryInterval = (uint)timeout.TotalSeconds,
-            };
-
-            message.AddUserProperty(AkriSystemProperties.SourceId, Guid.NewGuid().ToString());
-
-            await mock.SimulateNewMessage(message);
-            await mock.SimulatedMessageAcknowledged();
-
-            Assert.NotNull(mock.MessagePublished.UserProperties);
-            Assert.True(mock.MessagePublished.UserProperties.TryGetProperty(AkriSystemProperties.Status, out string? cmdStatus));
-            Assert.Equal(((int)CommandStatusCode.RequestTimeout).ToString(CultureInfo.InvariantCulture), cmdStatus);
-
-            Assert.False(mock.MessagePublished.UserProperties.TryGetProperty(AkriSystemProperties.IsApplicationError, out string? isAppError) && isAppError?.ToLower() == "true");
-
-            Assert.Equal(1, timesCmdExecuted);
-            Assert.Equal(1, mock.AcknowledgedMessageCount);
-            Assert.NotNull(mock.MessagePublished);
-            Assert.True(mock.MessagePublished.Payload.IsEmpty);
-            Assert.Equal(cid.ToByteArray(), mock.MessagePublished.CorrelationData);
-        }
-
-        [Fact]
-        public async Task ExecutorResponsePubAckDropped_NoExceptionThrownRequestAcknowledged()
-        {
-            MockMqttPubSubClient mock = new();
-            int timesCmdExecuted = 0;
-
-            await using EchoWithMetadataCommandExecutor echoCommand = new(new ApplicationContext(), mock)
-            {
-                RequestTopicPattern = "mock/echo",
-                OnCommandReceived = async (reqMd, ct) =>
-                {
-                    Interlocked.Increment(ref timesCmdExecuted);
-                    CommandResponseMetadata responseMetadata = new();
-                    responseMetadata.UserData["_dropPubAck"] = "true";
-                    return await Task.FromResult(new ExtendedResponse<string>()
-                    {
-                        Response = reqMd.Request + reqMd.Request,
-                        ResponseMetadata = responseMetadata,
-                    });
-                },
-                IsIdempotent = false,
-            };
-            await echoCommand.StartAsync();
-
-            var payloadSerializer = new Utf8JsonSerializer();
-            var requestTopic = $"mock/echo";
-            var responseTopic = "mock/echo/response";
-            string payload = nameof(ExecutorResponsePubAckDropped_NoExceptionThrownRequestAcknowledged);
-            Guid cid = Guid.NewGuid();
-            var payloadContext = payloadSerializer.ToBytes(payload);
-            var message = new MqttApplicationMessage(requestTopic)
-            {
-                CorrelationData = cid.ToByteArray(),
-                Payload = payloadContext.SerializedPayload,
-                ContentType = payloadContext.ContentType,
-                PayloadFormatIndicator = (MqttPayloadFormatIndicator)payloadContext.PayloadFormatIndicator,
-                ResponseTopic = responseTopic,
-                MessageExpiryInterval = 10,
-            };
-
-            message.AddUserProperty(AkriSystemProperties.SourceId, Guid.NewGuid().ToString());
-
-            await mock.SimulateNewMessage(message);
-            await mock.SimulatedMessageAcknowledged();
-
-            Assert.Equal(1, timesCmdExecuted);
-            Assert.Equal(1, mock.AcknowledgedMessageCount);
-            Assert.NotNull(mock.MessagePublished);
-            Assert.True(Enumerable.SequenceEqual(payloadSerializer.ToBytes(payload + payload).SerializedPayload.ToArray(), mock.MessagePublished.Payload.ToArray()));
-            Assert.Equal(cid.ToByteArray(), mock.MessagePublished.CorrelationData);
-        }
-
-        [Fact]
-        public async Task CommandExecutor_ThrowsIfAccessedWhenDisposed()
-        {
-            ApplicationContext applicationContext = new ApplicationContext();
-            MockMqttPubSubClient mock = new();
-            string topic = "mock/echo/unsubAckUnspecifiedError";
-            await using EchoCommandExecutor echoCommand = new(applicationContext, mock)
-            {
-                RequestTopicPattern = topic,
-                OnCommandReceived = (reqMd, ct) => Task.FromResult(new ExtendedResponse<string>()),
-            };
-
-            echoCommand.TopicTokenMap["modelId"] = "MyModel";
-
-            await echoCommand.DisposeAsync();
-
-            await Assert.ThrowsAsync<ObjectDisposedException>(async () => await echoCommand.StartAsync());
-            await Assert.ThrowsAsync<ObjectDisposedException>(async () => await echoCommand.StopAsync());
-        }
-
-        [Fact]
-        public async Task CommandExecutor_ThrowsIfCancellationRequested()
-        {
-            MockMqttPubSubClient mock = new();
-            await using EchoCommandExecutor echoCommand = new(new ApplicationContext(), mock)
-            {
-                RequestTopicPattern = "irrelevant",
-                OnCommandReceived = (reqMd, ct) => Task.FromResult(new ExtendedResponse<string>()),
-            };
-
-            echoCommand.TopicTokenMap["modelId"] = "MyModel";
-
-            CancellationTokenSource cts = new CancellationTokenSource();
-            cts.Cancel();
-
-            await Assert.ThrowsAsync<OperationCanceledException>(async () => await echoCommand.StartAsync(cancellationToken: cts.Token));
-            await Assert.ThrowsAsync<OperationCanceledException>(async () => await echoCommand.StopAsync(cancellationToken: cts.Token));
-        }
-    }
->>>>>>> 0493a97b
-}+﻿// Copyright (c) Microsoft Corporation.
+// Licensed under the MIT License.
+
+using System.Buffers;
+using System.Diagnostics;
+using System.Globalization;
+using Azure.Iot.Operations.Protocol.Models;
+using Azure.Iot.Operations.Protocol.RPC;
+using Azure.Iot.Operations.Protocol.UnitTests.Serializers.JSON;
+
+namespace Azure.Iot.Operations.Protocol.UnitTests
+{
+    public class EchoCommandExecutor : CommandExecutor<string, string>
+    {
+        public EchoCommandExecutor(ApplicationContext applicationContext, IMqttPubSubClient mqttClient, string commandName = "echo")
+            : base(applicationContext, mqttClient, commandName, new Utf8JsonSerializer())
+        {
+
+        }
+    }
+
+    public class EchoWithMetadataCommandExecutor : CommandExecutor<string, string>
+    {
+        public EchoWithMetadataCommandExecutor(ApplicationContext applicationContext, IMqttPubSubClient mqttClient)
+            : base(applicationContext, mqttClient, "echoWithMetadata", new Utf8JsonSerializer())
+        {
+
+        }
+    }
+
+    public class DelayCommandExecutor : CommandExecutor<TimeSpanClass, IntegerClass>
+    {
+        public DelayCommandExecutor(ApplicationContext applicationContext, IMqttPubSubClient mqttClient, string commandName = "delay")
+            : base(applicationContext, mqttClient, commandName, new Utf8JsonSerializer())
+        {
+
+        }
+    }
+
+    public sealed class TimeSpanClass
+    {
+        public TimeSpan TimeSpan { get; set; }
+    }
+
+    public sealed class IntegerClass
+    {
+        public int Integer { get; set; }
+    }
+
+    public class CommandExecutorTests
+    {
+        [Fact]
+        public async Task MqttProtocolVersionUnknownThrowsException()
+        {
+            MockMqttPubSubClient mock = new(protocolVersion: MqttProtocolVersion.Unknown);
+            await using EchoCommandExecutor echoCommand = new(new ApplicationContext(), mock)
+            {
+                RequestTopicPattern = "mock/echo",
+                OnCommandReceived = (reqMd, ct) => Task.FromResult(new ExtendedResponse<string>()),
+            };
+
+            var exception = await Assert.ThrowsAsync<AkriMqttException>(() => echoCommand.StartAsync());
+            Assert.Equal(AkriMqttErrorKind.ConfigurationInvalid, exception.Kind);
+            Assert.False(exception.InApplication);
+            Assert.True(exception.IsShallow);
+            Assert.False(exception.IsRemote);
+            Assert.Null(exception.HttpStatusCode);
+            Assert.Equal("MQTTClient.ProtocolVersion", exception.PropertyName);
+            Assert.Equal(MqttProtocolVersion.Unknown, exception.PropertyValue);
+        }
+
+        [Fact]
+        public async Task MqttProtocolVersion310ThrowsException()
+        {
+            MockMqttPubSubClient mock = new(protocolVersion: MqttProtocolVersion.V310);
+            await using EchoCommandExecutor echoCommand = new(new ApplicationContext(), mock)
+            {
+                RequestTopicPattern = "mock/echo",
+                OnCommandReceived = (reqMd, ct) => Task.FromResult(new ExtendedResponse<string>()),
+            };
+
+            var exception = await Assert.ThrowsAsync<AkriMqttException>(() => echoCommand.StartAsync());
+            Assert.Equal(AkriMqttErrorKind.ConfigurationInvalid, exception.Kind);
+            Assert.False(exception.InApplication);
+            Assert.True(exception.IsShallow);
+            Assert.False(exception.IsRemote);
+            Assert.Null(exception.HttpStatusCode);
+            Assert.Equal("MQTTClient.ProtocolVersion", exception.PropertyName);
+            Assert.Equal(MqttProtocolVersion.V310, exception.PropertyValue);
+        }
+
+        [Fact]
+        public async Task MqttProtocolVersion311ThrowsException()
+        {
+            MockMqttPubSubClient mock = new(protocolVersion: MqttProtocolVersion.V311);
+            await using EchoCommandExecutor echoCommand = new(new ApplicationContext(), mock)
+            {
+                RequestTopicPattern = "mock/echo",
+                OnCommandReceived = (reqMd, ct) => Task.FromResult(new ExtendedResponse<string>()),
+            };
+
+            var exception = await Assert.ThrowsAsync<AkriMqttException>(() => echoCommand.StartAsync());
+            Assert.Equal(AkriMqttErrorKind.ConfigurationInvalid, exception.Kind);
+            Assert.False(exception.InApplication);
+            Assert.True(exception.IsShallow);
+            Assert.False(exception.IsRemote);
+            Assert.Null(exception.HttpStatusCode);
+            Assert.Equal("MQTTClient.ProtocolVersion", exception.PropertyName);
+            Assert.Equal(MqttProtocolVersion.V311, exception.PropertyValue);
+        }
+
+        [Fact]
+        public async Task InvalidRequestTopicPatternThrowsException()
+        {
+            MockMqttPubSubClient mock = new();
+            await using EchoCommandExecutor echoCommand = new(new ApplicationContext(), mock)
+            {
+                RequestTopicPattern = "mock/{improper/token}/echo",
+                OnCommandReceived = (reqMd, ct) => Task.FromResult(new ExtendedResponse<string>()),
+            };
+
+            var exception = await Assert.ThrowsAsync<AkriMqttException>(() => echoCommand.StartAsync());
+            Assert.Equal(AkriMqttErrorKind.ConfigurationInvalid, exception.Kind);
+            Assert.False(exception.InApplication);
+            Assert.True(exception.IsShallow);
+            Assert.False(exception.IsRemote);
+            Assert.Null(exception.HttpStatusCode);
+            Assert.Equal("RequestTopicPattern", exception.PropertyName);
+            Assert.Equal("mock/{improper/token}/echo", exception.PropertyValue);
+        }
+
+        [Fact]
+        public async Task NonIdempotentCommandNegativeCacheTtlThrowsException()
+        {
+            MockMqttPubSubClient mock = new();
+            await using EchoCommandExecutor echoCommand = new(new ApplicationContext(), mock)
+            {
+                RequestTopicPattern = "mock/echo",
+                IsIdempotent = false,
+                CacheTtl = TimeSpan.FromSeconds(-1),
+                OnCommandReceived = (reqMd, ct) => Task.FromResult(new ExtendedResponse<string>()),
+            };
+
+            var exception = await Assert.ThrowsAsync<AkriMqttException>(() => echoCommand.StartAsync());
+            Assert.Equal(AkriMqttErrorKind.ConfigurationInvalid, exception.Kind);
+            Assert.False(exception.InApplication);
+            Assert.True(exception.IsShallow);
+            Assert.False(exception.IsRemote);
+            Assert.Null(exception.HttpStatusCode);
+            Assert.Equal("CacheTtl", exception.PropertyName);
+            Assert.Equal(TimeSpan.FromSeconds(-1), exception.PropertyValue);
+        }
+
+        [Fact]
+        public async Task IdempotentCommandNegativeCacheTtlThrowsException()
+        {
+            MockMqttPubSubClient mock = new();
+            await using EchoCommandExecutor echoCommand = new(new ApplicationContext(), mock)
+            {
+                RequestTopicPattern = "mock/echo",
+                IsIdempotent = true,
+                CacheTtl = TimeSpan.FromSeconds(-1),
+                OnCommandReceived = (reqMd, ct) => Task.FromResult(new ExtendedResponse<string>()),
+            };
+
+            var exception = await Assert.ThrowsAsync<AkriMqttException>(() => echoCommand.StartAsync());
+            Assert.Equal(AkriMqttErrorKind.ConfigurationInvalid, exception.Kind);
+            Assert.False(exception.InApplication);
+            Assert.True(exception.IsShallow);
+            Assert.False(exception.IsRemote);
+            Assert.Null(exception.HttpStatusCode);
+            Assert.Equal("CacheTtl", exception.PropertyName);
+            Assert.Equal(TimeSpan.FromSeconds(-1), exception.PropertyValue);
+        }
+
+        [Fact]
+        public async Task ExecutorNegativeTimeout_ThrowsException()
+        {
+            MockMqttPubSubClient mock = new();
+            TaskCompletionSource tcs = new();
+            await using EchoCommandExecutor echoCommand = new(new ApplicationContext(), mock)
+            {
+                RequestTopicPattern = "mock/echo",
+                OnCommandReceived = async (reqMd, ct) =>
+                {
+                    tcs.SetResult();
+                    return await Task.FromResult(new ExtendedResponse<string>()
+                    {
+                        Response = reqMd.Request + reqMd.Request
+                    });
+                },
+                ExecutionTimeout = TimeSpan.FromSeconds(-1),
+            };
+
+            var exception = await Assert.ThrowsAsync<AkriMqttException>(() => echoCommand.StartAsync());
+            Assert.Equal(AkriMqttErrorKind.ConfigurationInvalid, exception.Kind);
+            Assert.False(exception.InApplication);
+            Assert.True(exception.IsShallow);
+            Assert.False(exception.IsRemote);
+            Assert.Null(exception.HttpStatusCode);
+            Assert.Equal("ExecutionTimeout", exception.PropertyName);
+            Assert.Equal(TimeSpan.FromSeconds(-1), exception.PropertyValue);
+        }
+
+        [Fact]
+        public async Task DuplicateRequest_NotIdempotent_WithinCommandTimeout_SameInvokerId_TopicContainsExecutorId_RetrievedFromCache()
+        {
+            MockMqttPubSubClient mock = new();
+            string execClientId = mock.ClientId;
+            int timesCmdExecuted = 0;
+
+            await using EchoWithMetadataCommandExecutor echoCommand = new(new ApplicationContext(), mock)
+            {
+                RequestTopicPattern = $"mock/{execClientId}/echo",
+                OnCommandReceived = async (reqMd, ct) =>
+                {
+                    int executionIndex = Interlocked.Increment(ref timesCmdExecuted);
+                    return await Task.FromResult(new ExtendedResponse<string>()
+                    {
+                        Response = reqMd.Request + reqMd.Request + executionIndex,
+                    });
+                },
+                IsIdempotent = false,
+            };
+            await echoCommand.StartAsync();
+
+            string invClientId1 = Guid.NewGuid().ToString();
+            string payload = nameof(DuplicateRequest_NotIdempotent_WithinCommandTimeout_SameInvokerId_TopicContainsExecutorId_RetrievedFromCache);
+            var serializer = new Utf8JsonSerializer();
+
+            var payloadContext = serializer.ToBytes(payload);
+            MqttApplicationMessage requestMsg = new MqttApplicationMessage($"mock/{execClientId}/echo")
+            {
+                Payload = payloadContext.SerializedPayload,
+                ContentType = payloadContext.ContentType,
+                CorrelationData = Guid.NewGuid().ToByteArray(),
+                PayloadFormatIndicator = (MqttPayloadFormatIndicator)payloadContext.PayloadFormatIndicator,
+                MessageExpiryInterval = 10,
+                ResponseTopic = $"mock/{execClientId}/echo/response",
+            };
+
+            requestMsg.AddUserProperty(AkriSystemProperties.SourceId, invClientId1);
+
+            await mock.SimulateNewMessage(requestMsg);
+            await mock.SimulateNewMessage(requestMsg);
+            await mock.SimulatedMessageAcknowledged();
+            await mock.SimulatedMessageAcknowledged();
+
+            Assert.Equal(1, timesCmdExecuted);
+            Assert.Equal(2, mock.AcknowledgedMessageCount);
+            Assert.Equal($"mock/{execClientId}/echo/response", mock.MessagePublished.Topic);
+            Assert.Equal(serializer.ToBytes(payload + payload + 1).SerializedPayload.ToArray(), mock.MessagePublished.Payload.ToArray());
+        }
+
+        [Fact]
+        public async Task DuplicateRequest_NotIdempotent_WithinCommandTimeout_NoInvokerId_TopicContainsExecutorId_RetrievedFromCache()
+        {
+            MockMqttPubSubClient mock = new();
+            string execClientId = mock.ClientId;
+            int timesCmdExecuted = 0;
+
+            await using EchoWithMetadataCommandExecutor echoCommand = new(new ApplicationContext(), mock)
+            {
+                RequestTopicPattern = $"mock/{execClientId}/echo",
+                OnCommandReceived = async (reqMd, ct) =>
+                {
+                    int executionIndex = Interlocked.Increment(ref timesCmdExecuted);
+                    return await Task.FromResult(new ExtendedResponse<string>()
+                    {
+                        Response = reqMd.Request + reqMd.Request + executionIndex,
+                    });
+                },
+                IsIdempotent = false,
+            };
+            await echoCommand.StartAsync();
+
+            string payload = nameof(DuplicateRequest_NotIdempotent_WithinCommandTimeout_NoInvokerId_TopicContainsExecutorId_RetrievedFromCache);
+            var serializer = new Utf8JsonSerializer();
+            var payloadContext = serializer.ToBytes(payload);
+            MqttApplicationMessage requestMsg = new MqttApplicationMessage($"mock/{execClientId}/echo")
+            {
+                Payload = payloadContext.SerializedPayload,
+                ContentType = payloadContext.ContentType,
+                CorrelationData = Guid.NewGuid().ToByteArray(),
+                PayloadFormatIndicator = (MqttPayloadFormatIndicator)payloadContext.PayloadFormatIndicator,
+                MessageExpiryInterval = 10,
+                ResponseTopic = $"mock/{execClientId}/echo/response",
+            };
+
+            requestMsg.AddUserProperty(AkriSystemProperties.SourceId, Guid.NewGuid().ToString());
+
+            await mock.SimulateNewMessage(requestMsg);
+            await mock.SimulateNewMessage(requestMsg);
+            await mock.SimulatedMessageAcknowledged();
+            await mock.SimulatedMessageAcknowledged();
+
+            Assert.Equal(1, timesCmdExecuted);
+            Assert.Equal(2, mock.AcknowledgedMessageCount);
+            Assert.Equal($"mock/{execClientId}/echo/response", mock.MessagePublished.Topic);
+            Assert.Equal(serializer.ToBytes(payload + payload + 1).SerializedPayload.ToArray(), mock.MessagePublished.Payload.ToArray());
+        }
+
+        [Fact(Skip = "flaky")]
+        public async Task DuplicateRequest_NotIdempotent_WithinCommandTimeout_DifferentInvokerId_TopicContainsExecutorId_NotRetrievedFromCache()
+        {
+            MockMqttPubSubClient mock = new();
+            string execClientId = mock.ClientId;
+            int timesCmdExecuted = 0;
+
+            await using EchoWithMetadataCommandExecutor echoCommand = new(new ApplicationContext(), mock)
+            {
+                RequestTopicPattern = $"mock/{execClientId}/echo",
+                OnCommandReceived = async (reqMd, ct) =>
+                {
+                    int executionIndex = Interlocked.Increment(ref timesCmdExecuted);
+                    return await Task.FromResult(new ExtendedResponse<string>()
+                    {
+                        Response = reqMd.Request + reqMd.Request + executionIndex,
+                    });
+                },
+                IsIdempotent = false,
+            };
+            await echoCommand.StartAsync();
+
+            string invClientId1 = Guid.NewGuid().ToString();
+            string invClientId2 = Guid.NewGuid().ToString();
+            string payload = nameof(DuplicateRequest_NotIdempotent_WithinCommandTimeout_DifferentInvokerId_TopicContainsExecutorId_NotRetrievedFromCache);
+            var serializer = new Utf8JsonSerializer();
+            var correlationData = Guid.NewGuid().ToByteArray();
+            var payloadContext = serializer.ToBytes(payload);
+            MqttApplicationMessage requestMsg1 = new MqttApplicationMessage($"mock/{execClientId}/echo")
+            {
+                Payload = payloadContext.SerializedPayload,
+                ContentType = payloadContext.ContentType,
+                CorrelationData = Guid.NewGuid().ToByteArray(),
+                PayloadFormatIndicator = (MqttPayloadFormatIndicator)payloadContext.PayloadFormatIndicator,
+                MessageExpiryInterval = 10,
+                ResponseTopic = $"mock/{execClientId}/echo/response",
+            };
+
+            requestMsg1.AddUserProperty(AkriSystemProperties.SourceId, invClientId1);
+
+            var payloadContext2 = serializer.ToBytes(payload);
+            MqttApplicationMessage requestMsg2 = new MqttApplicationMessage($"mock/{execClientId}/echo")
+            {
+                Payload = payloadContext2.SerializedPayload,
+                ContentType = payloadContext2.ContentType,
+                CorrelationData = Guid.NewGuid().ToByteArray(),
+                PayloadFormatIndicator = (MqttPayloadFormatIndicator)payloadContext2.PayloadFormatIndicator,
+                MessageExpiryInterval = 10,
+                ResponseTopic = $"mock/{execClientId}/echo/response",
+            };
+
+            requestMsg2.AddUserProperty(AkriSystemProperties.SourceId, invClientId2);
+
+            await mock.SimulateNewMessage(requestMsg1);
+            await mock.SimulateNewMessage(requestMsg2);
+            await mock.SimulatedMessageAcknowledged();
+            await mock.SimulatedMessageAcknowledged();
+
+            Assert.Equal(2, timesCmdExecuted);
+            Assert.Equal(2, mock.AcknowledgedMessageCount);
+            Assert.Equal(2, mock.MessagesPublished.Count);
+            Assert.Equal($"mock/{execClientId}/echo/response", mock.MessagesPublished[0].Topic);
+            Assert.Equal($"mock/{execClientId}/echo/response", mock.MessagesPublished[1].Topic);
+
+            // Response messages could arrive in either order
+            ReadOnlySequence<byte> payload1 = serializer.ToBytes(payload + payload + 1).SerializedPayload;
+            ReadOnlySequence<byte> payload2 = serializer.ToBytes(payload + payload + 2).SerializedPayload;
+            Assert.True(
+                (payload1!.ToArray().SequenceEqual(mock.MessagesPublished[0].Payload.ToArray()!) && payload2!.ToArray().SequenceEqual(mock.MessagesPublished[1].Payload.ToArray())) ||
+                (payload1!.ToArray().SequenceEqual(mock.MessagesPublished[1].Payload.ToArray()!) && payload2!.ToArray().SequenceEqual(mock.MessagesPublished[0].Payload.ToArray())));
+        }
+
+        [Fact(Skip = "Flaky")]
+        public async Task DuplicateRequest_NotIdempotent_WithinCommandTimeout_DifferentInvokerId_TopicWithoutExecutorId_NotRetrievedFromCache()
+        {
+            MockMqttPubSubClient mock = new();
+            int timesCmdExecuted = 0;
+
+            await using EchoWithMetadataCommandExecutor echoCommand = new(new ApplicationContext(), mock)
+            {
+                RequestTopicPattern = "mock/any/echo",
+                OnCommandReceived = async (reqMd, ct) =>
+                {
+                    int executionIndex = Interlocked.Increment(ref timesCmdExecuted);
+                    return await Task.FromResult(new ExtendedResponse<string>()
+                    {
+                        Response = reqMd.Request + reqMd.Request + executionIndex,
+                    });
+                },
+                IsIdempotent = false,
+            };
+            await echoCommand.StartAsync();
+
+            string invClientId1 = Guid.NewGuid().ToString();
+            string invClientId2 = Guid.NewGuid().ToString();
+            string payload = nameof(DuplicateRequest_NotIdempotent_WithinCommandTimeout_DifferentInvokerId_TopicWithoutExecutorId_NotRetrievedFromCache);
+            var serializer = new Utf8JsonSerializer();
+            var correlationData = Guid.NewGuid().ToByteArray();
+            var payloadContext = serializer.ToBytes(payload);
+            MqttApplicationMessage requestMsg1 = new MqttApplicationMessage("mock/any/echo")
+            {
+                Payload = payloadContext.SerializedPayload,
+                ContentType = payloadContext.ContentType,
+                CorrelationData = Guid.NewGuid().ToByteArray(),
+                PayloadFormatIndicator = (MqttPayloadFormatIndicator)payloadContext.PayloadFormatIndicator,
+                MessageExpiryInterval = 10,
+                ResponseTopic = "mock/any/echo/response",
+            };
+
+            requestMsg1.AddUserProperty(AkriSystemProperties.SourceId, invClientId1);
+
+            var payloadContext2 = serializer.ToBytes(payload);
+            MqttApplicationMessage requestMsg2 = new MqttApplicationMessage("mock/any/echo")
+            {
+                Payload = payloadContext2.SerializedPayload,
+                ContentType = payloadContext2.ContentType,
+                CorrelationData = Guid.NewGuid().ToByteArray(),
+                PayloadFormatIndicator = (MqttPayloadFormatIndicator)payloadContext2.PayloadFormatIndicator,
+                MessageExpiryInterval = 10,
+                ResponseTopic = "mock/any/echo/response",
+            };
+
+            requestMsg2.AddUserProperty(AkriSystemProperties.SourceId, invClientId1);
+
+            await mock.SimulateNewMessage(requestMsg1);
+            await mock.SimulateNewMessage(requestMsg2);
+            await mock.SimulatedMessageAcknowledged();
+            await mock.SimulatedMessageAcknowledged();
+
+            Assert.Equal(2, timesCmdExecuted);
+            Assert.Equal(2, mock.AcknowledgedMessageCount);
+            Assert.Equal(2, mock.MessagesPublished.Count);
+            Assert.Equal($"mock/any/echo/response", mock.MessagesPublished[0].Topic);
+            Assert.Equal($"mock/any/echo/response", mock.MessagesPublished[1].Topic);
+
+            // Response messages could arrive in either order
+            ReadOnlySequence<byte> payload1 = serializer.ToBytes(payload + payload + 1).SerializedPayload;
+            ReadOnlySequence<byte> payload2 = serializer.ToBytes(payload + payload + 2).SerializedPayload;
+            Assert.True(
+                (payload1!.ToArray().SequenceEqual(mock.MessagesPublished[0].Payload.ToArray()) && payload2!.ToArray().SequenceEqual(mock.MessagesPublished[1].Payload.ToArray())) ||
+                (payload1!.ToArray().SequenceEqual(mock.MessagesPublished[1].Payload.ToArray()) && payload2!.ToArray().SequenceEqual(mock.MessagesPublished[0].Payload.ToArray())));
+        }
+
+        [Fact]
+        public async Task DuplicateRequest_Idempotent_CacheUnexpired_RetrievedFromCache()
+        {
+            MockMqttPubSubClient mock = new();
+            int timesCmdExecuted = 0;
+
+            await using EchoWithMetadataCommandExecutor echoCommand = new(new ApplicationContext(), mock)
+            {
+                RequestTopicPattern = "mock/echo",
+                OnCommandReceived = async (reqMd, ct) =>
+                {
+                    int executionIndex = Interlocked.Increment(ref timesCmdExecuted);
+                    return await Task.FromResult(new ExtendedResponse<string>()
+                    {
+                        Response = reqMd.Request + reqMd.Request + executionIndex,
+                    });
+                },
+                IsIdempotent = true,
+                CacheTtl = TimeSpan.FromSeconds(30),
+            };
+            await echoCommand.StartAsync();
+
+            string payload = nameof(DuplicateRequest_Idempotent_CacheUnexpired_RetrievedFromCache);
+            var serializer = new Utf8JsonSerializer();
+            var payloadContext = serializer.ToBytes(payload);
+            MqttApplicationMessage requestMsg = new MqttApplicationMessage("mock/echo")
+            {
+                Payload = payloadContext.SerializedPayload,
+                ContentType = payloadContext.ContentType,
+                CorrelationData = Guid.NewGuid().ToByteArray(),
+                PayloadFormatIndicator = (MqttPayloadFormatIndicator)payloadContext.PayloadFormatIndicator,
+                ResponseTopic = "mock/echo/response",
+                MessageExpiryInterval = 25,
+            };
+
+            requestMsg.AddUserProperty(AkriSystemProperties.SourceId, Guid.NewGuid().ToString());
+            requestMsg.AddUserProperty("_failFirstPubAck", "true");
+
+            await mock.SimulateNewMessage(requestMsg);
+            await mock.SimulatedMessageAcknowledged();
+
+            Assert.Equal(1, timesCmdExecuted);
+            Assert.Equal(1, mock.AcknowledgedMessageCount);
+            Assert.NotNull(mock.MessagePublished);
+            Assert.Equal("mock/echo/response", mock.MessagePublished.Topic);
+            Assert.Equal(serializer.ToBytes(payload + payload + 1).SerializedPayload.ToArray(), mock.MessagePublished.Payload.ToArray());
+        }
+
+        [Fact]
+        public async Task MaximumConcurrencyOne_ProcessMessagesSequentially()
+        {
+            SemaphoreSlim semaphore = new(1);
+            int currentParallelism = 0;
+            int maxObservedParallelism = 0;
+
+            MockMqttPubSubClient mock = new();
+
+            await using DelayCommandExecutor delay = new(new ApplicationContext(), mock)
+            {
+                // There are separate increment and decrement operations for the currentParallelism counter that happen within a semaphore.
+                // These increment and decrement operations are separated by a delay.
+                // In case of parallel execution, we will see all increments happen first, and then the decrements.
+                // In case of sequential execution, we will see an increment, followed by a decrement, followed by another increment, etc.
+
+                RequestTopicPattern = "mock/delay",
+                OnCommandReceived = async (reqMd, ct) =>
+                {
+                    await semaphore.WaitAsync();
+                    currentParallelism++;
+                    if (currentParallelism > maxObservedParallelism)
+                    {
+                        maxObservedParallelism = currentParallelism;
+                    }
+                    semaphore.Release();
+
+                    Debug.Assert(reqMd.Request != null);
+                    await Task.Delay(reqMd.Request.TimeSpan);
+
+                    await semaphore.WaitAsync();
+                    currentParallelism--;
+                    semaphore.Release();
+
+                    return new ExtendedResponse<IntegerClass>()
+                    {
+                        Response = new IntegerClass { Integer = 200 }
+                    };
+                },
+                IsIdempotent = false,
+            };
+            await delay.StartAsync(preferredDispatchConcurrency: 1);
+
+            var unlockWait = new TimeSpanClass { TimeSpan = TimeSpan.FromSeconds(2) };
+            var payloadSerializer = new Utf8JsonSerializer();
+            var requestTopic = "mock/delay";
+            var responseTopic = "mock/delay/response";
+
+            var payloadContext = payloadSerializer.ToBytes(unlockWait);
+            MqttApplicationMessage message1 = new MqttApplicationMessage(requestTopic)
+            {
+                Payload = payloadContext.SerializedPayload,
+                ContentType = payloadContext.ContentType,
+                CorrelationData = Guid.NewGuid().ToByteArray(),
+                PayloadFormatIndicator = (MqttPayloadFormatIndicator)payloadContext.PayloadFormatIndicator,
+                ResponseTopic = responseTopic,
+                MessageExpiryInterval = 10,
+            };
+
+            message1.AddUserProperty(AkriSystemProperties.SourceId, Guid.NewGuid().ToString());
+
+            var payloadContext2 = payloadSerializer.ToBytes(unlockWait);
+            MqttApplicationMessage message2 = new MqttApplicationMessage(requestTopic)
+            {
+                Payload = payloadContext2.SerializedPayload,
+                ContentType = payloadContext2.ContentType,
+                CorrelationData = Guid.NewGuid().ToByteArray(),
+                PayloadFormatIndicator = (MqttPayloadFormatIndicator)payloadContext2.PayloadFormatIndicator,
+                ResponseTopic = responseTopic,
+                MessageExpiryInterval = 10,
+            };
+
+            message2.AddUserProperty(AkriSystemProperties.SourceId, Guid.NewGuid().ToString());
+
+            var payloadContext3 = payloadSerializer.ToBytes(unlockWait);
+            MqttApplicationMessage message3 = new MqttApplicationMessage(requestTopic)
+            {
+                Payload = payloadContext3.SerializedPayload,
+                ContentType = payloadContext3.ContentType,
+                CorrelationData = Guid.NewGuid().ToByteArray(),
+                PayloadFormatIndicator = (MqttPayloadFormatIndicator)payloadContext3.PayloadFormatIndicator,
+                ResponseTopic = responseTopic,
+                MessageExpiryInterval = 10,
+            };
+
+            message3.AddUserProperty(AkriSystemProperties.SourceId, Guid.NewGuid().ToString());
+
+            await mock.SimulateNewMessage(message1);
+            await mock.SimulateNewMessage(message2);
+            await mock.SimulateNewMessage(message3);
+
+            await mock.SimulatedMessageAcknowledged();
+            await mock.SimulatedMessageAcknowledged();
+            await mock.SimulatedMessageAcknowledged();
+
+            Assert.Equal(1, maxObservedParallelism);
+        }
+
+        [Fact]
+        public async Task ExecutorRequestUnexpiredExecutorTimeout_RpcErrorTimeout()
+        {
+            MockMqttPubSubClient mock = new();
+            int timesCmdExecuted = 0;
+            TimeSpan timeout = TimeSpan.FromSeconds(10);
+
+            await using EchoWithMetadataCommandExecutor echoCommand = new(new ApplicationContext(), mock)
+            {
+                RequestTopicPattern = "mock/echo",
+                OnCommandReceived = async (reqMd, ct) =>
+                {
+                    Interlocked.Increment(ref timesCmdExecuted);
+                    await Task.Delay(2 * timeout, ct);
+
+                    return await Task.FromResult(new ExtendedResponse<string>()
+                    {
+                        Response = reqMd.Request + reqMd.Request,
+                    });
+                },
+                IsIdempotent = false,
+                ExecutionTimeout = TimeSpan.FromSeconds(1),
+            };
+            await echoCommand.StartAsync();
+
+            var payloadSerializer = new Utf8JsonSerializer();
+            var requestTopic = $"mock/echo";
+            var responseTopic = "mock/echo/response";
+            Guid cid = Guid.NewGuid();
+            var payloadContext = payloadSerializer.ToBytes(nameof(ExecutorRequestUnexpiredExecutorTimeout_RpcErrorTimeout));
+            var message = new MqttApplicationMessage(requestTopic)
+            {
+                CorrelationData = cid.ToByteArray(),
+                Payload = payloadContext.SerializedPayload,
+                ContentType = payloadContext.ContentType,
+                PayloadFormatIndicator = (MqttPayloadFormatIndicator)payloadContext.PayloadFormatIndicator,
+                ResponseTopic = responseTopic,
+                MessageExpiryInterval = (uint)timeout.TotalSeconds,
+            };
+
+            message.AddUserProperty(AkriSystemProperties.SourceId, Guid.NewGuid().ToString());
+
+            await mock.SimulateNewMessage(message);
+            await mock.SimulatedMessageAcknowledged();
+
+            Assert.NotNull(mock.MessagePublished.UserProperties);
+            Assert.True(mock.MessagePublished.UserProperties.TryGetProperty(AkriSystemProperties.Status, out string? cmdStatus));
+            Assert.Equal(((int)CommandStatusCode.RequestTimeout).ToString(CultureInfo.InvariantCulture), cmdStatus);
+
+            Assert.False(mock.MessagePublished.UserProperties.TryGetProperty(AkriSystemProperties.IsApplicationError, out string? isAppError) && isAppError?.ToLower() == "true");
+
+            Assert.Equal(1, timesCmdExecuted);
+            Assert.Equal(1, mock.AcknowledgedMessageCount);
+            Assert.NotNull(mock.MessagePublished);
+            Assert.True(mock.MessagePublished.Payload.IsEmpty);
+            Assert.Equal(cid.ToByteArray(), mock.MessagePublished.CorrelationData);
+        }
+
+        [Fact]
+        public async Task ExecutorResponsePubAckDropped_NoExceptionThrownRequestAcknowledged()
+        {
+            MockMqttPubSubClient mock = new();
+            int timesCmdExecuted = 0;
+
+            await using EchoWithMetadataCommandExecutor echoCommand = new(new ApplicationContext(), mock)
+            {
+                RequestTopicPattern = "mock/echo",
+                OnCommandReceived = async (reqMd, ct) =>
+                {
+                    Interlocked.Increment(ref timesCmdExecuted);
+                    CommandResponseMetadata responseMetadata = new();
+                    responseMetadata.UserData["_dropPubAck"] = "true";
+                    return await Task.FromResult(new ExtendedResponse<string>()
+                    {
+                        Response = reqMd.Request + reqMd.Request,
+                        ResponseMetadata = responseMetadata,
+                    });
+                },
+                IsIdempotent = false,
+            };
+            await echoCommand.StartAsync();
+
+            var payloadSerializer = new Utf8JsonSerializer();
+            var requestTopic = $"mock/echo";
+            var responseTopic = "mock/echo/response";
+            string payload = nameof(ExecutorResponsePubAckDropped_NoExceptionThrownRequestAcknowledged);
+            Guid cid = Guid.NewGuid();
+            var payloadContext = payloadSerializer.ToBytes(payload);
+            var message = new MqttApplicationMessage(requestTopic)
+            {
+                CorrelationData = cid.ToByteArray(),
+                Payload = payloadContext.SerializedPayload,
+                ContentType = payloadContext.ContentType,
+                PayloadFormatIndicator = (MqttPayloadFormatIndicator)payloadContext.PayloadFormatIndicator,
+                ResponseTopic = responseTopic,
+                MessageExpiryInterval = 10,
+            };
+
+            message.AddUserProperty(AkriSystemProperties.SourceId, Guid.NewGuid().ToString());
+
+            await mock.SimulateNewMessage(message);
+            await mock.SimulatedMessageAcknowledged();
+
+            Assert.Equal(1, timesCmdExecuted);
+            Assert.Equal(1, mock.AcknowledgedMessageCount);
+            Assert.NotNull(mock.MessagePublished);
+            Assert.True(Enumerable.SequenceEqual(payloadSerializer.ToBytes(payload + payload).SerializedPayload.ToArray(), mock.MessagePublished.Payload.ToArray()));
+            Assert.Equal(cid.ToByteArray(), mock.MessagePublished.CorrelationData);
+        }
+
+        [Fact]
+        public async Task CommandExecutor_ThrowsIfAccessedWhenDisposed()
+        {
+            ApplicationContext applicationContext = new ApplicationContext();
+            MockMqttPubSubClient mock = new();
+            string topic = "mock/echo/unsubAckUnspecifiedError";
+            await using EchoCommandExecutor echoCommand = new(applicationContext, mock)
+            {
+                RequestTopicPattern = topic,
+                OnCommandReceived = (reqMd, ct) => Task.FromResult(new ExtendedResponse<string>()),
+            };
+
+            echoCommand.TopicTokenMap["modelId"] = "MyModel";
+
+            await echoCommand.DisposeAsync();
+
+            await Assert.ThrowsAsync<ObjectDisposedException>(async () => await echoCommand.StartAsync());
+            await Assert.ThrowsAsync<ObjectDisposedException>(async () => await echoCommand.StopAsync());
+        }
+
+        [Fact]
+        public async Task CommandExecutor_ThrowsIfCancellationRequested()
+        {
+            MockMqttPubSubClient mock = new();
+            await using EchoCommandExecutor echoCommand = new(new ApplicationContext(), mock)
+            {
+                RequestTopicPattern = "irrelevant",
+                OnCommandReceived = (reqMd, ct) => Task.FromResult(new ExtendedResponse<string>()),
+            };
+
+            echoCommand.TopicTokenMap["modelId"] = "MyModel";
+
+            CancellationTokenSource cts = new CancellationTokenSource();
+            cts.Cancel();
+
+            await Assert.ThrowsAsync<OperationCanceledException>(async () => await echoCommand.StartAsync(cancellationToken: cts.Token));
+            await Assert.ThrowsAsync<OperationCanceledException>(async () => await echoCommand.StopAsync(cancellationToken: cts.Token));
+        }
+    }
+}