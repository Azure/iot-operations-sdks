﻿// Copyright (c) Microsoft Corporation.
// Licensed under the MIT License.

using Azure.Iot.Operations.Protocol.Models;
using Azure.Iot.Operations.Services.AssetAndDeviceRegistry.Models;
using Azure.Iot.Operations.Services.Assets;
using Microsoft.Extensions.Logging;
using Moq;
using System.Text.Json;
using Xunit;

namespace Azure.Iot.Operations.Connector.UnitTests
{
    public sealed class PollingTelemetryConnectorWorkerTests
    {
<<<<<<< HEAD
        /*
=======
        public PollingTelemetryConnectorWorkerTests()
        {
            Environment.SetEnvironmentVariable(ConnectorMqttConnectionSettings.ConnectorConfigMountPathEnvVar, "./connector-config-no-auth-no-tls");
            Environment.SetEnvironmentVariable(ConnectorMqttConnectionSettings.ConnectorClientIdEnvVar, "someClientId");
        }

>>>>>>> b4ec851f
        [Fact]
        public async Task ConnectSingleAssetSingleDataset()
        {
            MockMqttClient mockMqttClient = new MockMqttClient();
            MockAdrClientWrapper mockAssetMonitor = new MockAdrClientWrapper();
            IDatasetSamplerFactory mockDatasetSamplerFactory = new MockDatasetSamplerFactory();
            IMessageSchemaProvider messageSchemaProviderFactory = new MockMessageSchemaProvider();
            Mock<ILogger<PollingTelemetryConnectorWorker>> mockLogger = new Mock<ILogger<PollingTelemetryConnectorWorker>>();
            PollingTelemetryConnectorWorker worker = new PollingTelemetryConnectorWorker(new Protocol.ApplicationContext(), mockLogger.Object, mockMqttClient, mockDatasetSamplerFactory, messageSchemaProviderFactory, mockAssetMonitor);
            _ = worker.StartAsync(CancellationToken.None);
            var aep = new AssetEndpointProfile("localhost", "someAuthMethod", "someEndpointProfileType");
            mockAssetMonitor.AddOrUpdateMockAssetEndpointProfile(aep);
            string expectedMqttTopic = "some/asset/telemetry/topic";
            var asset = new Asset()
            {
                Datasets =
                [
                    new Dataset()
                    {
                        Name = "someDataset",
                        DataPoints =
                        [
                            new DataPoint()
                            {
                                Name = "someDataPoint",
                            }
                        ],
                        Topic = new()
                        {
                            Path = expectedMqttTopic,
                        },
                        DatasetConfiguration = JsonDocument.Parse("{\"samplingInterval\": 100}")
                    }
                ]
            };

            TaskCompletionSource assetTelemetryForwardedToBrokerTcs = new();
            mockMqttClient.OnPublishAttempt += (msg) =>
            {
                if (string.Equals(msg.Topic, expectedMqttTopic))
                {
                    assetTelemetryForwardedToBrokerTcs.TrySetResult();
                }
                return Task.FromResult(new MqttClientPublishResult(0, MqttClientPublishReasonCode.Success, "", new List<MqttUserProperty>()));
            };

            mockAssetMonitor.AddOrUpdateMockAsset("someAsset", asset);

            await assetTelemetryForwardedToBrokerTcs.Task.WaitAsync(TimeSpan.FromSeconds(3));
        }

        [Fact]
        public async Task ConnectSingleAssetMultipleDatasets()
        {
            MockMqttClient mockMqttClient = new MockMqttClient();
            MockAdrClientWrapper mockAssetMonitor = new MockAdrClientWrapper();
            IDatasetSamplerFactory mockDatasetSamplerFactory = new MockDatasetSamplerFactory();
            IMessageSchemaProvider messageSchemaProviderFactory = new MockMessageSchemaProvider();
            Mock<ILogger<PollingTelemetryConnectorWorker>> mockLogger = new Mock<ILogger<PollingTelemetryConnectorWorker>>();
            PollingTelemetryConnectorWorker worker = new PollingTelemetryConnectorWorker(new Protocol.ApplicationContext(), mockLogger.Object, mockMqttClient, mockDatasetSamplerFactory, messageSchemaProviderFactory, mockAssetMonitor);
            _ = worker.StartAsync(CancellationToken.None);
            var aep = new AssetEndpointProfile("localhost", "someAuthMethod", "someEndpointProfileType");
            mockAssetMonitor.AddOrUpdateMockAssetEndpointProfile(aep);
            string expectedMqttTopic1 = "some/asset/telemetry/topic1";
            string expectedMqttTopic2 = "some/asset/telemetry/topic2";
            var asset = new Asset()
            {
                Datasets =
                [
                    new Dataset()
                    {
                        Name = "someDataset",
                        DataPoints =
                        [
                            new DataPoint()
                            {
                                Name = "someDataPoint",
                            }
                        ],
                        Topic = new()
                        {
                            Path = expectedMqttTopic1,
                        },
                        DatasetConfiguration = JsonDocument.Parse("{\"samplingInterval\": 100}")
                    },
                    new Dataset()
                    {
                        Name = "someOtherDataset",
                        DataPoints =
                        [
                            new DataPoint()
                            {
                                Name = "someOtherDataPoint",
                            }
                        ],
                        Topic = new()
                        {
                            Path = expectedMqttTopic2,
                        },
                        DatasetConfiguration = JsonDocument.Parse("{\"samplingInterval\": 100}")
                    },
                ]
            };

            TaskCompletionSource assetDataset1TelemetryForwardedToBrokerTcs = new();
            TaskCompletionSource assetDataset2TelemetryForwardedToBrokerTcs = new();
            mockMqttClient.OnPublishAttempt += (msg) =>
            {
                if (string.Equals(msg.Topic, expectedMqttTopic1))
                {
                    assetDataset1TelemetryForwardedToBrokerTcs.TrySetResult();
                }
                else if (string.Equals(msg.Topic, expectedMqttTopic2))
                {
                    assetDataset2TelemetryForwardedToBrokerTcs.TrySetResult();
                }
                return Task.FromResult(new MqttClientPublishResult(0, MqttClientPublishReasonCode.Success, "", new List<MqttUserProperty>()));
            };

            mockAssetMonitor.AddOrUpdateMockAsset("someAsset", asset);

            await assetDataset1TelemetryForwardedToBrokerTcs.Task.WaitAsync(TimeSpan.FromSeconds(3));
            await assetDataset2TelemetryForwardedToBrokerTcs.Task.WaitAsync(TimeSpan.FromSeconds(3));
        }

        [Fact]
        public async Task ConnectMultipleAssetsSingleDataset()
        {
            MockMqttClient mockMqttClient = new MockMqttClient();
            MockAdrClientWrapper mockAssetMonitor = new MockAdrClientWrapper();
            IDatasetSamplerFactory mockDatasetSamplerFactory = new MockDatasetSamplerFactory();
            IMessageSchemaProvider messageSchemaProviderFactory = new MockMessageSchemaProvider();
            Mock<ILogger<PollingTelemetryConnectorWorker>> mockLogger = new Mock<ILogger<PollingTelemetryConnectorWorker>>();
            PollingTelemetryConnectorWorker worker = new PollingTelemetryConnectorWorker(new Protocol.ApplicationContext(), mockLogger.Object, mockMqttClient, mockDatasetSamplerFactory, messageSchemaProviderFactory, mockAssetMonitor);
            _ = worker.StartAsync(CancellationToken.None);
            var aep = new AssetEndpointProfile("localhost", "someAuthMethod", "someEndpointProfileType");
            mockAssetMonitor.AddOrUpdateMockAssetEndpointProfile(aep);
            string expectedMqttTopic1 = "some/asset/telemetry/topic1";
            string expectedMqttTopic2 = "some/asset/telemetry/topic2";
            var asset1 = new Asset()
            {
                Datasets =
                [
                    new Dataset()
                    {
                        Name = "someDataset1",
                        DataPoints =
                        [
                            new DataPoint()
                            {
                                Name = "someDataPoint1",
                            }
                        ],
                        Topic = new()
                        {
                            Path = expectedMqttTopic1,
                        },
                        DatasetConfiguration = JsonDocument.Parse("{\"samplingInterval\": 100}")
                    }
                ]
            };

            var asset2 = new Asset()
            {
                Datasets =
                [
                    new Dataset()
                    {
                        Name = "someDataset2",
                        DataPoints =
                        [
                            new DataPoint()
                            {
                                Name = "someDataPoint2",
                            }
                        ],
                        Topic = new()
                        {
                            Path = expectedMqttTopic2,
                        },
                        DatasetConfiguration = JsonDocument.Parse("{\"samplingInterval\": 100}")
                    }
                ]
            };

            TaskCompletionSource asset1TelemetryForwardedToBrokerTcs = new();
            TaskCompletionSource asset2TelemetryForwardedToBrokerTcs = new();
            mockMqttClient.OnPublishAttempt += (msg) =>
            {
                if (string.Equals(msg.Topic, expectedMqttTopic1))
                {
                    asset1TelemetryForwardedToBrokerTcs.TrySetResult();
                }
                else if (string.Equals(msg.Topic, expectedMqttTopic2))
                {
                    asset2TelemetryForwardedToBrokerTcs.TrySetResult();
                }
                return Task.FromResult(new MqttClientPublishResult(0, MqttClientPublishReasonCode.Success, "", new List<MqttUserProperty>()));
            };

            mockAssetMonitor.AddOrUpdateMockAsset("someAsset1", asset1);
            mockAssetMonitor.AddOrUpdateMockAsset("someAsset2", asset2);

            await asset1TelemetryForwardedToBrokerTcs.Task.WaitAsync(TimeSpan.FromSeconds(3));
            await asset2TelemetryForwardedToBrokerTcs.Task.WaitAsync(TimeSpan.FromSeconds(3));
        }

        [Fact]
        public async Task ConnectMultipleAssetsMultipleDataset()
        {
            MockMqttClient mockMqttClient = new MockMqttClient();
            MockAdrClientWrapper mockAssetMonitor = new MockAdrClientWrapper();
            IDatasetSamplerFactory mockDatasetSamplerFactory = new MockDatasetSamplerFactory();
            IMessageSchemaProvider messageSchemaProviderFactory = new MockMessageSchemaProvider();
            Mock<ILogger<PollingTelemetryConnectorWorker>> mockLogger = new Mock<ILogger<PollingTelemetryConnectorWorker>>();
            PollingTelemetryConnectorWorker worker = new PollingTelemetryConnectorWorker(new Protocol.ApplicationContext(), mockLogger.Object, mockMqttClient, mockDatasetSamplerFactory, messageSchemaProviderFactory, mockAssetMonitor);
            _ = worker.StartAsync(CancellationToken.None);
            var aep = new AssetEndpointProfile("localhost", "someAuthMethod", "someEndpointProfileType");
            mockAssetMonitor.AddOrUpdateMockAssetEndpointProfile(aep);
            string expectedMqttTopic1 = "some/asset/telemetry/topic1";
            string expectedMqttTopic2 = "some/asset/telemetry/topic2";
            string expectedMqttTopic3 = "some/asset/telemetry/topic3";
            string expectedMqttTopic4 = "some/asset/telemetry/topic4";
            var asset1 = new Asset()
            {
                Datasets =
                [
                    new Dataset()
                    {
                        Name = "someDataset1",
                        DataPoints =
                        [
                            new DataPoint()
                            {
                                Name = "someDataPoint1",
                            }
                        ],
                        Topic = new()
                        {
                            Path = expectedMqttTopic1,
                        },
                        DatasetConfiguration = JsonDocument.Parse("{\"samplingInterval\": 100}")
                    },
                    new Dataset()
                    {
                        Name = "someDataset2",
                        DataPoints =
                        [
                            new DataPoint()
                            {
                                Name = "someDataPoint2",
                            }
                        ],
                        Topic = new()
                        {
                            Path = expectedMqttTopic2,
                        },
                        DatasetConfiguration = JsonDocument.Parse("{\"samplingInterval\": 100}")
                    }
                ]
            };

            var asset2 = new Asset()
            {
                Datasets =
                [
                    new Dataset()
                    {
                        Name = "someDataset3",
                        DataPoints =
                        [
                            new DataPoint()
                            {
                                Name = "someDataPoint3",
                            }
                        ],
                        Topic = new()
                        {
                            Path = expectedMqttTopic3,
                        },
                        DatasetConfiguration = JsonDocument.Parse("{\"samplingInterval\": 100}")
                    },
                    new Dataset()
                    {
                        Name = "someDataset4",
                        DataPoints =
                        [
                            new DataPoint()
                            {
                                Name = "someDataPoint4",
                            }
                        ],
                        Topic = new()
                        {
                            Path = expectedMqttTopic4,
                        },
                        DatasetConfiguration = JsonDocument.Parse("{\"samplingInterval\": 100}")
                    }
                ]
            };

            TaskCompletionSource asset1Dataset1TelemetryForwardedToBrokerTcs = new();
            TaskCompletionSource asset1Dataset2TelemetryForwardedToBrokerTcs = new();
            TaskCompletionSource asset2Dataset1TelemetryForwardedToBrokerTcs = new();
            TaskCompletionSource asset2Dataset2TelemetryForwardedToBrokerTcs = new();
            mockMqttClient.OnPublishAttempt += (msg) =>
            {
                if (string.Equals(msg.Topic, expectedMqttTopic1))
                {
                    asset1Dataset1TelemetryForwardedToBrokerTcs.TrySetResult();
                }
                else if (string.Equals(msg.Topic, expectedMqttTopic2))
                {
                    asset1Dataset2TelemetryForwardedToBrokerTcs.TrySetResult();
                }
                else if (string.Equals(msg.Topic, expectedMqttTopic3))
                {
                    asset2Dataset1TelemetryForwardedToBrokerTcs.TrySetResult();
                }
                else if (string.Equals(msg.Topic, expectedMqttTopic4))
                {
                    asset2Dataset2TelemetryForwardedToBrokerTcs.TrySetResult();
                }
                return Task.FromResult(new MqttClientPublishResult(0, MqttClientPublishReasonCode.Success, "", new List<MqttUserProperty>()));
            };

            mockAssetMonitor.AddOrUpdateMockAsset("someAsset1", asset1);
            mockAssetMonitor.AddOrUpdateMockAsset("someAsset2", asset2);

            await asset1Dataset1TelemetryForwardedToBrokerTcs.Task.WaitAsync(TimeSpan.FromSeconds(3));
            await asset1Dataset2TelemetryForwardedToBrokerTcs.Task.WaitAsync(TimeSpan.FromSeconds(3));
            await asset2Dataset1TelemetryForwardedToBrokerTcs.Task.WaitAsync(TimeSpan.FromSeconds(3));
            await asset2Dataset2TelemetryForwardedToBrokerTcs.Task.WaitAsync(TimeSpan.FromSeconds(3));
        }

        [Fact]
        public async Task DeletedAssetStopsSampling()
        {
            MockMqttClient mockMqttClient = new MockMqttClient();
            MockAdrClientWrapper mockAssetMonitor = new MockAdrClientWrapper();
            IDatasetSamplerFactory mockDatasetSamplerFactory = new MockDatasetSamplerFactory();
            IMessageSchemaProvider messageSchemaProviderFactory = new MockMessageSchemaProvider();
            Mock<ILogger<PollingTelemetryConnectorWorker>> mockLogger = new Mock<ILogger<PollingTelemetryConnectorWorker>>();
            PollingTelemetryConnectorWorker worker = new PollingTelemetryConnectorWorker(new Protocol.ApplicationContext(), mockLogger.Object, mockMqttClient, mockDatasetSamplerFactory, messageSchemaProviderFactory, mockAssetMonitor);
            _ = worker.StartAsync(CancellationToken.None);
            var aep = new AssetEndpointProfile("localhost", "someAuthMethod", "someEndpointProfileType");
            mockAssetMonitor.AddOrUpdateMockAssetEndpointProfile(aep);
            string expectedMqttTopic = "some/asset/telemetry/topic";
            var asset = new Asset()
            {
                Datasets =
                [
                    new Dataset()
                    {
                        Name = "someDataset",
                        DataPoints =
                        [
                            new DataPoint()
                            {
                                Name = "someDataPoint",
                            }
                        ],
                        Topic = new()
                        {
                            Path = expectedMqttTopic,
                        },
                        DatasetConfiguration = JsonDocument.Parse("{\"samplingInterval\": 100}")
                    }
                ]
            };

            TaskCompletionSource assetTelemetryForwardedToBrokerTcs = new();
            mockMqttClient.OnPublishAttempt += (msg) =>
            {
                if (string.Equals(msg.Topic, expectedMqttTopic))
                {
                    assetTelemetryForwardedToBrokerTcs.TrySetResult();
                }
                return Task.FromResult(new MqttClientPublishResult(0, MqttClientPublishReasonCode.Success, "", new List<MqttUserProperty>()));
            };

            string assetName = "someAsset";
            mockAssetMonitor.AddOrUpdateMockAsset(assetName, asset);

            // Asset has been added and telemetry is being forwarded. Now we can remove the asset and check that telemetry stops flowing
            await assetTelemetryForwardedToBrokerTcs.Task.WaitAsync(TimeSpan.FromSeconds(3));

            mockAssetMonitor.DeleteMockAsset(assetName);

            assetTelemetryForwardedToBrokerTcs = new();

            // Wait a bit for the asset deletion to take effect since sampling may have been in progress.
            await Task.Delay(TimeSpan.FromSeconds(1));

            await Assert.ThrowsAsync<TimeoutException>(async () => await assetTelemetryForwardedToBrokerTcs.Task.WaitAsync(TimeSpan.FromSeconds(3)));
        }

        [Fact]
        public async Task UpdateSingleAssetSingleDataset()
        {
            MockMqttClient mockMqttClient = new MockMqttClient();
            MockAdrClientWrapper mockAssetMonitor = new MockAdrClientWrapper();
            IDatasetSamplerFactory mockDatasetSamplerFactory = new MockDatasetSamplerFactory();
            IMessageSchemaProvider messageSchemaProviderFactory = new MockMessageSchemaProvider();
            Mock<ILogger<PollingTelemetryConnectorWorker>> mockLogger = new Mock<ILogger<PollingTelemetryConnectorWorker>>();
            PollingTelemetryConnectorWorker worker = new PollingTelemetryConnectorWorker(new Protocol.ApplicationContext(), mockLogger.Object, mockMqttClient, mockDatasetSamplerFactory, messageSchemaProviderFactory, mockAssetMonitor);
            _ = worker.StartAsync(CancellationToken.None);
            var aep = new AssetEndpointProfile("localhost", "someAuthMethod", "someEndpointProfileType");
            mockAssetMonitor.AddOrUpdateMockAssetEndpointProfile(aep);
            string expectedMqttTopic1 = "some/asset/telemetry/topic1";
            string expectedMqttTopic2 = "some/asset/telemetry/topic2";
            var asset = new Asset()
            {
                Datasets =
                [
                    new Dataset()
                    {
                        Name = "someDataset",
                        DataPoints =
                        [
                            new DataPoint()
                            {
                                Name = "someDataPoint",
                            }
                        ],
                        Topic = new()
                        {
                            Path = expectedMqttTopic1,
                        },
                        DatasetConfiguration = JsonDocument.Parse("{\"samplingInterval\": 100}")
                    }
                ]
            };

            TaskCompletionSource assetTelemetryForwardedToBrokerTcs1 = new();
            TaskCompletionSource assetTelemetryForwardedToBrokerTcs2 = new();
            mockMqttClient.OnPublishAttempt += (msg) =>
            {
                if (string.Equals(msg.Topic, expectedMqttTopic1))
                {
                    assetTelemetryForwardedToBrokerTcs1.TrySetResult();
                }
                else if (string.Equals(msg.Topic, expectedMqttTopic2))
                {
                    assetTelemetryForwardedToBrokerTcs2.TrySetResult();
                }
                return Task.FromResult(new MqttClientPublishResult(0, MqttClientPublishReasonCode.Success, "", new List<MqttUserProperty>()));
            };

            string assetName = "someAsset";
            mockAssetMonitor.AddOrUpdateMockAsset(assetName, asset);

            // Asset has been added and telemetry is being forwarded. Now we can update the asset and check that telemetry
            // starts flowing on the new MQTT topic
            await assetTelemetryForwardedToBrokerTcs1.Task.WaitAsync(TimeSpan.FromSeconds(3));

            Assert.NotNull(asset);
            Assert.NotNull(asset.Datasets[0]);
            Assert.NotNull(asset.Datasets[0].Topic);
            asset.Datasets[0].Topic!.Path = expectedMqttTopic2;
            mockAssetMonitor.AddOrUpdateMockAsset(assetName, asset);

            await assetTelemetryForwardedToBrokerTcs2.Task.WaitAsync(TimeSpan.FromSeconds(3));
        }

        [Fact]
        public async Task DatasetUsesDefaultsIfNoDatasetSpecificValuesConfigured()
        {
            MockMqttClient mockMqttClient = new MockMqttClient();
            MockAdrClientWrapper mockAssetMonitor = new MockAdrClientWrapper();
            IDatasetSamplerFactory mockDatasetSamplerFactory = new MockDatasetSamplerFactory();
            IMessageSchemaProvider messageSchemaProviderFactory = new MockMessageSchemaProvider();
            Mock<ILogger<PollingTelemetryConnectorWorker>> mockLogger = new Mock<ILogger<PollingTelemetryConnectorWorker>>();
            PollingTelemetryConnectorWorker worker = new PollingTelemetryConnectorWorker(new Protocol.ApplicationContext(), mockLogger.Object, mockMqttClient, mockDatasetSamplerFactory, messageSchemaProviderFactory, mockAssetMonitor);
            _ = worker.StartAsync(CancellationToken.None);
            var aep = new AssetEndpointProfile("localhost", "someAuthMethod", "someEndpointProfileType");
            mockAssetMonitor.AddOrUpdateMockAssetEndpointProfile(aep);
            string expectedMqttTopic = "some/asset/telemetry/topic";
            var asset = new Asset()
            {
                DefaultDatasetsConfiguration = JsonDocument.Parse("{\"samplingInterval\": 100}"),
                DefaultTopic = new()
                {
                    Path = expectedMqttTopic,
                },
                Datasets =
                [
                    new Dataset()
                    {
                        Name = "someDataset",
                        DataPoints =
                        [
                            new DataPoint()
                            {
                                Name = "someDataPoint",
                            }
                        ],
                    }
                ]
            };

            TaskCompletionSource assetTelemetryForwardedToBrokerTcs = new();
            mockMqttClient.OnPublishAttempt += (msg) =>
            {
                if (string.Equals(msg.Topic, expectedMqttTopic))
                {
                    assetTelemetryForwardedToBrokerTcs.TrySetResult();
                }
                return Task.FromResult(new MqttClientPublishResult(0, MqttClientPublishReasonCode.Success, "", new List<MqttUserProperty>()));
            };

            mockAssetMonitor.AddOrUpdateMockAsset("someAsset", asset);

            await assetTelemetryForwardedToBrokerTcs.Task.WaitAsync(TimeSpan.FromSeconds(3));
        }

        [Fact]
        public async Task ConnectorRecoversFromSamplingErrors()
        {
            // This dataset sampler factory will create a faulty dataset sampler that fails to sample the dataset
            // for the first few attempts.
            IDatasetSamplerFactory mockDatasetSamplerFactory = new MockDatasetSamplerFactory(true);

            MockMqttClient mockMqttClient = new MockMqttClient();
            MockAdrClientWrapper mockAssetMonitor = new MockAdrClientWrapper();
            IMessageSchemaProvider messageSchemaProviderFactory = new MockMessageSchemaProvider();
            Mock<ILogger<PollingTelemetryConnectorWorker>> mockLogger = new Mock<ILogger<PollingTelemetryConnectorWorker>>();
            PollingTelemetryConnectorWorker worker = new PollingTelemetryConnectorWorker(new Protocol.ApplicationContext(), mockLogger.Object, mockMqttClient, mockDatasetSamplerFactory, messageSchemaProviderFactory, mockAssetMonitor);
            _ = worker.StartAsync(CancellationToken.None);
            var aep = new AssetEndpointProfile("localhost", "someAuthMethod", "someEndpointProfileType");
            mockAssetMonitor.AddOrUpdateMockAssetEndpointProfile(aep);
            string expectedMqttTopic = "some/asset/telemetry/topic";
            var asset = new Asset()
            {
                Datasets =
                [
                    new Dataset()
                    {
                        Name = "someDataset",
                        DataPoints =
                        [
                            new DataPoint()
                            {
                                Name = "someDataPoint",
                            }
                        ],
                        Topic = new()
                        {
                            Path = expectedMqttTopic,
                        },
                        DatasetConfiguration = JsonDocument.Parse("{\"samplingInterval\": 100}")
                    }
                ]
            };

            TaskCompletionSource assetTelemetryForwardedToBrokerTcs = new();
            mockMqttClient.OnPublishAttempt += (msg) =>
            {
                if (string.Equals(msg.Topic, expectedMqttTopic))
                {
                    assetTelemetryForwardedToBrokerTcs.TrySetResult();
                }
                return Task.FromResult(new MqttClientPublishResult(0, MqttClientPublishReasonCode.Success, "", new List<MqttUserProperty>()));
            };

            mockAssetMonitor.AddOrUpdateMockAsset("someAsset", asset);

            await assetTelemetryForwardedToBrokerTcs.Task.WaitAsync(TimeSpan.FromSeconds(3));
        }

        [Fact]
        public async Task DeletingAssetEndpointProfileStopsSampling()
        {
            MockMqttClient mockMqttClient = new MockMqttClient();
            MockAdrClientWrapper mockAssetMonitor = new MockAdrClientWrapper();
            IDatasetSamplerFactory mockDatasetSamplerFactory = new MockDatasetSamplerFactory();
            IMessageSchemaProvider messageSchemaProviderFactory = new MockMessageSchemaProvider();
            Mock<ILogger<PollingTelemetryConnectorWorker>> mockLogger = new Mock<ILogger<PollingTelemetryConnectorWorker>>();
            PollingTelemetryConnectorWorker worker = new PollingTelemetryConnectorWorker(new Protocol.ApplicationContext(), mockLogger.Object, mockMqttClient, mockDatasetSamplerFactory, messageSchemaProviderFactory, mockAssetMonitor);
            _ = worker.StartAsync(CancellationToken.None);
            var aep = new AssetEndpointProfile("localhost", "someAuthMethod", "someEndpointProfileType");
            mockAssetMonitor.AddOrUpdateMockAssetEndpointProfile(aep);
            string expectedMqttTopic = "some/asset/telemetry/topic";
            var asset = new Asset()
            {
                Datasets =
                [
                    new Dataset()
                    {
                        Name = "someDataset",
                        DataPoints =
                        [
                            new DataPoint()
                            {
                                Name = "someDataPoint",
                            }
                        ],
                        Topic = new()
                        {
                            Path = expectedMqttTopic,
                        },
                        DatasetConfiguration = JsonDocument.Parse("{\"samplingInterval\": 100}")
                    }
                ]
            };

            TaskCompletionSource assetTelemetryForwardedToBrokerTcs = new();
            mockMqttClient.OnPublishAttempt += (msg) =>
            {
                if (string.Equals(msg.Topic, expectedMqttTopic))
                {
                    assetTelemetryForwardedToBrokerTcs.TrySetResult();
                }
                return Task.FromResult(new MqttClientPublishResult(0, MqttClientPublishReasonCode.Success, "", new List<MqttUserProperty>()));
            };

            mockAssetMonitor.AddOrUpdateMockAsset("someAsset", asset);

            await assetTelemetryForwardedToBrokerTcs.Task.WaitAsync(TimeSpan.FromSeconds(3));

            // At this point, the connector app is actively sampling some dataset, so we can delete the asset endpoint
            // profile and confirm that sampling stops.

            mockAssetMonitor.DeleteMockAssetEndpointProfile();

            // Allow a grace period for the connector to shut everything down
            await Task.Delay(TimeSpan.FromSeconds(3));

            // No more telemetry should be flowing
            assetTelemetryForwardedToBrokerTcs = new();
            await Assert.ThrowsAsync<TimeoutException>(async () => await assetTelemetryForwardedToBrokerTcs.Task.WaitAsync(TimeSpan.FromSeconds(3)));
        }

        [Fact]
        public async Task DeletingSingleAssetDoesNotStopSamplingOfOtherAsset()
        {
            MockMqttClient mockMqttClient = new MockMqttClient();
            MockAdrClientWrapper mockAssetMonitor = new MockAdrClientWrapper();
            IDatasetSamplerFactory mockDatasetSamplerFactory = new MockDatasetSamplerFactory();
            IMessageSchemaProvider messageSchemaProviderFactory = new MockMessageSchemaProvider();
            Mock<ILogger<PollingTelemetryConnectorWorker>> mockLogger = new Mock<ILogger<PollingTelemetryConnectorWorker>>();
            PollingTelemetryConnectorWorker worker = new PollingTelemetryConnectorWorker(new Protocol.ApplicationContext(), mockLogger.Object, mockMqttClient, mockDatasetSamplerFactory, messageSchemaProviderFactory, mockAssetMonitor);
            _ = worker.StartAsync(CancellationToken.None);
            var aep = new AssetEndpointProfile("localhost", "someAuthMethod", "someEndpointProfileType");
            mockAssetMonitor.AddOrUpdateMockAssetEndpointProfile(aep);
            string expectedMqttTopic1 = "some/asset/telemetry/topic1";
            string expectedMqttTopic2 = "some/asset/telemetry/topic2";
            var asset1 = new Asset()
            {
                Datasets =
                [
                    new Dataset()
                    {
                        Name = "someDataset1",
                        DataPoints =
                        [
                            new DataPoint()
                            {
                                Name = "someDataPoint1",
                            }
                        ],
                        Topic = new()
                        {
                            Path = expectedMqttTopic1,
                        },
                        DatasetConfiguration = JsonDocument.Parse("{\"samplingInterval\": 100}")
                    }
                ]
            };

            var asset2 = new Asset()
            {
                Datasets =
                [
                    new Dataset()
                    {
                        Name = "someDataset2",
                        DataPoints =
                        [
                            new DataPoint()
                            {
                                Name = "someDataPoint2",
                            }
                        ],
                        Topic = new()
                        {
                            Path = expectedMqttTopic2,
                        },
                        DatasetConfiguration = JsonDocument.Parse("{\"samplingInterval\": 100}")
                    }
                ]
            };

            TaskCompletionSource asset1TelemetryForwardedToBrokerTcs = new();
            TaskCompletionSource asset2TelemetryForwardedToBrokerTcs = new();
            mockMqttClient.OnPublishAttempt += (msg) =>
            {
                if (string.Equals(msg.Topic, expectedMqttTopic1))
                {
                    asset1TelemetryForwardedToBrokerTcs.TrySetResult();
                }
                else if (string.Equals(msg.Topic, expectedMqttTopic2))
                {
                    asset2TelemetryForwardedToBrokerTcs.TrySetResult();
                }
                return Task.FromResult(new MqttClientPublishResult(0, MqttClientPublishReasonCode.Success, "", new List<MqttUserProperty>()));
            };

            mockAssetMonitor.AddOrUpdateMockAsset("someAsset1", asset1);
            mockAssetMonitor.AddOrUpdateMockAsset("someAsset2", asset2);

            await asset1TelemetryForwardedToBrokerTcs.Task.WaitAsync(TimeSpan.FromSeconds(3));
            await asset2TelemetryForwardedToBrokerTcs.Task.WaitAsync(TimeSpan.FromSeconds(3));

            // At this point, the connector app is actively sampling both assets. Deleting one asset should
            // cause the connector to stop sampling that asset, but the other asset should continue to be sampled.

            mockAssetMonitor.DeleteMockAsset("someAsset1");

            asset1TelemetryForwardedToBrokerTcs = new();

            // Wait a bit for the asset deletion to take effect since sampling may have been in progress.
            await Task.Delay(TimeSpan.FromSeconds(1));

            await Assert.ThrowsAsync<TimeoutException>(async () => await asset1TelemetryForwardedToBrokerTcs.Task.WaitAsync(TimeSpan.FromSeconds(3)));

            // The remaining asset should still be publishing telemetry
            asset2TelemetryForwardedToBrokerTcs = new();
            await asset2TelemetryForwardedToBrokerTcs.Task.WaitAsync(TimeSpan.FromSeconds(3));
        }
        */ //TODO
    }
}<|MERGE_RESOLUTION|>--- conflicted
+++ resolved
@@ -2,7 +2,6 @@
 // Licensed under the MIT License.
 
 using Azure.Iot.Operations.Protocol.Models;
-using Azure.Iot.Operations.Services.AssetAndDeviceRegistry.Models;
 using Azure.Iot.Operations.Services.Assets;
 using Microsoft.Extensions.Logging;
 using Moq;
@@ -13,21 +12,17 @@
 {
     public sealed class PollingTelemetryConnectorWorkerTests
     {
-<<<<<<< HEAD
-        /*
-=======
         public PollingTelemetryConnectorWorkerTests()
         {
             Environment.SetEnvironmentVariable(ConnectorMqttConnectionSettings.ConnectorConfigMountPathEnvVar, "./connector-config-no-auth-no-tls");
             Environment.SetEnvironmentVariable(ConnectorMqttConnectionSettings.ConnectorClientIdEnvVar, "someClientId");
         }
 
->>>>>>> b4ec851f
         [Fact]
         public async Task ConnectSingleAssetSingleDataset()
         {
             MockMqttClient mockMqttClient = new MockMqttClient();
-            MockAdrClientWrapper mockAssetMonitor = new MockAdrClientWrapper();
+            MockAssetMonitor mockAssetMonitor = new MockAssetMonitor();
             IDatasetSamplerFactory mockDatasetSamplerFactory = new MockDatasetSamplerFactory();
             IMessageSchemaProvider messageSchemaProviderFactory = new MockMessageSchemaProvider();
             Mock<ILogger<PollingTelemetryConnectorWorker>> mockLogger = new Mock<ILogger<PollingTelemetryConnectorWorker>>();
@@ -78,7 +73,7 @@
         public async Task ConnectSingleAssetMultipleDatasets()
         {
             MockMqttClient mockMqttClient = new MockMqttClient();
-            MockAdrClientWrapper mockAssetMonitor = new MockAdrClientWrapper();
+            MockAssetMonitor mockAssetMonitor = new MockAssetMonitor();
             IDatasetSamplerFactory mockDatasetSamplerFactory = new MockDatasetSamplerFactory();
             IMessageSchemaProvider messageSchemaProviderFactory = new MockMessageSchemaProvider();
             Mock<ILogger<PollingTelemetryConnectorWorker>> mockLogger = new Mock<ILogger<PollingTelemetryConnectorWorker>>();
@@ -152,7 +147,7 @@
         public async Task ConnectMultipleAssetsSingleDataset()
         {
             MockMqttClient mockMqttClient = new MockMqttClient();
-            MockAdrClientWrapper mockAssetMonitor = new MockAdrClientWrapper();
+            MockAssetMonitor mockAssetMonitor = new MockAssetMonitor();
             IDatasetSamplerFactory mockDatasetSamplerFactory = new MockDatasetSamplerFactory();
             IMessageSchemaProvider messageSchemaProviderFactory = new MockMessageSchemaProvider();
             Mock<ILogger<PollingTelemetryConnectorWorker>> mockLogger = new Mock<ILogger<PollingTelemetryConnectorWorker>>();
@@ -234,7 +229,7 @@
         public async Task ConnectMultipleAssetsMultipleDataset()
         {
             MockMqttClient mockMqttClient = new MockMqttClient();
-            MockAdrClientWrapper mockAssetMonitor = new MockAdrClientWrapper();
+            MockAssetMonitor mockAssetMonitor = new MockAssetMonitor();
             IDatasetSamplerFactory mockDatasetSamplerFactory = new MockDatasetSamplerFactory();
             IMessageSchemaProvider messageSchemaProviderFactory = new MockMessageSchemaProvider();
             Mock<ILogger<PollingTelemetryConnectorWorker>> mockLogger = new Mock<ILogger<PollingTelemetryConnectorWorker>>();
@@ -362,7 +357,7 @@
         public async Task DeletedAssetStopsSampling()
         {
             MockMqttClient mockMqttClient = new MockMqttClient();
-            MockAdrClientWrapper mockAssetMonitor = new MockAdrClientWrapper();
+            MockAssetMonitor mockAssetMonitor = new MockAssetMonitor();
             IDatasetSamplerFactory mockDatasetSamplerFactory = new MockDatasetSamplerFactory();
             IMessageSchemaProvider messageSchemaProviderFactory = new MockMessageSchemaProvider();
             Mock<ILogger<PollingTelemetryConnectorWorker>> mockLogger = new Mock<ILogger<PollingTelemetryConnectorWorker>>();
@@ -424,7 +419,7 @@
         public async Task UpdateSingleAssetSingleDataset()
         {
             MockMqttClient mockMqttClient = new MockMqttClient();
-            MockAdrClientWrapper mockAssetMonitor = new MockAdrClientWrapper();
+            MockAssetMonitor mockAssetMonitor = new MockAssetMonitor();
             IDatasetSamplerFactory mockDatasetSamplerFactory = new MockDatasetSamplerFactory();
             IMessageSchemaProvider messageSchemaProviderFactory = new MockMessageSchemaProvider();
             Mock<ILogger<PollingTelemetryConnectorWorker>> mockLogger = new Mock<ILogger<PollingTelemetryConnectorWorker>>();
@@ -492,7 +487,7 @@
         public async Task DatasetUsesDefaultsIfNoDatasetSpecificValuesConfigured()
         {
             MockMqttClient mockMqttClient = new MockMqttClient();
-            MockAdrClientWrapper mockAssetMonitor = new MockAdrClientWrapper();
+            MockAssetMonitor mockAssetMonitor = new MockAssetMonitor();
             IDatasetSamplerFactory mockDatasetSamplerFactory = new MockDatasetSamplerFactory();
             IMessageSchemaProvider messageSchemaProviderFactory = new MockMessageSchemaProvider();
             Mock<ILogger<PollingTelemetryConnectorWorker>> mockLogger = new Mock<ILogger<PollingTelemetryConnectorWorker>>();
@@ -547,7 +542,7 @@
             IDatasetSamplerFactory mockDatasetSamplerFactory = new MockDatasetSamplerFactory(true);
 
             MockMqttClient mockMqttClient = new MockMqttClient();
-            MockAdrClientWrapper mockAssetMonitor = new MockAdrClientWrapper();
+            MockAssetMonitor mockAssetMonitor = new MockAssetMonitor();
             IMessageSchemaProvider messageSchemaProviderFactory = new MockMessageSchemaProvider();
             Mock<ILogger<PollingTelemetryConnectorWorker>> mockLogger = new Mock<ILogger<PollingTelemetryConnectorWorker>>();
             PollingTelemetryConnectorWorker worker = new PollingTelemetryConnectorWorker(new Protocol.ApplicationContext(), mockLogger.Object, mockMqttClient, mockDatasetSamplerFactory, messageSchemaProviderFactory, mockAssetMonitor);
@@ -597,7 +592,7 @@
         public async Task DeletingAssetEndpointProfileStopsSampling()
         {
             MockMqttClient mockMqttClient = new MockMqttClient();
-            MockAdrClientWrapper mockAssetMonitor = new MockAdrClientWrapper();
+            MockAssetMonitor mockAssetMonitor = new MockAssetMonitor();
             IDatasetSamplerFactory mockDatasetSamplerFactory = new MockDatasetSamplerFactory();
             IMessageSchemaProvider messageSchemaProviderFactory = new MockMessageSchemaProvider();
             Mock<ILogger<PollingTelemetryConnectorWorker>> mockLogger = new Mock<ILogger<PollingTelemetryConnectorWorker>>();
@@ -660,7 +655,7 @@
         public async Task DeletingSingleAssetDoesNotStopSamplingOfOtherAsset()
         {
             MockMqttClient mockMqttClient = new MockMqttClient();
-            MockAdrClientWrapper mockAssetMonitor = new MockAdrClientWrapper();
+            MockAssetMonitor mockAssetMonitor = new MockAssetMonitor();
             IDatasetSamplerFactory mockDatasetSamplerFactory = new MockDatasetSamplerFactory();
             IMessageSchemaProvider messageSchemaProviderFactory = new MockMessageSchemaProvider();
             Mock<ILogger<PollingTelemetryConnectorWorker>> mockLogger = new Mock<ILogger<PollingTelemetryConnectorWorker>>();
@@ -753,6 +748,5 @@
             asset2TelemetryForwardedToBrokerTcs = new();
             await asset2TelemetryForwardedToBrokerTcs.Task.WaitAsync(TimeSpan.FromSeconds(3));
         }
-        */ //TODO
     }
 }