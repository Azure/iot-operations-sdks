<<<<<<< HEAD
﻿using System;
=======
﻿// Copyright (c) Microsoft Corporation.
// Licensed under the MIT License.
>>>>>>> 2d9b3f37

namespace Azure.Iot.Operations.Protocol
{
    /// <summary>
    /// Static class that defines string values for MQTT User Properties.
    /// </summary>
    public static class AkriSystemProperties
    {
        /// <summary>
        /// A reserved prefix for all user properties known to Azure.Iot.Operations.Protocol. This prefix "__" should only be 
        /// used by Azure IoT Operations SDK's MQTT, Protocol, and Services packages, and any use of the 
        /// reserved prefix by consumers outside of these packages could cause unexpected behavior now or 
        /// in the future.
        /// </summary>
        public const string ReservedPrefix = "__";

        /// <summary>
        /// A HybridLogicalClock timestamp associated with the request or response.
        /// </summary>
        internal const string Timestamp = ReservedPrefix + "ts";

        /// <summary>
        /// User Property indicating an HTTP status code.
        /// </summary>
        public const string Status = ReservedPrefix + "stat";

        /// <summary>
        /// User Property indicating a human-readable status message; used when Status != 200 (OK).
        /// </summary>
        public const string StatusMessage = ReservedPrefix + "stMsg";

        /// <summary>
        /// User property indicating if a non-200 <see cref="Status"/> is an application-level error.
        /// </summary>
        public const string IsApplicationError = ReservedPrefix + "apErr";

        /// <summary>
        /// The name of an MQTT property in a request header that is missing or has an invalid value.
        /// </summary>
        internal const string InvalidPropertyName = ReservedPrefix + "propName";

        /// <summary>
        /// The value of an MQTT property in a request header that is invalid.
        /// </summary>
        internal const string InvalidPropertyValue = ReservedPrefix + "propVal";

        /// <summary>
        /// User property that indicates the protocol version of an RPC/telemetry request.
        /// </summary>
        internal const string ProtocolVersion = ReservedPrefix + "protVer";

        /// <summary>
        /// User property indicating which major versions the command executor supports. The value
        /// of this property is a space-separated list of integers like "1 2 3".
        /// </summary>
        internal const string SupportedMajorProtocolVersions = ReservedPrefix + "supProtMajVer";

        /// <summary>
        /// User property indicating what protocol version the request had.
        /// </summary>
        /// <remarks>
        /// This property is only used when a command executor rejects a command invocation because the 
        /// requested protocol version either wasn't supported or was malformed.
        /// </remarks>
        internal const string RequestedProtocolVersion = ReservedPrefix + "requestProtVer";

        /// <summary>
        /// User property indicating what client sent this request.
        /// </summary>
        internal const string SourceId = ReservedPrefix + "srcId";

        // TODO remove this once akri service is code gen'd to expect srcId instead of invId
        internal const string CommandInvokerId = ReservedPrefix + "invId";

        internal static bool IsReservedUserProperty(string name)
        { 
            return name.Equals(Timestamp, StringComparison.Ordinal) 
                || name.Equals(Status, StringComparison.Ordinal) 
                || name.Equals(StatusMessage, StringComparison.Ordinal) 
                || name.Equals(IsApplicationError, StringComparison.Ordinal) 
                || name.Equals(InvalidPropertyName, StringComparison.Ordinal) 
                || name.Equals(InvalidPropertyValue, StringComparison.Ordinal) 
                || name.Equals(ProtocolVersion, StringComparison.Ordinal) 
                || name.Equals(SupportedMajorProtocolVersions, StringComparison.Ordinal) 
                || name.Equals(RequestedProtocolVersion, StringComparison.Ordinal) 
                || name.Equals(SourceId, StringComparison.Ordinal) 
                || name.Equals(CommandInvokerId, StringComparison.Ordinal);
        }
    }
}
<|MERGE_RESOLUTION|>--- conflicted
+++ resolved
@@ -1,96 +1,94 @@
-<<<<<<< HEAD
-﻿using System;
-=======
-﻿// Copyright (c) Microsoft Corporation.
-// Licensed under the MIT License.
->>>>>>> 2d9b3f37
-
-namespace Azure.Iot.Operations.Protocol
-{
-    /// <summary>
-    /// Static class that defines string values for MQTT User Properties.
-    /// </summary>
-    public static class AkriSystemProperties
-    {
-        /// <summary>
-        /// A reserved prefix for all user properties known to Azure.Iot.Operations.Protocol. This prefix "__" should only be 
-        /// used by Azure IoT Operations SDK's MQTT, Protocol, and Services packages, and any use of the 
-        /// reserved prefix by consumers outside of these packages could cause unexpected behavior now or 
-        /// in the future.
-        /// </summary>
-        public const string ReservedPrefix = "__";
-
-        /// <summary>
-        /// A HybridLogicalClock timestamp associated with the request or response.
-        /// </summary>
-        internal const string Timestamp = ReservedPrefix + "ts";
-
-        /// <summary>
-        /// User Property indicating an HTTP status code.
-        /// </summary>
-        public const string Status = ReservedPrefix + "stat";
-
-        /// <summary>
-        /// User Property indicating a human-readable status message; used when Status != 200 (OK).
-        /// </summary>
-        public const string StatusMessage = ReservedPrefix + "stMsg";
-
-        /// <summary>
-        /// User property indicating if a non-200 <see cref="Status"/> is an application-level error.
-        /// </summary>
-        public const string IsApplicationError = ReservedPrefix + "apErr";
-
-        /// <summary>
-        /// The name of an MQTT property in a request header that is missing or has an invalid value.
-        /// </summary>
-        internal const string InvalidPropertyName = ReservedPrefix + "propName";
-
-        /// <summary>
-        /// The value of an MQTT property in a request header that is invalid.
-        /// </summary>
-        internal const string InvalidPropertyValue = ReservedPrefix + "propVal";
-
-        /// <summary>
-        /// User property that indicates the protocol version of an RPC/telemetry request.
-        /// </summary>
-        internal const string ProtocolVersion = ReservedPrefix + "protVer";
-
-        /// <summary>
-        /// User property indicating which major versions the command executor supports. The value
-        /// of this property is a space-separated list of integers like "1 2 3".
-        /// </summary>
-        internal const string SupportedMajorProtocolVersions = ReservedPrefix + "supProtMajVer";
-
-        /// <summary>
-        /// User property indicating what protocol version the request had.
-        /// </summary>
-        /// <remarks>
-        /// This property is only used when a command executor rejects a command invocation because the 
-        /// requested protocol version either wasn't supported or was malformed.
-        /// </remarks>
-        internal const string RequestedProtocolVersion = ReservedPrefix + "requestProtVer";
-
-        /// <summary>
-        /// User property indicating what client sent this request.
-        /// </summary>
-        internal const string SourceId = ReservedPrefix + "srcId";
-
-        // TODO remove this once akri service is code gen'd to expect srcId instead of invId
-        internal const string CommandInvokerId = ReservedPrefix + "invId";
-
-        internal static bool IsReservedUserProperty(string name)
-        { 
-            return name.Equals(Timestamp, StringComparison.Ordinal) 
-                || name.Equals(Status, StringComparison.Ordinal) 
-                || name.Equals(StatusMessage, StringComparison.Ordinal) 
-                || name.Equals(IsApplicationError, StringComparison.Ordinal) 
-                || name.Equals(InvalidPropertyName, StringComparison.Ordinal) 
-                || name.Equals(InvalidPropertyValue, StringComparison.Ordinal) 
-                || name.Equals(ProtocolVersion, StringComparison.Ordinal) 
-                || name.Equals(SupportedMajorProtocolVersions, StringComparison.Ordinal) 
-                || name.Equals(RequestedProtocolVersion, StringComparison.Ordinal) 
-                || name.Equals(SourceId, StringComparison.Ordinal) 
-                || name.Equals(CommandInvokerId, StringComparison.Ordinal);
-        }
-    }
-}
+﻿// Copyright (c) Microsoft Corporation.
+// Licensed under the MIT License.
+
+using System;
+
+namespace Azure.Iot.Operations.Protocol
+{
+    /// <summary>
+    /// Static class that defines string values for MQTT User Properties.
+    /// </summary>
+    public static class AkriSystemProperties
+    {
+        /// <summary>
+        /// A reserved prefix for all user properties known to Azure.Iot.Operations.Protocol. This prefix "__" should only be 
+        /// used by Azure IoT Operations SDK's MQTT, Protocol, and Services packages, and any use of the 
+        /// reserved prefix by consumers outside of these packages could cause unexpected behavior now or 
+        /// in the future.
+        /// </summary>
+        public const string ReservedPrefix = "__";
+
+        /// <summary>
+        /// A HybridLogicalClock timestamp associated with the request or response.
+        /// </summary>
+        internal const string Timestamp = ReservedPrefix + "ts";
+
+        /// <summary>
+        /// User Property indicating an HTTP status code.
+        /// </summary>
+        public const string Status = ReservedPrefix + "stat";
+
+        /// <summary>
+        /// User Property indicating a human-readable status message; used when Status != 200 (OK).
+        /// </summary>
+        public const string StatusMessage = ReservedPrefix + "stMsg";
+
+        /// <summary>
+        /// User property indicating if a non-200 <see cref="Status"/> is an application-level error.
+        /// </summary>
+        public const string IsApplicationError = ReservedPrefix + "apErr";
+
+        /// <summary>
+        /// The name of an MQTT property in a request header that is missing or has an invalid value.
+        /// </summary>
+        internal const string InvalidPropertyName = ReservedPrefix + "propName";
+
+        /// <summary>
+        /// The value of an MQTT property in a request header that is invalid.
+        /// </summary>
+        internal const string InvalidPropertyValue = ReservedPrefix + "propVal";
+
+        /// <summary>
+        /// User property that indicates the protocol version of an RPC/telemetry request.
+        /// </summary>
+        internal const string ProtocolVersion = ReservedPrefix + "protVer";
+
+        /// <summary>
+        /// User property indicating which major versions the command executor supports. The value
+        /// of this property is a space-separated list of integers like "1 2 3".
+        /// </summary>
+        internal const string SupportedMajorProtocolVersions = ReservedPrefix + "supProtMajVer";
+
+        /// <summary>
+        /// User property indicating what protocol version the request had.
+        /// </summary>
+        /// <remarks>
+        /// This property is only used when a command executor rejects a command invocation because the 
+        /// requested protocol version either wasn't supported or was malformed.
+        /// </remarks>
+        internal const string RequestedProtocolVersion = ReservedPrefix + "requestProtVer";
+
+        /// <summary>
+        /// User property indicating what client sent this request.
+        /// </summary>
+        internal const string SourceId = ReservedPrefix + "srcId";
+
+        // TODO remove this once akri service is code gen'd to expect srcId instead of invId
+        internal const string CommandInvokerId = ReservedPrefix + "invId";
+
+        internal static bool IsReservedUserProperty(string name)
+        { 
+            return name.Equals(Timestamp, StringComparison.Ordinal) 
+                || name.Equals(Status, StringComparison.Ordinal) 
+                || name.Equals(StatusMessage, StringComparison.Ordinal) 
+                || name.Equals(IsApplicationError, StringComparison.Ordinal) 
+                || name.Equals(InvalidPropertyName, StringComparison.Ordinal) 
+                || name.Equals(InvalidPropertyValue, StringComparison.Ordinal) 
+                || name.Equals(ProtocolVersion, StringComparison.Ordinal) 
+                || name.Equals(SupportedMajorProtocolVersions, StringComparison.Ordinal) 
+                || name.Equals(RequestedProtocolVersion, StringComparison.Ordinal) 
+                || name.Equals(SourceId, StringComparison.Ordinal) 
+                || name.Equals(CommandInvokerId, StringComparison.Ordinal);
+        }
+    }
+}