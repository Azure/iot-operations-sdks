<<<<<<< HEAD
// Copyright (c) Microsoft Corporation.
// Licensed under the MIT License.

using Azure.Iot.Operations.Protocol.Events;
using Azure.Iot.Operations.Protocol.Models;
using System;
using System.Collections.Generic;
using System.Diagnostics;
using System.Globalization;
using System.Linq;
using System.Text;
using System.Threading;
using System.Threading.Tasks;
using System.Xml;

namespace Azure.Iot.Operations.Protocol.RPC
{
    public abstract class CommandExecutor<TReq, TResp> : IAsyncDisposable
        where TReq : class
        where TResp : class
    {
        private readonly int[] supportedMajorProtocolVersions = [CommandVersion.MajorProtocolVersion];

        private static readonly TimeSpan DefaultExecutorTimeout = TimeSpan.FromSeconds(10);

        internal static IWallClock WallClock = new WallClock();

        private readonly IMqttPubSubClient mqttClient;
        private readonly string commandName;
        private readonly IPayloadSerializer serializer;

        private readonly Dictionary<string, string> topicTokenMap = [];

        //private readonly HybridLogicalClock hybridLogicalClock;
        private readonly ApplicationContext applicationContext;
        private readonly ICommandResponseCache commandResponseCache;
        private Dispatcher? dispatcher;
        private bool isRunning;
        private bool hasSubscribed;
        private string subscriptionTopic;

        private bool isDisposed;

        public TimeSpan ExecutionTimeout { get; set; }

        public required Func<ExtendedRequest<TReq>, CancellationToken, Task<ExtendedResponse<TResp>>> OnCommandReceived { get; set; }

        public string? ExecutorId { get; init; }

        public string ServiceGroupId { get; init; }

        public string RequestTopicPattern { get; init; }

        public string? TopicNamespace { get; set; }

        public bool IsIdempotent { get; init; }

        /// <summary>
        /// The cache time-to-live that will be used for reusing a previously computed response for duplicate or equivalent idempotent command requests.
        /// </summary>
        /// <remarks>
        /// <para>
        /// Idempotent commands will cache the response of duplicate requests until the maximum of cache time-to-live or the command request expiration.
        /// Idempotent commands will cache the response of equivalent requests until the cache time-to-live.
        /// The cache could be cleared before the time-to-live expires if the cost-weighted benefit is too low and the cache is under size pressure.
        /// </para>
        /// Two requests are considered to be duplicate when the requests have identical correlation ID.
        /// Two requests are considered to be equivalent when they have the same payload, parameters and topic, but different correlation ID.
        /// </remarks>
        public TimeSpan CacheTtl { get; init; }

        /// <summary>
        /// Gets a dictionary for adding token keys and their replacement strings, which will be substituted in request and response topic patterns.
        /// Can be overridden by a derived class, enabling the key/value pairs to be augmented and/or combined with other key/value pairs.
        /// </summary>
        public virtual Dictionary<string, string> TopicTokenMap => topicTokenMap;

        /// <summary>
        /// Gets a dictionary used by this class's code for substituting tokens in request and response topic patterns.
        /// Can be overridden by a derived class, enabling the key/value pairs to be augmented and/or combined with other key/value pairs.
        /// </summary>
        protected virtual IReadOnlyDictionary<string, string> EffectiveTopicTokenMap => topicTokenMap;

        public CommandExecutor(ApplicationContext applicationContext, IMqttPubSubClient mqttClient, string commandName, IPayloadSerializer serializer)
        {
            if (commandName == null || commandName == string.Empty)
            {
                throw AkriMqttException.GetConfigurationInvalidException(nameof(commandName), string.Empty);
            }
            this.applicationContext = applicationContext;
            this.mqttClient = mqttClient ?? throw AkriMqttException.GetArgumentInvalidException(commandName, nameof(mqttClient), string.Empty);
            this.commandName = commandName;
            this.serializer = serializer ?? throw AkriMqttException.GetArgumentInvalidException(commandName, nameof(serializer), string.Empty);

            isRunning = false;
            hasSubscribed = false;
            subscriptionTopic = string.Empty;

            ExecutionTimeout = DefaultExecutorTimeout;

            commandResponseCache = CommandResponseCache.GetCache();

            dispatcher = null;

            ExecutorId = null;
            ServiceGroupId = AttributeRetriever.GetAttribute<ServiceGroupIdAttribute>(this)?.Id ?? string.Empty;
            RequestTopicPattern = AttributeRetriever.GetAttribute<CommandTopicAttribute>(this)?.RequestTopic ?? string.Empty;
            IsIdempotent = AttributeRetriever.GetAttribute<CommandBehaviorAttribute>(this)?.IsIdempotent ?? false;
            CacheTtl = XmlConvert.ToTimeSpan(AttributeRetriever.GetAttribute<CommandBehaviorAttribute>(this)?.CacheTtl ?? "PT0H0M0S");

            mqttClient.ApplicationMessageReceivedAsync += MessageReceivedCallbackAsync;
        }

        private async Task MessageReceivedCallbackAsync(MqttApplicationMessageReceivedEventArgs args)
        {
            string requestTopicFilter = GetCommandTopic(null);

            if (MqttTopicProcessor.DoesTopicMatchFilter(args.ApplicationMessage.Topic, requestTopicFilter))
            {
                args.AutoAcknowledge = false;

                DateTime messageReceivedTime = WallClock.UtcNow;

                // MessageExpiryInterval is required; if it is missing, this.ExecutionTimeout is substituted as a fail-safe value when sending the error response.
                TimeSpan commandTimeout = args.ApplicationMessage.MessageExpiryInterval != default ? TimeSpan.FromSeconds(args.ApplicationMessage.MessageExpiryInterval) : ExecutionTimeout;
                DateTime commandExpirationTime = messageReceivedTime + commandTimeout;
                DateTime ttl = messageReceivedTime + CacheTtl;

                string? requestedProtocolVersion = args.ApplicationMessage.UserProperties?.FirstOrDefault(p => p.Name == AkriSystemProperties.ProtocolVersion)?.Value;
                if (!TryValidateRequestHeaders(args.ApplicationMessage, out CommandStatusCode? status, out string? statusMessage, out string? invalidPropertyName, out string? invalidPropertyValue))
                {
                    await GetDispatcher()(
                        status != null ? async () => { await GenerateAndPublishResponse(commandExpirationTime, args.ApplicationMessage.ResponseTopic!, args.ApplicationMessage.CorrelationData!, (CommandStatusCode)status, statusMessage, null, null, false, invalidPropertyName, invalidPropertyValue, requestedProtocolVersion).ConfigureAwait(false); }
                    : null,
                        async () => { await args.AcknowledgeAsync(CancellationToken.None).ConfigureAwait(false); }).ConfigureAwait(false);
                    return;
                }

                // This validation is handled above, so assume a response topic is provided beyond this point.
                Debug.Assert(args.ApplicationMessage.ResponseTopic != null);
                Debug.Assert(args.ApplicationMessage.CorrelationData != null);

                string? clientId = this.mqttClient.ClientId;
                Debug.Assert(!string.IsNullOrEmpty(clientId));
                string executorId = ExecutorId ?? clientId;
                bool isExecutorSpecific = args.ApplicationMessage.Topic.Contains(executorId);
                string sourceId = args.ApplicationMessage.UserProperties?.FirstOrDefault(p => p.Name == AkriSystemProperties.SourceId)?.Value ?? string.Empty;

                Task<MqttApplicationMessage>? cachedResponse =
                    await commandResponseCache.RetrieveAsync(
                        this.commandName,
                        sourceId,
                        args.ApplicationMessage.ResponseTopic,
                        args.ApplicationMessage.CorrelationData,
                        args.ApplicationMessage.PayloadSegment.Array ?? [],
                        isCacheable: CacheTtl > TimeSpan.Zero,
                        canReuseAcrossInvokers: !isExecutorSpecific)
                    .ConfigureAwait(false);

                if (cachedResponse != null)
                {
                    await GetDispatcher()(
                        async () =>
                        {
                            MqttApplicationMessage cachedMessage = await cachedResponse.ConfigureAwait(false);
                            await GenerateAndPublishResponse(commandExpirationTime, args.ApplicationMessage.ResponseTopic, args.ApplicationMessage.CorrelationData, cachedMessage.PayloadSegment, cachedMessage.UserProperties, cachedMessage.ContentType, (int)cachedMessage.PayloadFormatIndicator).ConfigureAwait(false);
                        },
                        async () => { await args.AcknowledgeAsync(CancellationToken.None).ConfigureAwait(false); }).ConfigureAwait(false);

                    return;
                }

                TReq request;
                CommandRequestMetadata requestMetadata;
                try
                {
                    requestMetadata = new CommandRequestMetadata(args.ApplicationMessage)
                    {
                        ContentType = args.ApplicationMessage.ContentType,
                        PayloadFormatIndicator = args.ApplicationMessage.PayloadFormatIndicator,
                    };
                    request = this.serializer.FromBytes<TReq>(args.ApplicationMessage.PayloadSegment.Array, requestMetadata.ContentType, requestMetadata.PayloadFormatIndicator);
                    // Update application HLC against received timestamp
                    if (requestMetadata.Timestamp != null)
                    {
                        await applicationContext.UpdateHlcWithOtherAsync(requestMetadata.Timestamp);
                    }
                    else
                    {
                        Trace.TraceInformation($"No timestamp present in command request metadata.");
                    }
                }
                catch (Exception ex)
                {
                    AkriMqttException? amex = ex as AkriMqttException;
                    CommandStatusCode statusCode = amex != null ? ErrorKindToStatusCode(amex.Kind) : CommandStatusCode.InternalServerError;

                    if (amex != null
                        && amex.Kind == AkriMqttErrorKind.HeaderInvalid
                        && amex.HeaderName != null
                        && amex.HeaderName.Equals("Content Type", StringComparison.Ordinal))
                    {
                        statusCode = CommandStatusCode.UnsupportedMediaType;
                    }

                    await GetDispatcher()(
                        async () => { await GenerateAndPublishResponse(commandExpirationTime, args.ApplicationMessage.ResponseTopic, args.ApplicationMessage.CorrelationData, statusCode, ex.Message, null, null, amex?.InApplication, amex?.HeaderName, amex?.HeaderValue, requestedProtocolVersion).ConfigureAwait(false); },
                        async () => { await args.AcknowledgeAsync(CancellationToken.None).ConfigureAwait(false); }).ConfigureAwait(false);

                    return;
                }

                ExtendedRequest<TReq> extendedRequest = new() { Request = request, RequestMetadata = requestMetadata };

                async Task cmdFunc()
                {
                    DateTime executionStartTime = WallClock.UtcNow;
                    TimeSpan startupDelay = executionStartTime - messageReceivedTime;
                    TimeSpan remainingCommandTimeout = commandTimeout - startupDelay;
                    TimeSpan cancellationTimeout = remainingCommandTimeout < ExecutionTimeout ? remainingCommandTimeout : ExecutionTimeout;
                    using CancellationTokenSource commandCts = WallClock.CreateCancellationTokenSource(cancellationTimeout);

                    try
                    {
                        ExtendedResponse<TResp> extended = await Task.Run(() => OnCommandReceived(extendedRequest, commandCts.Token)).WaitAsync(ExecutionTimeout).ConfigureAwait(false);

                        var serializedPayloadContext = serializer.ToBytes(extended.Response);

                        MqttApplicationMessage? responseMessage = await GenerateResponseAsync(commandExpirationTime, args.ApplicationMessage.ResponseTopic, args.ApplicationMessage.CorrelationData, serializedPayloadContext.SerializedPayload != null ? CommandStatusCode.OK : CommandStatusCode.NoContent, null, serializedPayloadContext, extended.ResponseMetadata);
                        await commandResponseCache.StoreAsync(
                            this.commandName,
                            sourceId,
                            args.ApplicationMessage.ResponseTopic,
                            args.ApplicationMessage.CorrelationData,
                            args.ApplicationMessage.PayloadSegment.Array,
                            responseMessage,
                            IsIdempotent,
                            commandExpirationTime,
                            WallClock.UtcNow - executionStartTime).ConfigureAwait(false);

                        await PublishResponse(args.ApplicationMessage.ResponseTopic, args.ApplicationMessage.CorrelationData, responseMessage);
                    }
                    catch (Exception ex)
                    {
                        CommandStatusCode statusCode;
                        string? statusMessage;
                        bool isAppError;
                        switch (ex)
                        {
                            case OperationCanceledException:
                            case TimeoutException:
                                statusCode = CommandStatusCode.RequestTimeout;
                                statusMessage = $"Executor timed out after {cancellationTimeout.TotalSeconds} seconds.";
                                isAppError = false;
                                invalidPropertyName = nameof(ExecutionTimeout);
                                invalidPropertyValue = XmlConvert.ToString(ExecutionTimeout);
                                Trace.TraceWarning($"Command '{this.commandName}' execution timed out after {cancellationTimeout.TotalSeconds} seconds.");
                                break;
                            case InvocationException iex:
                                statusCode = CommandStatusCode.UnprocessableContent;
                                statusMessage = iex.Message;
                                isAppError = true;
                                invalidPropertyName = iex.InvalidPropertyName;
                                invalidPropertyValue = iex.InvalidPropertyValue;
                                Trace.TraceWarning($"Command '{this.commandName}' execution failed due to an invocation error: {iex}.");
                                break;
                            case AkriMqttException amex:
                                statusCode = CommandStatusCode.InternalServerError;
                                statusMessage = amex.Message;
                                isAppError = true;
                                invalidPropertyName = amex?.HeaderName ?? amex?.PropertyName;
                                invalidPropertyValue = amex?.HeaderValue ?? amex?.PropertyValue?.ToString();
                                Trace.TraceWarning($"Command '{this.commandName}' execution failed due to Akri Mqtt error: {amex}.");
                                break;
                            default:
                                statusCode = CommandStatusCode.InternalServerError;
                                statusMessage = ex.Message;
                                isAppError = true;
                                invalidPropertyName = null;
                                invalidPropertyValue = null;
                                Trace.TraceWarning($"Command '{this.commandName}' execution failed due to error: {ex}.");
                                break;
                        }

                        await GenerateAndPublishResponse(commandExpirationTime, args.ApplicationMessage.ResponseTopic, args.ApplicationMessage.CorrelationData, statusCode, statusMessage, null, null, isAppError, invalidPropertyName, invalidPropertyValue, requestedProtocolVersion);
                    }
                    finally
                    {
                        commandCts.Dispose();
                    }
                }

                await GetDispatcher()(cmdFunc, async () => { await args.AcknowledgeAsync(CancellationToken.None).ConfigureAwait(false); }).ConfigureAwait(false);
            }
        }

        public async Task StartAsync(int? preferredDispatchConcurrency = null, IReadOnlyDictionary<string, string>? transientTopicTokenMap = null, CancellationToken cancellationToken = default)
        {
            cancellationToken.ThrowIfCancellationRequested();
            ObjectDisposedException.ThrowIf(isDisposed, this);

            if (!isRunning)
            {
                if (mqttClient.ProtocolVersion != MqttProtocolVersion.V500)
                {
                    throw AkriMqttException.GetConfigurationInvalidException(
                        "MQTTClient.ProtocolVersion",
                        mqttClient.ProtocolVersion,
                        "The provided MQTT client is not configured for MQTT version 5",
                        commandName: commandName);
                }

                string? clientId = this.mqttClient.ClientId;
                if (string.IsNullOrEmpty(clientId))
                {
                    throw new InvalidOperationException("No MQTT client Id configured. Must connect to MQTT broker before starting a command executor");
                }

                dispatcher ??= ExecutionDispatcher.CollectionInstance.GetDispatcher(clientId, preferredDispatchConcurrency);

                CheckProperties();

                await commandResponseCache.StartAsync().ConfigureAwait(false);

                if (!hasSubscribed)
                {
                    await SubscribeAsync(transientTopicTokenMap, cancellationToken).ConfigureAwait(false);
                }

                isRunning = true;
                Trace.TraceInformation($"Command executor for '{commandName}' started.");
            }
        }

        public async Task StopAsync(CancellationToken cancellationToken = default)
        {
            cancellationToken.ThrowIfCancellationRequested();
            ObjectDisposedException.ThrowIf(isDisposed, this);

            if (isRunning && hasSubscribed)
            {
                MqttClientUnsubscribeOptions mqttUnsubscribeOptions = new(subscriptionTopic);

                MqttClientUnsubscribeResult unsubAck = await mqttClient.UnsubscribeAsync(mqttUnsubscribeOptions, cancellationToken).ConfigureAwait(false);

                unsubAck.ThrowIfNotSuccessUnsubAck(this.commandName);
                isRunning = false;
                hasSubscribed = false;
            }
            Trace.TraceInformation($"Command executor for '{commandName}' stopped.");
        }

        private async Task SubscribeAsync(IReadOnlyDictionary<string, string>? transientTopicTokenMap, CancellationToken cancellationToken = default)
        {
            string requestTopicFilter = ServiceGroupId != string.Empty ? $"$share/{ServiceGroupId}/{GetCommandTopic(transientTopicTokenMap)}" : GetCommandTopic(transientTopicTokenMap);

            MqttQualityOfServiceLevel qos = MqttQualityOfServiceLevel.AtLeastOnce;
            MqttClientSubscribeOptions mqttSubscribeOptions = new(new MqttTopicFilter(requestTopicFilter, qos));

            MqttClientSubscribeResult subAck = await mqttClient.SubscribeAsync(mqttSubscribeOptions, cancellationToken).ConfigureAwait(false);
            subAck.ThrowIfNotSuccessSubAck(qos, this.commandName);

            hasSubscribed = true;
            subscriptionTopic = requestTopicFilter;
        }

        private bool TryValidateRequestHeaders(
            MqttApplicationMessage requestMsg,
            out CommandStatusCode? status,
            out string? statusMessage,
            out string? invalidPropertyName,
            out string? invalidPropertyValue)
        {
            if (requestMsg.MessageExpiryInterval == default)
            {
                status = CommandStatusCode.BadRequest;
                statusMessage = $"No message expiry interval present.";
                invalidPropertyName = "Message Expiry";
                invalidPropertyValue = null;
                return false;
            }

            if (!MqttTopicProcessor.IsValidReplacement(requestMsg.ResponseTopic))
            {
                Trace.TraceError($"Command '{this.commandName}' with CorrelationId {requestMsg.CorrelationData} specified invalid response topic '{requestMsg.ResponseTopic}'. The command response will not be published.");

                status = null;
                statusMessage = null;
                invalidPropertyName = null;
                invalidPropertyValue = null;
                return false;
            }

            if (requestMsg.CorrelationData == null || requestMsg.CorrelationData.Length == 0)
            {
                status = CommandStatusCode.BadRequest;
                statusMessage = $"No correlation data present.";
                invalidPropertyName = "Correlation Data";
                invalidPropertyValue = null;
                return false;
            }

            if (!GuidExtensions.TryParseBytes(requestMsg.CorrelationData, out Guid? correlationId))
            {
                status = CommandStatusCode.BadRequest;
                statusMessage = $"Correlation data bytes do not conform to a GUID.";
                invalidPropertyName = "Correlation Data";
                invalidPropertyValue = null;
                return false;
            }

            string? requestProtocolVersion = requestMsg.UserProperties?.FirstOrDefault(p => p.Name == AkriSystemProperties.ProtocolVersion)?.Value;
            if (!ProtocolVersion.TryParseProtocolVersion(requestProtocolVersion, out ProtocolVersion? protocolVersion))
            {
                status = CommandStatusCode.NotSupportedVersion;
                statusMessage = $"Unparsable protocol version ({AkriSystemProperties.ProtocolVersion}) value provided: {requestProtocolVersion}.";
                invalidPropertyName = null;
                invalidPropertyValue = null;
                return false;
            }

            if (!supportedMajorProtocolVersions.Contains(protocolVersion!.MajorVersion))
            {
                status = CommandStatusCode.NotSupportedVersion;
                statusMessage = $"Invalid or unsupported protocol version ({AkriSystemProperties.ProtocolVersion}) value provided: {requestProtocolVersion}.";
                invalidPropertyName = null;
                invalidPropertyValue = null;
                return false;
            }

            status = null;
            statusMessage = null;
            invalidPropertyName = null;
            invalidPropertyValue = null;
            return true;
        }

        private async Task<MqttApplicationMessage> GenerateResponseAsync(
            DateTime commandExpirationTime,
            string topic,
            byte[] correlationData,
            CommandStatusCode status,
            string? statusMessage = null,
            SerializedPayloadContext? payloadContext = null,
            CommandResponseMetadata? metadata = null,
            bool? isAppError = null,
            string? invalidPropertyName = null,
            string? invalidPropertyValue = null,
            string? requestedProtocolVersion = null)
        {
            MqttApplicationMessage message = new(topic, MqttQualityOfServiceLevel.AtLeastOnce)
            {
                CorrelationData = correlationData,
            };

            message.AddUserProperty(AkriSystemProperties.Status, ((int)status).ToString(CultureInfo.InvariantCulture));

            if (statusMessage != null)
            {
                message.AddUserProperty(AkriSystemProperties.StatusMessage, statusMessage);
            }

            if (payloadContext != null && payloadContext.SerializedPayload != null && payloadContext.SerializedPayload.Length > 0)
            {
                message.PayloadSegment = payloadContext.SerializedPayload;
                message.PayloadFormatIndicator = (MqttPayloadFormatIndicator)payloadContext.PayloadFormatIndicator;
                message.ContentType = payloadContext.ContentType;
            }

            message.AddUserProperty(AkriSystemProperties.ProtocolVersion, $"{CommandVersion.MajorProtocolVersion}.{CommandVersion.MinorProtocolVersion}");

            // Update HLC and use as the timestamp.
            string timestamp = await applicationContext.UpdateNowHlcAsync();
            message.AddUserProperty(AkriSystemProperties.Timestamp, timestamp);

            metadata?.MarshalTo(message);

            if (isAppError != null)
            {
                message.AddUserProperty(AkriSystemProperties.IsApplicationError, (bool)isAppError ? "true" : "false");
            }

            if (invalidPropertyName != null)
            {
                message.AddUserProperty(AkriSystemProperties.InvalidPropertyName, invalidPropertyName);
            }

            if (invalidPropertyValue != null)
            {
                message.AddUserProperty(AkriSystemProperties.InvalidPropertyValue, invalidPropertyValue);
            }

            if (status == CommandStatusCode.NotSupportedVersion)
            {
                Debug.Assert(requestedProtocolVersion != null);
                message.AddUserProperty(AkriSystemProperties.RequestedProtocolVersion, requestedProtocolVersion);
                string spaceSeparatedListOfSupportedProtocolVersions = ProtocolVersion.ToString(supportedMajorProtocolVersions);
                message.AddUserProperty(AkriSystemProperties.SupportedMajorProtocolVersions, spaceSeparatedListOfSupportedProtocolVersions);
            }

            int remainingSeconds = Math.Max(0, (int)(commandExpirationTime - WallClock.UtcNow).TotalSeconds);

            message.MessageExpiryInterval = (uint)remainingSeconds;

            return message;
        }

        private async Task GenerateAndPublishResponse(
            DateTime commandExpirationTime,
            string topic,
            byte[] correlationData,
            CommandStatusCode status,
            string? statusMessage = null,
            SerializedPayloadContext? payloadContext = null,
            CommandResponseMetadata? metadata = null,
            bool? isAppError = null,
            string? invalidPropertyName = null,
            string? invalidPropertyValue = null,
            string? requestedProtocolVersion = null)
        {
            MqttApplicationMessage responseMessage = await GenerateResponseAsync(commandExpirationTime, topic, correlationData, status, statusMessage, payloadContext, metadata, isAppError, invalidPropertyName, invalidPropertyValue, requestedProtocolVersion);
            await PublishResponse(topic, correlationData, responseMessage);
        }

        private Task GenerateAndPublishResponse(
            DateTime commandExpirationTime,
            string topic,
            byte[]? correlationData,
            ArraySegment<byte> payloadSegment,
            List<MqttUserProperty>? userProperties,
            string? contentType,
            int payloadFormatIndicator)
        {
            MqttApplicationMessage message = new(topic, MqttQualityOfServiceLevel.AtLeastOnce)
            {
                CorrelationData = correlationData,
            };

            if (payloadSegment.Count > 0)
            {
                message.PayloadSegment = payloadSegment;
                message.PayloadFormatIndicator = (MqttPayloadFormatIndicator)payloadFormatIndicator;
                message.ContentType = contentType;
            }

            if (userProperties != null)
            {
                foreach (MqttUserProperty property in userProperties)
                {
                    message.AddUserProperty(property.Name, property.Value);
                }
            }

            message.AddUserProperty(AkriSystemProperties.ProtocolVersion, CommandVersion.MajorProtocolVersion + "." + CommandVersion.MinorProtocolVersion);

            int remainingSeconds = Math.Max(0, (int)(commandExpirationTime - WallClock.UtcNow).TotalSeconds);

            message.MessageExpiryInterval = (uint)remainingSeconds;

            return PublishResponse(topic, correlationData, message);
        }

        private async Task PublishResponse(
            string topic,
            byte[]? correlationData,
            MqttApplicationMessage responseMessage)
        {
            if (responseMessage.MessageExpiryInterval == 0)
            {
                string correlationId = correlationData != null ? $"'{new Guid(correlationData)}'" : "unknown";
                Trace.TraceError($"Command '{this.commandName}' with CorrelationId {correlationId} took too long to process on topic '{topic}'. The command response will not be published.");
                return;
            }

            try
            {
                MqttClientPublishResult pubAck = await mqttClient.PublishAsync(responseMessage, CancellationToken.None).ConfigureAwait(false);
                MqttClientPublishReasonCode pubReasonCode = pubAck.ReasonCode;
                if (pubReasonCode != MqttClientPublishReasonCode.Success)
                {
                    string correlationId = correlationData != null ? $"'{new Guid(correlationData)}'" : "unknown";
                    Trace.TraceError($"The response to command {commandName} with CorrelationId {correlationId} failed on topic '{topic}' with publishing reason code '{pubReasonCode}'");
                }
            }
            catch (Exception e)
            {
                Trace.TraceError($"Command '{this.commandName}' execution failed due to a MQTT communication error: {e.Message}.");
            }
        }

        private Dispatcher GetDispatcher()
        {
            if (dispatcher == null)
            {
                string? clientId = this.mqttClient.ClientId;
                Debug.Assert(!string.IsNullOrEmpty(clientId));
                dispatcher = ExecutionDispatcher.CollectionInstance.GetDispatcher(clientId);
            }

            return dispatcher;
        }

        private string GetCommandTopic(IReadOnlyDictionary<string, string>? transientTopicTokenMap)
        {
            StringBuilder commandTopic = new();

            if (TopicNamespace != null)
            {
                commandTopic.Append(TopicNamespace);
                commandTopic.Append('/');
            }

            commandTopic.Append(MqttTopicProcessor.ResolveTopic(RequestTopicPattern, EffectiveTopicTokenMap, transientTopicTokenMap));

            return commandTopic.ToString();
        }

        private void CheckProperties()
        {
            if (TopicNamespace != null && !MqttTopicProcessor.IsValidReplacement(TopicNamespace))
            {
                throw AkriMqttException.GetConfigurationInvalidException(nameof(TopicNamespace), TopicNamespace, "MQTT topic namespace is not valid", commandName: commandName);
            }

            PatternValidity patternValidity = MqttTopicProcessor.ValidateTopicPattern(RequestTopicPattern, EffectiveTopicTokenMap, null, requireReplacement: false, out string errMsg, out string? errToken, out string? errReplacement);
            if (patternValidity != PatternValidity.Valid)
            {
                throw patternValidity switch
                {
                    PatternValidity.InvalidResidentReplacement => AkriMqttException.GetConfigurationInvalidException(errToken!, errReplacement!, errMsg, commandName: commandName),
                    _ => AkriMqttException.GetConfigurationInvalidException(nameof(RequestTopicPattern), RequestTopicPattern, errMsg, commandName: commandName),
                };
            }

            if (CacheTtl < TimeSpan.Zero)
            {
                throw AkriMqttException.GetConfigurationInvalidException("CacheTtl", CacheTtl, "CacheTtl must not have a negative value", commandName: commandName);
            }

            if (!IsIdempotent && CacheTtl != TimeSpan.Zero)
            {
                throw AkriMqttException.GetConfigurationInvalidException("CacheTtl", CacheTtl, "CacheTtl must be zero when IsIdempotent=false", commandName: commandName);
            }

            if (ExecutionTimeout <= TimeSpan.Zero)
            {
                throw AkriMqttException.GetConfigurationInvalidException("ExecutionTimeout", ExecutionTimeout, "ExecutionTimeout must have a positive value", commandName: commandName);
            }
        }

        private static CommandStatusCode ErrorKindToStatusCode(AkriMqttErrorKind errorKind)
        {
            return errorKind switch
            {
                AkriMqttErrorKind.HeaderMissing => CommandStatusCode.BadRequest,
                AkriMqttErrorKind.HeaderInvalid => CommandStatusCode.BadRequest,
                AkriMqttErrorKind.PayloadInvalid => CommandStatusCode.BadRequest,
                AkriMqttErrorKind.StateInvalid => CommandStatusCode.ServiceUnavailable,
                AkriMqttErrorKind.InternalLogicError => CommandStatusCode.InternalServerError,
                AkriMqttErrorKind.Timeout => CommandStatusCode.RequestTimeout,
                AkriMqttErrorKind.InvocationException => CommandStatusCode.UnprocessableContent,
                AkriMqttErrorKind.ExecutionException => CommandStatusCode.InternalServerError,
                AkriMqttErrorKind.UnknownError => CommandStatusCode.InternalServerError,
                _ => CommandStatusCode.InternalServerError,
            };
        }

        public virtual async ValueTask DisposeAsync()
        {
            await DisposeAsyncCore(false);
            GC.SuppressFinalize(this);
        }

        public virtual async ValueTask DisposeAsync(bool disposing)
        {
            await DisposeAsyncCore(disposing);
        }

        protected virtual async ValueTask DisposeAsyncCore(bool disposing)
        {
            if (!isDisposed)
            {
                try
                {
                    await StopAsync();
                }
                catch (Exception ex)
                {
                    Trace.TraceWarning("Failed to stop the command executor while disposing it: {0}", ex);
                }

                TopicTokenMap?.Clear();
                mqttClient.ApplicationMessageReceivedAsync -= MessageReceivedCallbackAsync;

                if (disposing)
                {
                    await mqttClient.DisposeAsync(disposing);
                }

                isDisposed = true;
            }
        }
    }
=======
// Copyright (c) Microsoft Corporation.
// Licensed under the MIT License.

using Azure.Iot.Operations.Protocol.Events;
using Azure.Iot.Operations.Protocol.Models;
using System;
using System.Collections.Generic;
using System.Diagnostics;
using System.Globalization;
using System.Linq;
using System.Text;
using System.Threading;
using System.Threading.Tasks;
using System.Xml;

namespace Azure.Iot.Operations.Protocol.RPC
{
    public abstract class CommandExecutor<TReq, TResp> : IAsyncDisposable
        where TReq : class
        where TResp : class
    {
        private readonly int[] _supportedMajorProtocolVersions = [CommandVersion.MajorProtocolVersion];

        private static readonly TimeSpan DefaultExecutorTimeout = TimeSpan.FromSeconds(10);

        internal static IWallClock WallClock = new WallClock();

        private readonly IMqttPubSubClient _mqttClient;
        private readonly string _commandName;
        private readonly IPayloadSerializer _serializer;

        private readonly Dictionary<string, string> _topicTokenMap = [];

        private readonly HybridLogicalClock _hybridLogicalClock;
        private readonly ICommandResponseCache _commandResponseCache;
        private Dispatcher? _dispatcher;
        private bool _isRunning;
        private bool _hasSubscribed;
        private string _subscriptionTopic;

        private bool _isDisposed;

        public TimeSpan ExecutionTimeout { get; set; }

        public required Func<ExtendedRequest<TReq>, CancellationToken, Task<ExtendedResponse<TResp>>> OnCommandReceived { get; set; }

        public string? ExecutorId { get; init; }

        public string ServiceGroupId { get; init; }

        public string RequestTopicPattern { get; init; }

        public string? TopicNamespace { get; set; }

        public bool IsIdempotent { get; init; }

        /// <summary>
        /// The cache time-to-live that will be used for reusing a previously computed response for duplicate or equivalent idempotent command requests.
        /// </summary>
        /// <remarks>
        /// <para>
        /// Idempotent commands will cache the response of duplicate requests until the maximum of cache time-to-live or the command request expiration.
        /// Idempotent commands will cache the response of equivalent requests until the cache time-to-live.
        /// The cache could be cleared before the time-to-live expires if the cost-weighted benefit is too low and the cache is under size pressure.
        /// </para>
        /// Two requests are considered to be duplicate when the requests have identical correlation ID.
        /// Two requests are considered to be equivalent when they have the same payload, parameters and topic, but different correlation ID.
        /// </remarks>
        public TimeSpan CacheTtl { get; init; }

        /// <summary>
        /// Gets a dictionary for adding token keys and their replacement strings, which will be substituted in request and response topic patterns.
        /// Can be overridden by a derived class, enabling the key/value pairs to be augmented and/or combined with other key/value pairs.
        /// </summary>
        public virtual Dictionary<string, string> TopicTokenMap => _topicTokenMap;

        /// <summary>
        /// Gets a dictionary used by this class's code for substituting tokens in request and response topic patterns.
        /// Can be overridden by a derived class, enabling the key/value pairs to be augmented and/or combined with other key/value pairs.
        /// </summary>
        protected virtual IReadOnlyDictionary<string, string> EffectiveTopicTokenMap => _topicTokenMap;

        public CommandExecutor(IMqttPubSubClient mqttClient, string commandName, IPayloadSerializer serializer)
        {
            if (commandName == null || commandName == string.Empty)
            {
                throw AkriMqttException.GetConfigurationInvalidException(nameof(commandName), string.Empty);
            }

            this._mqttClient = mqttClient ?? throw AkriMqttException.GetArgumentInvalidException(commandName, nameof(mqttClient), string.Empty);
            this._commandName = commandName;
            this._serializer = serializer ?? throw AkriMqttException.GetArgumentInvalidException(commandName, nameof(serializer), string.Empty);

            _isRunning = false;
            _hasSubscribed = false;
            _subscriptionTopic = string.Empty;

            ExecutionTimeout = DefaultExecutorTimeout;

            _hybridLogicalClock = HybridLogicalClock.GetInstance();

            _commandResponseCache = CommandResponseCache.GetCache();

            _dispatcher = null;

            ExecutorId = null;
            ServiceGroupId = AttributeRetriever.GetAttribute<ServiceGroupIdAttribute>(this)?.Id ?? string.Empty;
            RequestTopicPattern = AttributeRetriever.GetAttribute<CommandTopicAttribute>(this)?.RequestTopic ?? string.Empty;
            IsIdempotent = AttributeRetriever.GetAttribute<CommandBehaviorAttribute>(this)?.IsIdempotent ?? false;
            CacheTtl = XmlConvert.ToTimeSpan(AttributeRetriever.GetAttribute<CommandBehaviorAttribute>(this)?.CacheTtl ?? "PT0H0M0S");

            mqttClient.ApplicationMessageReceivedAsync += MessageReceivedCallbackAsync;
        }

        private async Task MessageReceivedCallbackAsync(MqttApplicationMessageReceivedEventArgs args)
        {
            string requestTopicFilter = GetCommandTopic(null);

            if (MqttTopicProcessor.DoesTopicMatchFilter(args.ApplicationMessage.Topic, requestTopicFilter))
            {
                args.AutoAcknowledge = false;

                DateTime messageReceivedTime = WallClock.UtcNow;

                // MessageExpiryInterval is required; if it is missing, this.ExecutionTimeout is substituted as a fail-safe value when sending the error response.
                TimeSpan commandTimeout = args.ApplicationMessage.MessageExpiryInterval != default ? TimeSpan.FromSeconds(args.ApplicationMessage.MessageExpiryInterval) : ExecutionTimeout;
                DateTime commandExpirationTime = messageReceivedTime + commandTimeout;
                DateTime ttl = messageReceivedTime + CacheTtl;

                string? requestedProtocolVersion = args.ApplicationMessage.UserProperties?.FirstOrDefault(p => p.Name == AkriSystemProperties.ProtocolVersion)?.Value;
                if (!TryValidateRequestHeaders(args.ApplicationMessage, out CommandStatusCode? status, out string? statusMessage, out string? invalidPropertyName, out string? invalidPropertyValue))
                {
                    await GetDispatcher()(
                        status != null ? async () => { await GenerateAndPublishResponse(commandExpirationTime, args.ApplicationMessage.ResponseTopic!, args.ApplicationMessage.CorrelationData!, (CommandStatusCode)status, statusMessage, null, null, false, invalidPropertyName, invalidPropertyValue, requestedProtocolVersion).ConfigureAwait(false); }
                    : null,
                        async () => { await args.AcknowledgeAsync(CancellationToken.None).ConfigureAwait(false); }).ConfigureAwait(false);
                    return;
                }

                // This validation is handled above, so assume a response topic is provided beyond this point.
                Debug.Assert(args.ApplicationMessage.ResponseTopic != null);
                Debug.Assert(args.ApplicationMessage.CorrelationData != null);

                string? clientId = this._mqttClient.ClientId;
                Debug.Assert(!string.IsNullOrEmpty(clientId));
                string executorId = ExecutorId ?? clientId;
                bool isExecutorSpecific = args.ApplicationMessage.Topic.Contains(executorId);
                string sourceId = args.ApplicationMessage.UserProperties?.FirstOrDefault(p => p.Name == AkriSystemProperties.SourceId)?.Value ?? string.Empty;

                Task<MqttApplicationMessage>? cachedResponse =
                    await _commandResponseCache.RetrieveAsync(
                        this._commandName,
                        sourceId,
                        args.ApplicationMessage.ResponseTopic,
                        args.ApplicationMessage.CorrelationData,
                        args.ApplicationMessage.PayloadSegment.Array ?? [],
                        isCacheable: CacheTtl > TimeSpan.Zero,
                        canReuseAcrossInvokers: !isExecutorSpecific)
                    .ConfigureAwait(false);

                if (cachedResponse != null)
                {
                    await GetDispatcher()(
                        async () =>
                        {
                            MqttApplicationMessage cachedMessage = await cachedResponse.ConfigureAwait(false);
                            await GenerateAndPublishResponse(commandExpirationTime, args.ApplicationMessage.ResponseTopic, args.ApplicationMessage.CorrelationData, cachedMessage.PayloadSegment, cachedMessage.UserProperties, cachedMessage.ContentType, (int)cachedMessage.PayloadFormatIndicator).ConfigureAwait(false);
                        },
                        async () => { await args.AcknowledgeAsync(CancellationToken.None).ConfigureAwait(false); }).ConfigureAwait(false);

                    return;
                }

                TReq request;
                CommandRequestMetadata requestMetadata;
                try
                {
                    requestMetadata = new CommandRequestMetadata(args.ApplicationMessage)
                    {
                        ContentType = args.ApplicationMessage.ContentType,
                        PayloadFormatIndicator = args.ApplicationMessage.PayloadFormatIndicator,
                    };
                    request = this._serializer.FromBytes<TReq>(args.ApplicationMessage.PayloadSegment.Array, requestMetadata.ContentType, requestMetadata.PayloadFormatIndicator);
                    _hybridLogicalClock.Update(requestMetadata.Timestamp);
                }
                catch (Exception ex)
                {
                    AkriMqttException? amex = ex as AkriMqttException;
                    CommandStatusCode statusCode = amex != null ? ErrorKindToStatusCode(amex.Kind) : CommandStatusCode.InternalServerError;

                    if (amex != null
                        && amex.Kind == AkriMqttErrorKind.HeaderInvalid
                        && amex.HeaderName != null
                        && amex.HeaderName.Equals("Content Type", StringComparison.Ordinal))
                    {
                        statusCode = CommandStatusCode.UnsupportedMediaType;
                    }

                    await GetDispatcher()(
                        async () => { await GenerateAndPublishResponse(commandExpirationTime, args.ApplicationMessage.ResponseTopic, args.ApplicationMessage.CorrelationData, statusCode, ex.Message, null, null, amex?.InApplication, amex?.HeaderName, amex?.HeaderValue, requestedProtocolVersion).ConfigureAwait(false); },
                        async () => { await args.AcknowledgeAsync(CancellationToken.None).ConfigureAwait(false); }).ConfigureAwait(false);

                    return;
                }

                ExtendedRequest<TReq> extendedRequest = new() { Request = request, RequestMetadata = requestMetadata };

                async Task CmdFunc()
                {
                    DateTime executionStartTime = WallClock.UtcNow;
                    TimeSpan startupDelay = executionStartTime - messageReceivedTime;
                    TimeSpan remainingCommandTimeout = commandTimeout - startupDelay;
                    TimeSpan cancellationTimeout = remainingCommandTimeout < ExecutionTimeout ? remainingCommandTimeout : ExecutionTimeout;
                    using CancellationTokenSource commandCts = WallClock.CreateCancellationTokenSource(cancellationTimeout);

                    try
                    {
                        ExtendedResponse<TResp> extended = await Task.Run(() => OnCommandReceived(extendedRequest, commandCts.Token)).WaitAsync(ExecutionTimeout).ConfigureAwait(false);

                        var serializedPayloadContext = _serializer.ToBytes(extended.Response);

                        MqttApplicationMessage? responseMessage = GenerateResponse(commandExpirationTime, args.ApplicationMessage.ResponseTopic, args.ApplicationMessage.CorrelationData, serializedPayloadContext.SerializedPayload != null ? CommandStatusCode.OK : CommandStatusCode.NoContent, null, serializedPayloadContext, extended.ResponseMetadata);
                        await _commandResponseCache.StoreAsync(
                            this._commandName,
                            sourceId,
                            args.ApplicationMessage.ResponseTopic,
                            args.ApplicationMessage.CorrelationData,
                            args.ApplicationMessage.PayloadSegment.Array,
                            responseMessage,
                            IsIdempotent,
                            commandExpirationTime,
                            WallClock.UtcNow - executionStartTime).ConfigureAwait(false);

                        await PublishResponse(args.ApplicationMessage.ResponseTopic, args.ApplicationMessage.CorrelationData, responseMessage);
                    }
                    catch (Exception ex)
                    {
                        CommandStatusCode statusCode;
                        string? statusMessage;
                        bool isAppError;
                        switch (ex)
                        {
                            case OperationCanceledException:
                            case TimeoutException:
                                statusCode = CommandStatusCode.RequestTimeout;
                                statusMessage = $"Executor timed out after {cancellationTimeout.TotalSeconds} seconds.";
                                isAppError = false;
                                invalidPropertyName = nameof(ExecutionTimeout);
                                invalidPropertyValue = XmlConvert.ToString(ExecutionTimeout);
                                Trace.TraceWarning($"Command '{this._commandName}' execution timed out after {cancellationTimeout.TotalSeconds} seconds.");
                                break;
                            case InvocationException iex:
                                statusCode = CommandStatusCode.UnprocessableContent;
                                statusMessage = iex.Message;
                                isAppError = true;
                                invalidPropertyName = iex.InvalidPropertyName;
                                invalidPropertyValue = iex.InvalidPropertyValue;
                                Trace.TraceWarning($"Command '{this._commandName}' execution failed due to an invocation error: {iex}.");
                                break;
                            case AkriMqttException amex:
                                statusCode = CommandStatusCode.InternalServerError;
                                statusMessage = amex.Message;
                                isAppError = true;
                                invalidPropertyName = amex?.HeaderName ?? amex?.PropertyName;
                                invalidPropertyValue = amex?.HeaderValue ?? amex?.PropertyValue?.ToString();
                                Trace.TraceWarning($"Command '{this._commandName}' execution failed due to Akri Mqtt error: {amex}.");
                                break;
                            default:
                                statusCode = CommandStatusCode.InternalServerError;
                                statusMessage = ex.Message;
                                isAppError = true;
                                invalidPropertyName = null;
                                invalidPropertyValue = null;
                                Trace.TraceWarning($"Command '{this._commandName}' execution failed due to error: {ex}.");
                                break;
                        }

                        await GenerateAndPublishResponse(commandExpirationTime, args.ApplicationMessage.ResponseTopic, args.ApplicationMessage.CorrelationData, statusCode, statusMessage, null, null, isAppError, invalidPropertyName, invalidPropertyValue, requestedProtocolVersion);
                    }
                    finally
                    {
                        commandCts.Dispose();
                    }
                }

                await GetDispatcher()(CmdFunc, async () => { await args.AcknowledgeAsync(CancellationToken.None).ConfigureAwait(false); }).ConfigureAwait(false);
            }
        }

        public async Task StartAsync(int? preferredDispatchConcurrency = null, IReadOnlyDictionary<string, string>? transientTopicTokenMap = null, CancellationToken cancellationToken = default)
        {
            cancellationToken.ThrowIfCancellationRequested();
            ObjectDisposedException.ThrowIf(_isDisposed, this);

            if (!_isRunning)
            {
                if (_mqttClient.ProtocolVersion != MqttProtocolVersion.V500)
                {
                    throw AkriMqttException.GetConfigurationInvalidException(
                        "MQTTClient.ProtocolVersion",
                        _mqttClient.ProtocolVersion,
                        "The provided MQTT client is not configured for MQTT version 5",
                        commandName: _commandName);
                }

                string? clientId = this._mqttClient.ClientId;
                if (string.IsNullOrEmpty(clientId))
                {
                    throw new InvalidOperationException("No MQTT client Id configured. Must connect to MQTT broker before starting a command executor");
                }

                _dispatcher ??= ExecutionDispatcher.CollectionInstance.GetDispatcher(clientId, preferredDispatchConcurrency);

                CheckProperties();

                await _commandResponseCache.StartAsync().ConfigureAwait(false);

                if (!_hasSubscribed)
                {
                    await SubscribeAsync(transientTopicTokenMap, cancellationToken).ConfigureAwait(false);
                }

                _isRunning = true;
                Trace.TraceInformation($"Command executor for '{_commandName}' started.");
            }
        }

        public async Task StopAsync(CancellationToken cancellationToken = default)
        {
            cancellationToken.ThrowIfCancellationRequested();
            ObjectDisposedException.ThrowIf(_isDisposed, this);

            if (_isRunning && _hasSubscribed)
            {
                MqttClientUnsubscribeOptions mqttUnsubscribeOptions = new(_subscriptionTopic);

                MqttClientUnsubscribeResult unsubAck = await _mqttClient.UnsubscribeAsync(mqttUnsubscribeOptions, cancellationToken).ConfigureAwait(false);

                unsubAck.ThrowIfNotSuccessUnsubAck(this._commandName);
                _isRunning = false;
                _hasSubscribed = false;
            }
            Trace.TraceInformation($"Command executor for '{_commandName}' stopped.");
        }

        private async Task SubscribeAsync(IReadOnlyDictionary<string, string>? transientTopicTokenMap, CancellationToken cancellationToken = default)
        {
            string requestTopicFilter = ServiceGroupId != string.Empty ? $"$share/{ServiceGroupId}/{GetCommandTopic(transientTopicTokenMap)}" : GetCommandTopic(transientTopicTokenMap);

            MqttQualityOfServiceLevel qos = MqttQualityOfServiceLevel.AtLeastOnce;
            MqttClientSubscribeOptions mqttSubscribeOptions = new(new MqttTopicFilter(requestTopicFilter, qos));

            MqttClientSubscribeResult subAck = await _mqttClient.SubscribeAsync(mqttSubscribeOptions, cancellationToken).ConfigureAwait(false);
            subAck.ThrowIfNotSuccessSubAck(qos, this._commandName);

            _hasSubscribed = true;
            _subscriptionTopic = requestTopicFilter;
        }

        private bool TryValidateRequestHeaders(
            MqttApplicationMessage requestMsg,
            out CommandStatusCode? status,
            out string? statusMessage,
            out string? invalidPropertyName,
            out string? invalidPropertyValue)
        {
            if (requestMsg.MessageExpiryInterval == default)
            {
                status = CommandStatusCode.BadRequest;
                statusMessage = $"No message expiry interval present.";
                invalidPropertyName = "Message Expiry";
                invalidPropertyValue = null;
                return false;
            }

            if (!MqttTopicProcessor.IsValidReplacement(requestMsg.ResponseTopic))
            {
                Trace.TraceError($"Command '{this._commandName}' with CorrelationId {requestMsg.CorrelationData} specified invalid response topic '{requestMsg.ResponseTopic}'. The command response will not be published.");

                status = null;
                statusMessage = null;
                invalidPropertyName = null;
                invalidPropertyValue = null;
                return false;
            }

            if (requestMsg.CorrelationData == null || requestMsg.CorrelationData.Length == 0)
            {
                status = CommandStatusCode.BadRequest;
                statusMessage = $"No correlation data present.";
                invalidPropertyName = "Correlation Data";
                invalidPropertyValue = null;
                return false;
            }

            if (!GuidExtensions.TryParseBytes(requestMsg.CorrelationData, out Guid? correlationId))
            {
                status = CommandStatusCode.BadRequest;
                statusMessage = $"Correlation data bytes do not conform to a GUID.";
                invalidPropertyName = "Correlation Data";
                invalidPropertyValue = null;
                return false;
            }

            string? requestProtocolVersion = requestMsg.UserProperties?.FirstOrDefault(p => p.Name == AkriSystemProperties.ProtocolVersion)?.Value;
            if (!ProtocolVersion.TryParseProtocolVersion(requestProtocolVersion, out ProtocolVersion? protocolVersion))
            {
                status = CommandStatusCode.NotSupportedVersion;
                statusMessage = $"Unparsable protocol version ({AkriSystemProperties.ProtocolVersion}) value provided: {requestProtocolVersion}.";
                invalidPropertyName = null;
                invalidPropertyValue = null;
                return false;
            }

            if (!_supportedMajorProtocolVersions.Contains(protocolVersion!.MajorVersion))
            {
                status = CommandStatusCode.NotSupportedVersion;
                statusMessage = $"Invalid or unsupported protocol version ({AkriSystemProperties.ProtocolVersion}) value provided: {requestProtocolVersion}.";
                invalidPropertyName = null;
                invalidPropertyValue = null;
                return false;
            }

            status = null;
            statusMessage = null;
            invalidPropertyName = null;
            invalidPropertyValue = null;
            return true;
        }

        private MqttApplicationMessage GenerateResponse(
            DateTime commandExpirationTime,
            string topic,
            byte[] correlationData,
            CommandStatusCode status,
            string? statusMessage = null,
            SerializedPayloadContext? payloadContext = null,
            CommandResponseMetadata? metadata = null,
            bool? isAppError = null,
            string? invalidPropertyName = null,
            string? invalidPropertyValue = null,
            string? requestedProtocolVersion = null)
        {
            MqttApplicationMessage message = new(topic, MqttQualityOfServiceLevel.AtLeastOnce)
            {
                CorrelationData = correlationData,
            };

            message.AddUserProperty(AkriSystemProperties.Status, ((int)status).ToString(CultureInfo.InvariantCulture));

            if (statusMessage != null)
            {
                message.AddUserProperty(AkriSystemProperties.StatusMessage, statusMessage);
            }

            if (payloadContext != null && payloadContext.SerializedPayload != null && payloadContext.SerializedPayload.Length > 0)
            {
                message.PayloadSegment = payloadContext.SerializedPayload;
                message.PayloadFormatIndicator = (MqttPayloadFormatIndicator)payloadContext.PayloadFormatIndicator;
                message.ContentType = payloadContext.ContentType;
            }

            message.AddUserProperty(AkriSystemProperties.ProtocolVersion, $"{CommandVersion.MajorProtocolVersion}.{CommandVersion.MinorProtocolVersion}");

            metadata?.MarshalTo(message);

            if (isAppError != null)
            {
                message.AddUserProperty(AkriSystemProperties.IsApplicationError, (bool)isAppError ? "true" : "false");
            }

            if (invalidPropertyName != null)
            {
                message.AddUserProperty(AkriSystemProperties.InvalidPropertyName, invalidPropertyName);
            }

            if (invalidPropertyValue != null)
            {
                message.AddUserProperty(AkriSystemProperties.InvalidPropertyValue, invalidPropertyValue);
            }

            if (status == CommandStatusCode.NotSupportedVersion)
            {
                Debug.Assert(requestedProtocolVersion != null);
                message.AddUserProperty(AkriSystemProperties.RequestedProtocolVersion, requestedProtocolVersion);
                string spaceSeparatedListOfSupportedProtocolVersions = ProtocolVersion.ToString(_supportedMajorProtocolVersions);
                message.AddUserProperty(AkriSystemProperties.SupportedMajorProtocolVersions, spaceSeparatedListOfSupportedProtocolVersions);
            }

            int remainingSeconds = Math.Max(0, (int)(commandExpirationTime - WallClock.UtcNow).TotalSeconds);

            message.MessageExpiryInterval = (uint)remainingSeconds;

            return message;
        }

        private Task GenerateAndPublishResponse(
            DateTime commandExpirationTime,
            string topic,
            byte[] correlationData,
            CommandStatusCode status,
            string? statusMessage = null,
            SerializedPayloadContext? payloadContext = null,
            CommandResponseMetadata? metadata = null,
            bool? isAppError = null,
            string? invalidPropertyName = null,
            string? invalidPropertyValue = null,
            string? requestedProtocolVersion = null)
        {
            MqttApplicationMessage responseMessage = GenerateResponse(commandExpirationTime, topic, correlationData, status, statusMessage, payloadContext, metadata, isAppError, invalidPropertyName, invalidPropertyValue, requestedProtocolVersion);
            return PublishResponse(topic, correlationData, responseMessage);
        }

        private Task GenerateAndPublishResponse(
            DateTime commandExpirationTime,
            string topic,
            byte[]? correlationData,
            ArraySegment<byte> payloadSegment,
            List<MqttUserProperty>? userProperties,
            string? contentType,
            int payloadFormatIndicator)
        {
            MqttApplicationMessage message = new(topic, MqttQualityOfServiceLevel.AtLeastOnce)
            {
                CorrelationData = correlationData,
            };

            if (payloadSegment.Count > 0)
            {
                message.PayloadSegment = payloadSegment;
                message.PayloadFormatIndicator = (MqttPayloadFormatIndicator)payloadFormatIndicator;
                message.ContentType = contentType;
            }

            if (userProperties != null)
            {
                foreach (MqttUserProperty property in userProperties)
                {
                    message.AddUserProperty(property.Name, property.Value);
                }
            }

            message.AddUserProperty(AkriSystemProperties.ProtocolVersion, CommandVersion.MajorProtocolVersion + "." + CommandVersion.MinorProtocolVersion);

            int remainingSeconds = Math.Max(0, (int)(commandExpirationTime - WallClock.UtcNow).TotalSeconds);

            message.MessageExpiryInterval = (uint)remainingSeconds;

            return PublishResponse(topic, correlationData, message);
        }

        private async Task PublishResponse(
            string topic,
            byte[]? correlationData,
            MqttApplicationMessage responseMessage)
        {
            if (responseMessage.MessageExpiryInterval == 0)
            {
                string correlationId = correlationData != null ? $"'{new Guid(correlationData)}'" : "unknown";
                Trace.TraceError($"Command '{this._commandName}' with CorrelationId {correlationId} took too long to process on topic '{topic}'. The command response will not be published.");
                return;
            }

            try
            {
                MqttClientPublishResult pubAck = await _mqttClient.PublishAsync(responseMessage, CancellationToken.None).ConfigureAwait(false);
                MqttClientPublishReasonCode pubReasonCode = pubAck.ReasonCode;
                if (pubReasonCode != MqttClientPublishReasonCode.Success)
                {
                    string correlationId = correlationData != null ? $"'{new Guid(correlationData)}'" : "unknown";
                    Trace.TraceError($"The response to command {_commandName} with CorrelationId {correlationId} failed on topic '{topic}' with publishing reason code '{pubReasonCode}'");
                }
            }
            catch (Exception e)
            {
                Trace.TraceError($"Command '{this._commandName}' execution failed due to a MQTT communication error: {e.Message}.");
            }
        }

        private Dispatcher GetDispatcher()
        {
            if (_dispatcher == null)
            {
                string? clientId = this._mqttClient.ClientId;
                Debug.Assert(!string.IsNullOrEmpty(clientId));
                _dispatcher = ExecutionDispatcher.CollectionInstance.GetDispatcher(clientId);
            }

            return _dispatcher;
        }

        private string GetCommandTopic(IReadOnlyDictionary<string, string>? transientTopicTokenMap)
        {
            StringBuilder commandTopic = new();

            if (TopicNamespace != null)
            {
                commandTopic.Append(TopicNamespace);
                commandTopic.Append('/');
            }

            commandTopic.Append(MqttTopicProcessor.ResolveTopic(RequestTopicPattern, EffectiveTopicTokenMap, transientTopicTokenMap));

            return commandTopic.ToString();
        }

        private void CheckProperties()
        {
            if (TopicNamespace != null && !MqttTopicProcessor.IsValidReplacement(TopicNamespace))
            {
                throw AkriMqttException.GetConfigurationInvalidException(nameof(TopicNamespace), TopicNamespace, "MQTT topic namespace is not valid", commandName: _commandName);
            }

            PatternValidity patternValidity = MqttTopicProcessor.ValidateTopicPattern(RequestTopicPattern, EffectiveTopicTokenMap, null, requireReplacement: false, out string errMsg, out string? errToken, out string? errReplacement);
            if (patternValidity != PatternValidity.Valid)
            {
                throw patternValidity switch
                {
                    PatternValidity.InvalidResidentReplacement => AkriMqttException.GetConfigurationInvalidException(errToken!, errReplacement!, errMsg, commandName: _commandName),
                    _ => AkriMqttException.GetConfigurationInvalidException(nameof(RequestTopicPattern), RequestTopicPattern, errMsg, commandName: _commandName),
                };
            }

            if (CacheTtl < TimeSpan.Zero)
            {
                throw AkriMqttException.GetConfigurationInvalidException("CacheTtl", CacheTtl, "CacheTtl must not have a negative value", commandName: _commandName);
            }

            if (!IsIdempotent && CacheTtl != TimeSpan.Zero)
            {
                throw AkriMqttException.GetConfigurationInvalidException("CacheTtl", CacheTtl, "CacheTtl must be zero when IsIdempotent=false", commandName: _commandName);
            }

            if (ExecutionTimeout <= TimeSpan.Zero)
            {
                throw AkriMqttException.GetConfigurationInvalidException("ExecutionTimeout", ExecutionTimeout, "ExecutionTimeout must have a positive value", commandName: _commandName);
            }
        }

        private static CommandStatusCode ErrorKindToStatusCode(AkriMqttErrorKind errorKind)
        {
            return errorKind switch
            {
                AkriMqttErrorKind.HeaderMissing => CommandStatusCode.BadRequest,
                AkriMqttErrorKind.HeaderInvalid => CommandStatusCode.BadRequest,
                AkriMqttErrorKind.PayloadInvalid => CommandStatusCode.BadRequest,
                AkriMqttErrorKind.StateInvalid => CommandStatusCode.ServiceUnavailable,
                AkriMqttErrorKind.InternalLogicError => CommandStatusCode.InternalServerError,
                AkriMqttErrorKind.Timeout => CommandStatusCode.RequestTimeout,
                AkriMqttErrorKind.InvocationException => CommandStatusCode.UnprocessableContent,
                AkriMqttErrorKind.ExecutionException => CommandStatusCode.InternalServerError,
                AkriMqttErrorKind.UnknownError => CommandStatusCode.InternalServerError,
                _ => CommandStatusCode.InternalServerError,
            };
        }

        public virtual async ValueTask DisposeAsync()
        {
            await DisposeAsyncCore(false);
            GC.SuppressFinalize(this);
        }

        public virtual async ValueTask DisposeAsync(bool disposing)
        {
            await DisposeAsyncCore(disposing);
        }

        protected virtual async ValueTask DisposeAsyncCore(bool disposing)
        {
            if (!_isDisposed)
            {
                try
                {
                    await StopAsync();
                }
                catch (Exception ex)
                {
                    Trace.TraceWarning("Failed to stop the command executor while disposing it: {0}", ex);
                }

                TopicTokenMap?.Clear();
                _mqttClient.ApplicationMessageReceivedAsync -= MessageReceivedCallbackAsync;

                if (disposing)
                {
                    await _mqttClient.DisposeAsync(disposing);
                }

                _isDisposed = true;
            }
        }
    }
>>>>>>> 91c26dc7
}<|MERGE_RESOLUTION|>--- conflicted
+++ resolved
@@ -1,1399 +1,704 @@
-<<<<<<< HEAD
-// Copyright (c) Microsoft Corporation.
-// Licensed under the MIT License.
-
-using Azure.Iot.Operations.Protocol.Events;
-using Azure.Iot.Operations.Protocol.Models;
-using System;
-using System.Collections.Generic;
-using System.Diagnostics;
-using System.Globalization;
-using System.Linq;
-using System.Text;
-using System.Threading;
-using System.Threading.Tasks;
-using System.Xml;
-
-namespace Azure.Iot.Operations.Protocol.RPC
-{
-    public abstract class CommandExecutor<TReq, TResp> : IAsyncDisposable
-        where TReq : class
-        where TResp : class
-    {
-        private readonly int[] supportedMajorProtocolVersions = [CommandVersion.MajorProtocolVersion];
-
-        private static readonly TimeSpan DefaultExecutorTimeout = TimeSpan.FromSeconds(10);
-
-        internal static IWallClock WallClock = new WallClock();
-
-        private readonly IMqttPubSubClient mqttClient;
-        private readonly string commandName;
-        private readonly IPayloadSerializer serializer;
-
-        private readonly Dictionary<string, string> topicTokenMap = [];
-
-        //private readonly HybridLogicalClock hybridLogicalClock;
-        private readonly ApplicationContext applicationContext;
-        private readonly ICommandResponseCache commandResponseCache;
-        private Dispatcher? dispatcher;
-        private bool isRunning;
-        private bool hasSubscribed;
-        private string subscriptionTopic;
-
-        private bool isDisposed;
-
-        public TimeSpan ExecutionTimeout { get; set; }
-
-        public required Func<ExtendedRequest<TReq>, CancellationToken, Task<ExtendedResponse<TResp>>> OnCommandReceived { get; set; }
-
-        public string? ExecutorId { get; init; }
-
-        public string ServiceGroupId { get; init; }
-
-        public string RequestTopicPattern { get; init; }
-
-        public string? TopicNamespace { get; set; }
-
-        public bool IsIdempotent { get; init; }
-
-        /// <summary>
-        /// The cache time-to-live that will be used for reusing a previously computed response for duplicate or equivalent idempotent command requests.
-        /// </summary>
-        /// <remarks>
-        /// <para>
-        /// Idempotent commands will cache the response of duplicate requests until the maximum of cache time-to-live or the command request expiration.
-        /// Idempotent commands will cache the response of equivalent requests until the cache time-to-live.
-        /// The cache could be cleared before the time-to-live expires if the cost-weighted benefit is too low and the cache is under size pressure.
-        /// </para>
-        /// Two requests are considered to be duplicate when the requests have identical correlation ID.
-        /// Two requests are considered to be equivalent when they have the same payload, parameters and topic, but different correlation ID.
-        /// </remarks>
-        public TimeSpan CacheTtl { get; init; }
-
-        /// <summary>
-        /// Gets a dictionary for adding token keys and their replacement strings, which will be substituted in request and response topic patterns.
-        /// Can be overridden by a derived class, enabling the key/value pairs to be augmented and/or combined with other key/value pairs.
-        /// </summary>
-        public virtual Dictionary<string, string> TopicTokenMap => topicTokenMap;
-
-        /// <summary>
-        /// Gets a dictionary used by this class's code for substituting tokens in request and response topic patterns.
-        /// Can be overridden by a derived class, enabling the key/value pairs to be augmented and/or combined with other key/value pairs.
-        /// </summary>
-        protected virtual IReadOnlyDictionary<string, string> EffectiveTopicTokenMap => topicTokenMap;
-
-        public CommandExecutor(ApplicationContext applicationContext, IMqttPubSubClient mqttClient, string commandName, IPayloadSerializer serializer)
-        {
-            if (commandName == null || commandName == string.Empty)
-            {
-                throw AkriMqttException.GetConfigurationInvalidException(nameof(commandName), string.Empty);
-            }
-            this.applicationContext = applicationContext;
-            this.mqttClient = mqttClient ?? throw AkriMqttException.GetArgumentInvalidException(commandName, nameof(mqttClient), string.Empty);
-            this.commandName = commandName;
-            this.serializer = serializer ?? throw AkriMqttException.GetArgumentInvalidException(commandName, nameof(serializer), string.Empty);
-
-            isRunning = false;
-            hasSubscribed = false;
-            subscriptionTopic = string.Empty;
-
-            ExecutionTimeout = DefaultExecutorTimeout;
-
-            commandResponseCache = CommandResponseCache.GetCache();
-
-            dispatcher = null;
-
-            ExecutorId = null;
-            ServiceGroupId = AttributeRetriever.GetAttribute<ServiceGroupIdAttribute>(this)?.Id ?? string.Empty;
-            RequestTopicPattern = AttributeRetriever.GetAttribute<CommandTopicAttribute>(this)?.RequestTopic ?? string.Empty;
-            IsIdempotent = AttributeRetriever.GetAttribute<CommandBehaviorAttribute>(this)?.IsIdempotent ?? false;
-            CacheTtl = XmlConvert.ToTimeSpan(AttributeRetriever.GetAttribute<CommandBehaviorAttribute>(this)?.CacheTtl ?? "PT0H0M0S");
-
-            mqttClient.ApplicationMessageReceivedAsync += MessageReceivedCallbackAsync;
-        }
-
-        private async Task MessageReceivedCallbackAsync(MqttApplicationMessageReceivedEventArgs args)
-        {
-            string requestTopicFilter = GetCommandTopic(null);
-
-            if (MqttTopicProcessor.DoesTopicMatchFilter(args.ApplicationMessage.Topic, requestTopicFilter))
-            {
-                args.AutoAcknowledge = false;
-
-                DateTime messageReceivedTime = WallClock.UtcNow;
-
-                // MessageExpiryInterval is required; if it is missing, this.ExecutionTimeout is substituted as a fail-safe value when sending the error response.
-                TimeSpan commandTimeout = args.ApplicationMessage.MessageExpiryInterval != default ? TimeSpan.FromSeconds(args.ApplicationMessage.MessageExpiryInterval) : ExecutionTimeout;
-                DateTime commandExpirationTime = messageReceivedTime + commandTimeout;
-                DateTime ttl = messageReceivedTime + CacheTtl;
-
-                string? requestedProtocolVersion = args.ApplicationMessage.UserProperties?.FirstOrDefault(p => p.Name == AkriSystemProperties.ProtocolVersion)?.Value;
-                if (!TryValidateRequestHeaders(args.ApplicationMessage, out CommandStatusCode? status, out string? statusMessage, out string? invalidPropertyName, out string? invalidPropertyValue))
-                {
-                    await GetDispatcher()(
-                        status != null ? async () => { await GenerateAndPublishResponse(commandExpirationTime, args.ApplicationMessage.ResponseTopic!, args.ApplicationMessage.CorrelationData!, (CommandStatusCode)status, statusMessage, null, null, false, invalidPropertyName, invalidPropertyValue, requestedProtocolVersion).ConfigureAwait(false); }
-                    : null,
-                        async () => { await args.AcknowledgeAsync(CancellationToken.None).ConfigureAwait(false); }).ConfigureAwait(false);
-                    return;
-                }
-
-                // This validation is handled above, so assume a response topic is provided beyond this point.
-                Debug.Assert(args.ApplicationMessage.ResponseTopic != null);
-                Debug.Assert(args.ApplicationMessage.CorrelationData != null);
-
-                string? clientId = this.mqttClient.ClientId;
-                Debug.Assert(!string.IsNullOrEmpty(clientId));
-                string executorId = ExecutorId ?? clientId;
-                bool isExecutorSpecific = args.ApplicationMessage.Topic.Contains(executorId);
-                string sourceId = args.ApplicationMessage.UserProperties?.FirstOrDefault(p => p.Name == AkriSystemProperties.SourceId)?.Value ?? string.Empty;
-
-                Task<MqttApplicationMessage>? cachedResponse =
-                    await commandResponseCache.RetrieveAsync(
-                        this.commandName,
-                        sourceId,
-                        args.ApplicationMessage.ResponseTopic,
-                        args.ApplicationMessage.CorrelationData,
-                        args.ApplicationMessage.PayloadSegment.Array ?? [],
-                        isCacheable: CacheTtl > TimeSpan.Zero,
-                        canReuseAcrossInvokers: !isExecutorSpecific)
-                    .ConfigureAwait(false);
-
-                if (cachedResponse != null)
-                {
-                    await GetDispatcher()(
-                        async () =>
-                        {
-                            MqttApplicationMessage cachedMessage = await cachedResponse.ConfigureAwait(false);
-                            await GenerateAndPublishResponse(commandExpirationTime, args.ApplicationMessage.ResponseTopic, args.ApplicationMessage.CorrelationData, cachedMessage.PayloadSegment, cachedMessage.UserProperties, cachedMessage.ContentType, (int)cachedMessage.PayloadFormatIndicator).ConfigureAwait(false);
-                        },
-                        async () => { await args.AcknowledgeAsync(CancellationToken.None).ConfigureAwait(false); }).ConfigureAwait(false);
-
-                    return;
-                }
-
-                TReq request;
-                CommandRequestMetadata requestMetadata;
-                try
-                {
-                    requestMetadata = new CommandRequestMetadata(args.ApplicationMessage)
-                    {
-                        ContentType = args.ApplicationMessage.ContentType,
-                        PayloadFormatIndicator = args.ApplicationMessage.PayloadFormatIndicator,
-                    };
-                    request = this.serializer.FromBytes<TReq>(args.ApplicationMessage.PayloadSegment.Array, requestMetadata.ContentType, requestMetadata.PayloadFormatIndicator);
-                    // Update application HLC against received timestamp
-                    if (requestMetadata.Timestamp != null)
-                    {
-                        await applicationContext.UpdateHlcWithOtherAsync(requestMetadata.Timestamp);
-                    }
-                    else
-                    {
-                        Trace.TraceInformation($"No timestamp present in command request metadata.");
-                    }
-                }
-                catch (Exception ex)
-                {
-                    AkriMqttException? amex = ex as AkriMqttException;
-                    CommandStatusCode statusCode = amex != null ? ErrorKindToStatusCode(amex.Kind) : CommandStatusCode.InternalServerError;
-
-                    if (amex != null
-                        && amex.Kind == AkriMqttErrorKind.HeaderInvalid
-                        && amex.HeaderName != null
-                        && amex.HeaderName.Equals("Content Type", StringComparison.Ordinal))
-                    {
-                        statusCode = CommandStatusCode.UnsupportedMediaType;
-                    }
-
-                    await GetDispatcher()(
-                        async () => { await GenerateAndPublishResponse(commandExpirationTime, args.ApplicationMessage.ResponseTopic, args.ApplicationMessage.CorrelationData, statusCode, ex.Message, null, null, amex?.InApplication, amex?.HeaderName, amex?.HeaderValue, requestedProtocolVersion).ConfigureAwait(false); },
-                        async () => { await args.AcknowledgeAsync(CancellationToken.None).ConfigureAwait(false); }).ConfigureAwait(false);
-
-                    return;
-                }
-
-                ExtendedRequest<TReq> extendedRequest = new() { Request = request, RequestMetadata = requestMetadata };
-
-                async Task cmdFunc()
-                {
-                    DateTime executionStartTime = WallClock.UtcNow;
-                    TimeSpan startupDelay = executionStartTime - messageReceivedTime;
-                    TimeSpan remainingCommandTimeout = commandTimeout - startupDelay;
-                    TimeSpan cancellationTimeout = remainingCommandTimeout < ExecutionTimeout ? remainingCommandTimeout : ExecutionTimeout;
-                    using CancellationTokenSource commandCts = WallClock.CreateCancellationTokenSource(cancellationTimeout);
-
-                    try
-                    {
-                        ExtendedResponse<TResp> extended = await Task.Run(() => OnCommandReceived(extendedRequest, commandCts.Token)).WaitAsync(ExecutionTimeout).ConfigureAwait(false);
-
-                        var serializedPayloadContext = serializer.ToBytes(extended.Response);
-
-                        MqttApplicationMessage? responseMessage = await GenerateResponseAsync(commandExpirationTime, args.ApplicationMessage.ResponseTopic, args.ApplicationMessage.CorrelationData, serializedPayloadContext.SerializedPayload != null ? CommandStatusCode.OK : CommandStatusCode.NoContent, null, serializedPayloadContext, extended.ResponseMetadata);
-                        await commandResponseCache.StoreAsync(
-                            this.commandName,
-                            sourceId,
-                            args.ApplicationMessage.ResponseTopic,
-                            args.ApplicationMessage.CorrelationData,
-                            args.ApplicationMessage.PayloadSegment.Array,
-                            responseMessage,
-                            IsIdempotent,
-                            commandExpirationTime,
-                            WallClock.UtcNow - executionStartTime).ConfigureAwait(false);
-
-                        await PublishResponse(args.ApplicationMessage.ResponseTopic, args.ApplicationMessage.CorrelationData, responseMessage);
-                    }
-                    catch (Exception ex)
-                    {
-                        CommandStatusCode statusCode;
-                        string? statusMessage;
-                        bool isAppError;
-                        switch (ex)
-                        {
-                            case OperationCanceledException:
-                            case TimeoutException:
-                                statusCode = CommandStatusCode.RequestTimeout;
-                                statusMessage = $"Executor timed out after {cancellationTimeout.TotalSeconds} seconds.";
-                                isAppError = false;
-                                invalidPropertyName = nameof(ExecutionTimeout);
-                                invalidPropertyValue = XmlConvert.ToString(ExecutionTimeout);
-                                Trace.TraceWarning($"Command '{this.commandName}' execution timed out after {cancellationTimeout.TotalSeconds} seconds.");
-                                break;
-                            case InvocationException iex:
-                                statusCode = CommandStatusCode.UnprocessableContent;
-                                statusMessage = iex.Message;
-                                isAppError = true;
-                                invalidPropertyName = iex.InvalidPropertyName;
-                                invalidPropertyValue = iex.InvalidPropertyValue;
-                                Trace.TraceWarning($"Command '{this.commandName}' execution failed due to an invocation error: {iex}.");
-                                break;
-                            case AkriMqttException amex:
-                                statusCode = CommandStatusCode.InternalServerError;
-                                statusMessage = amex.Message;
-                                isAppError = true;
-                                invalidPropertyName = amex?.HeaderName ?? amex?.PropertyName;
-                                invalidPropertyValue = amex?.HeaderValue ?? amex?.PropertyValue?.ToString();
-                                Trace.TraceWarning($"Command '{this.commandName}' execution failed due to Akri Mqtt error: {amex}.");
-                                break;
-                            default:
-                                statusCode = CommandStatusCode.InternalServerError;
-                                statusMessage = ex.Message;
-                                isAppError = true;
-                                invalidPropertyName = null;
-                                invalidPropertyValue = null;
-                                Trace.TraceWarning($"Command '{this.commandName}' execution failed due to error: {ex}.");
-                                break;
-                        }
-
-                        await GenerateAndPublishResponse(commandExpirationTime, args.ApplicationMessage.ResponseTopic, args.ApplicationMessage.CorrelationData, statusCode, statusMessage, null, null, isAppError, invalidPropertyName, invalidPropertyValue, requestedProtocolVersion);
-                    }
-                    finally
-                    {
-                        commandCts.Dispose();
-                    }
-                }
-
-                await GetDispatcher()(cmdFunc, async () => { await args.AcknowledgeAsync(CancellationToken.None).ConfigureAwait(false); }).ConfigureAwait(false);
-            }
-        }
-
-        public async Task StartAsync(int? preferredDispatchConcurrency = null, IReadOnlyDictionary<string, string>? transientTopicTokenMap = null, CancellationToken cancellationToken = default)
-        {
-            cancellationToken.ThrowIfCancellationRequested();
-            ObjectDisposedException.ThrowIf(isDisposed, this);
-
-            if (!isRunning)
-            {
-                if (mqttClient.ProtocolVersion != MqttProtocolVersion.V500)
-                {
-                    throw AkriMqttException.GetConfigurationInvalidException(
-                        "MQTTClient.ProtocolVersion",
-                        mqttClient.ProtocolVersion,
-                        "The provided MQTT client is not configured for MQTT version 5",
-                        commandName: commandName);
-                }
-
-                string? clientId = this.mqttClient.ClientId;
-                if (string.IsNullOrEmpty(clientId))
-                {
-                    throw new InvalidOperationException("No MQTT client Id configured. Must connect to MQTT broker before starting a command executor");
-                }
-
-                dispatcher ??= ExecutionDispatcher.CollectionInstance.GetDispatcher(clientId, preferredDispatchConcurrency);
-
-                CheckProperties();
-
-                await commandResponseCache.StartAsync().ConfigureAwait(false);
-
-                if (!hasSubscribed)
-                {
-                    await SubscribeAsync(transientTopicTokenMap, cancellationToken).ConfigureAwait(false);
-                }
-
-                isRunning = true;
-                Trace.TraceInformation($"Command executor for '{commandName}' started.");
-            }
-        }
-
-        public async Task StopAsync(CancellationToken cancellationToken = default)
-        {
-            cancellationToken.ThrowIfCancellationRequested();
-            ObjectDisposedException.ThrowIf(isDisposed, this);
-
-            if (isRunning && hasSubscribed)
-            {
-                MqttClientUnsubscribeOptions mqttUnsubscribeOptions = new(subscriptionTopic);
-
-                MqttClientUnsubscribeResult unsubAck = await mqttClient.UnsubscribeAsync(mqttUnsubscribeOptions, cancellationToken).ConfigureAwait(false);
-
-                unsubAck.ThrowIfNotSuccessUnsubAck(this.commandName);
-                isRunning = false;
-                hasSubscribed = false;
-            }
-            Trace.TraceInformation($"Command executor for '{commandName}' stopped.");
-        }
-
-        private async Task SubscribeAsync(IReadOnlyDictionary<string, string>? transientTopicTokenMap, CancellationToken cancellationToken = default)
-        {
-            string requestTopicFilter = ServiceGroupId != string.Empty ? $"$share/{ServiceGroupId}/{GetCommandTopic(transientTopicTokenMap)}" : GetCommandTopic(transientTopicTokenMap);
-
-            MqttQualityOfServiceLevel qos = MqttQualityOfServiceLevel.AtLeastOnce;
-            MqttClientSubscribeOptions mqttSubscribeOptions = new(new MqttTopicFilter(requestTopicFilter, qos));
-
-            MqttClientSubscribeResult subAck = await mqttClient.SubscribeAsync(mqttSubscribeOptions, cancellationToken).ConfigureAwait(false);
-            subAck.ThrowIfNotSuccessSubAck(qos, this.commandName);
-
-            hasSubscribed = true;
-            subscriptionTopic = requestTopicFilter;
-        }
-
-        private bool TryValidateRequestHeaders(
-            MqttApplicationMessage requestMsg,
-            out CommandStatusCode? status,
-            out string? statusMessage,
-            out string? invalidPropertyName,
-            out string? invalidPropertyValue)
-        {
-            if (requestMsg.MessageExpiryInterval == default)
-            {
-                status = CommandStatusCode.BadRequest;
-                statusMessage = $"No message expiry interval present.";
-                invalidPropertyName = "Message Expiry";
-                invalidPropertyValue = null;
-                return false;
-            }
-
-            if (!MqttTopicProcessor.IsValidReplacement(requestMsg.ResponseTopic))
-            {
-                Trace.TraceError($"Command '{this.commandName}' with CorrelationId {requestMsg.CorrelationData} specified invalid response topic '{requestMsg.ResponseTopic}'. The command response will not be published.");
-
-                status = null;
-                statusMessage = null;
-                invalidPropertyName = null;
-                invalidPropertyValue = null;
-                return false;
-            }
-
-            if (requestMsg.CorrelationData == null || requestMsg.CorrelationData.Length == 0)
-            {
-                status = CommandStatusCode.BadRequest;
-                statusMessage = $"No correlation data present.";
-                invalidPropertyName = "Correlation Data";
-                invalidPropertyValue = null;
-                return false;
-            }
-
-            if (!GuidExtensions.TryParseBytes(requestMsg.CorrelationData, out Guid? correlationId))
-            {
-                status = CommandStatusCode.BadRequest;
-                statusMessage = $"Correlation data bytes do not conform to a GUID.";
-                invalidPropertyName = "Correlation Data";
-                invalidPropertyValue = null;
-                return false;
-            }
-
-            string? requestProtocolVersion = requestMsg.UserProperties?.FirstOrDefault(p => p.Name == AkriSystemProperties.ProtocolVersion)?.Value;
-            if (!ProtocolVersion.TryParseProtocolVersion(requestProtocolVersion, out ProtocolVersion? protocolVersion))
-            {
-                status = CommandStatusCode.NotSupportedVersion;
-                statusMessage = $"Unparsable protocol version ({AkriSystemProperties.ProtocolVersion}) value provided: {requestProtocolVersion}.";
-                invalidPropertyName = null;
-                invalidPropertyValue = null;
-                return false;
-            }
-
-            if (!supportedMajorProtocolVersions.Contains(protocolVersion!.MajorVersion))
-            {
-                status = CommandStatusCode.NotSupportedVersion;
-                statusMessage = $"Invalid or unsupported protocol version ({AkriSystemProperties.ProtocolVersion}) value provided: {requestProtocolVersion}.";
-                invalidPropertyName = null;
-                invalidPropertyValue = null;
-                return false;
-            }
-
-            status = null;
-            statusMessage = null;
-            invalidPropertyName = null;
-            invalidPropertyValue = null;
-            return true;
-        }
-
-        private async Task<MqttApplicationMessage> GenerateResponseAsync(
-            DateTime commandExpirationTime,
-            string topic,
-            byte[] correlationData,
-            CommandStatusCode status,
-            string? statusMessage = null,
-            SerializedPayloadContext? payloadContext = null,
-            CommandResponseMetadata? metadata = null,
-            bool? isAppError = null,
-            string? invalidPropertyName = null,
-            string? invalidPropertyValue = null,
-            string? requestedProtocolVersion = null)
-        {
-            MqttApplicationMessage message = new(topic, MqttQualityOfServiceLevel.AtLeastOnce)
-            {
-                CorrelationData = correlationData,
-            };
-
-            message.AddUserProperty(AkriSystemProperties.Status, ((int)status).ToString(CultureInfo.InvariantCulture));
-
-            if (statusMessage != null)
-            {
-                message.AddUserProperty(AkriSystemProperties.StatusMessage, statusMessage);
-            }
-
-            if (payloadContext != null && payloadContext.SerializedPayload != null && payloadContext.SerializedPayload.Length > 0)
-            {
-                message.PayloadSegment = payloadContext.SerializedPayload;
-                message.PayloadFormatIndicator = (MqttPayloadFormatIndicator)payloadContext.PayloadFormatIndicator;
-                message.ContentType = payloadContext.ContentType;
-            }
-
-            message.AddUserProperty(AkriSystemProperties.ProtocolVersion, $"{CommandVersion.MajorProtocolVersion}.{CommandVersion.MinorProtocolVersion}");
-
-            // Update HLC and use as the timestamp.
-            string timestamp = await applicationContext.UpdateNowHlcAsync();
+// Copyright (c) Microsoft Corporation.
+// Licensed under the MIT License.
+
+using Azure.Iot.Operations.Protocol.Events;
+using Azure.Iot.Operations.Protocol.Models;
+using System;
+using System.Collections.Generic;
+using System.Diagnostics;
+using System.Globalization;
+using System.Linq;
+using System.Text;
+using System.Threading;
+using System.Threading.Tasks;
+using System.Xml;
+
+namespace Azure.Iot.Operations.Protocol.RPC
+{
+    public abstract class CommandExecutor<TReq, TResp> : IAsyncDisposable
+        where TReq : class
+        where TResp : class
+    {
+        private readonly int[] _supportedMajorProtocolVersions = [CommandVersion.MajorProtocolVersion];
+
+        private static readonly TimeSpan DefaultExecutorTimeout = TimeSpan.FromSeconds(10);
+
+        internal static IWallClock WallClock = new WallClock();
+
+        private readonly IMqttPubSubClient _mqttClient;
+        private readonly string _commandName;
+        private readonly IPayloadSerializer _serializer;
+
+        private readonly Dictionary<string, string> _topicTokenMap = [];
+
+        //private readonly HybridLogicalClock hybridLogicalClock;
+        private readonly ApplicationContext _applicationContext;
+        private readonly ICommandResponseCache _commandResponseCache;
+        private Dispatcher? _dispatcher;
+        private bool _isRunning;
+        private bool _hasSubscribed;
+        private string _subscriptionTopic;
+
+        private bool _isDisposed;
+
+        public TimeSpan ExecutionTimeout { get; set; }
+
+        public required Func<ExtendedRequest<TReq>, CancellationToken, Task<ExtendedResponse<TResp>>> OnCommandReceived { get; set; }
+
+        public string? ExecutorId { get; init; }
+
+        public string ServiceGroupId { get; init; }
+
+        public string RequestTopicPattern { get; init; }
+
+        public string? TopicNamespace { get; set; }
+
+        public bool IsIdempotent { get; init; }
+
+        /// <summary>
+        /// The cache time-to-live that will be used for reusing a previously computed response for duplicate or equivalent idempotent command requests.
+        /// </summary>
+        /// <remarks>
+        /// <para>
+        /// Idempotent commands will cache the response of duplicate requests until the maximum of cache time-to-live or the command request expiration.
+        /// Idempotent commands will cache the response of equivalent requests until the cache time-to-live.
+        /// The cache could be cleared before the time-to-live expires if the cost-weighted benefit is too low and the cache is under size pressure.
+        /// </para>
+        /// Two requests are considered to be duplicate when the requests have identical correlation ID.
+        /// Two requests are considered to be equivalent when they have the same payload, parameters and topic, but different correlation ID.
+        /// </remarks>
+        public TimeSpan CacheTtl { get; init; }
+
+        /// <summary>
+        /// Gets a dictionary for adding token keys and their replacement strings, which will be substituted in request and response topic patterns.
+        /// Can be overridden by a derived class, enabling the key/value pairs to be augmented and/or combined with other key/value pairs.
+        /// </summary>
+        public virtual Dictionary<string, string> TopicTokenMap => _topicTokenMap;
+
+        /// <summary>
+        /// Gets a dictionary used by this class's code for substituting tokens in request and response topic patterns.
+        /// Can be overridden by a derived class, enabling the key/value pairs to be augmented and/or combined with other key/value pairs.
+        /// </summary>
+        protected virtual IReadOnlyDictionary<string, string> EffectiveTopicTokenMap => _topicTokenMap;
+
+        public CommandExecutor(ApplicationContext applicationContext, IMqttPubSubClient mqttClient, string commandName, IPayloadSerializer serializer)
+        {
+            if (commandName == null || commandName == string.Empty)
+            {
+                throw AkriMqttException.GetConfigurationInvalidException(nameof(commandName), string.Empty);
+            }
+            _applicationContext = applicationContext;
+            _mqttClient = mqttClient ?? throw AkriMqttException.GetArgumentInvalidException(commandName, nameof(mqttClient), string.Empty);
+            _commandName = commandName;
+            _serializer = serializer ?? throw AkriMqttException.GetArgumentInvalidException(commandName, nameof(serializer), string.Empty);
+
+            _isRunning = false;
+            _hasSubscribed = false;
+            _subscriptionTopic = string.Empty;
+
+            ExecutionTimeout = DefaultExecutorTimeout;
+
+            _commandResponseCache = CommandResponseCache.GetCache();
+
+            _dispatcher = null;
+
+            ExecutorId = null;
+            ServiceGroupId = AttributeRetriever.GetAttribute<ServiceGroupIdAttribute>(this)?.Id ?? string.Empty;
+            RequestTopicPattern = AttributeRetriever.GetAttribute<CommandTopicAttribute>(this)?.RequestTopic ?? string.Empty;
+            IsIdempotent = AttributeRetriever.GetAttribute<CommandBehaviorAttribute>(this)?.IsIdempotent ?? false;
+            CacheTtl = XmlConvert.ToTimeSpan(AttributeRetriever.GetAttribute<CommandBehaviorAttribute>(this)?.CacheTtl ?? "PT0H0M0S");
+
+            mqttClient.ApplicationMessageReceivedAsync += MessageReceivedCallbackAsync;
+        }
+
+        private async Task MessageReceivedCallbackAsync(MqttApplicationMessageReceivedEventArgs args)
+        {
+            string requestTopicFilter = GetCommandTopic(null);
+
+            if (MqttTopicProcessor.DoesTopicMatchFilter(args.ApplicationMessage.Topic, requestTopicFilter))
+            {
+                args.AutoAcknowledge = false;
+
+                DateTime messageReceivedTime = WallClock.UtcNow;
+
+                // MessageExpiryInterval is required; if it is missing, this.ExecutionTimeout is substituted as a fail-safe value when sending the error response.
+                TimeSpan commandTimeout = args.ApplicationMessage.MessageExpiryInterval != default ? TimeSpan.FromSeconds(args.ApplicationMessage.MessageExpiryInterval) : ExecutionTimeout;
+                DateTime commandExpirationTime = messageReceivedTime + commandTimeout;
+                DateTime ttl = messageReceivedTime + CacheTtl;
+
+                string? requestedProtocolVersion = args.ApplicationMessage.UserProperties?.FirstOrDefault(p => p.Name == AkriSystemProperties.ProtocolVersion)?.Value;
+                if (!TryValidateRequestHeaders(args.ApplicationMessage, out CommandStatusCode? status, out string? statusMessage, out string? invalidPropertyName, out string? invalidPropertyValue))
+                {
+                    await GetDispatcher()(
+                        status != null ? async () => { await GenerateAndPublishResponseAsync(commandExpirationTime, args.ApplicationMessage.ResponseTopic!, args.ApplicationMessage.CorrelationData!, (CommandStatusCode)status, statusMessage, null, null, false, invalidPropertyName, invalidPropertyValue, requestedProtocolVersion).ConfigureAwait(false); }
+                    : null,
+                        async () => { await args.AcknowledgeAsync(CancellationToken.None).ConfigureAwait(false); }).ConfigureAwait(false);
+                    return;
+                }
+
+                // This validation is handled above, so assume a response topic is provided beyond this point.
+                Debug.Assert(args.ApplicationMessage.ResponseTopic != null);
+                Debug.Assert(args.ApplicationMessage.CorrelationData != null);
+
+                string? clientId = this._mqttClient.ClientId;
+                Debug.Assert(!string.IsNullOrEmpty(clientId));
+                string executorId = ExecutorId ?? clientId;
+                bool isExecutorSpecific = args.ApplicationMessage.Topic.Contains(executorId);
+                string sourceId = args.ApplicationMessage.UserProperties?.FirstOrDefault(p => p.Name == AkriSystemProperties.SourceId)?.Value ?? string.Empty;
+
+                Task<MqttApplicationMessage>? cachedResponse =
+                    await _commandResponseCache.RetrieveAsync(
+                        _commandName,
+                        sourceId,
+                        args.ApplicationMessage.ResponseTopic,
+                        args.ApplicationMessage.CorrelationData,
+                        args.ApplicationMessage.PayloadSegment.Array ?? [],
+                        isCacheable: CacheTtl > TimeSpan.Zero,
+                        canReuseAcrossInvokers: !isExecutorSpecific)
+                    .ConfigureAwait(false);
+
+                if (cachedResponse != null)
+                {
+                    await GetDispatcher()(
+                        async () =>
+                        {
+                            MqttApplicationMessage cachedMessage = await cachedResponse.ConfigureAwait(false);
+                            await GenerateAndPublishResponse(commandExpirationTime, args.ApplicationMessage.ResponseTopic, args.ApplicationMessage.CorrelationData, cachedMessage.PayloadSegment, cachedMessage.UserProperties, cachedMessage.ContentType, (int)cachedMessage.PayloadFormatIndicator).ConfigureAwait(false);
+                        },
+                        async () => { await args.AcknowledgeAsync(CancellationToken.None).ConfigureAwait(false); }).ConfigureAwait(false);
+
+                    return;
+                }
+
+                TReq request;
+                CommandRequestMetadata requestMetadata;
+                try
+                {
+                    requestMetadata = new CommandRequestMetadata(args.ApplicationMessage)
+                    {
+                        ContentType = args.ApplicationMessage.ContentType,
+                        PayloadFormatIndicator = args.ApplicationMessage.PayloadFormatIndicator,
+                    };
+                    request = _serializer.FromBytes<TReq>(args.ApplicationMessage.PayloadSegment.Array, requestMetadata.ContentType, requestMetadata.PayloadFormatIndicator);
+                    // Update application HLC against received timestamp
+                    if (requestMetadata.Timestamp != null)
+                    {
+                        await _applicationContext.UpdateHlcWithOtherAsync(requestMetadata.Timestamp);
+                    }
+                    else
+                    {
+                        Trace.TraceInformation($"No timestamp present in command request metadata.");
+                    }
+                }
+                catch (Exception ex)
+                {
+                    AkriMqttException? amex = ex as AkriMqttException;
+                    CommandStatusCode statusCode = amex != null ? ErrorKindToStatusCode(amex.Kind) : CommandStatusCode.InternalServerError;
+
+                    if (amex != null
+                        && amex.Kind == AkriMqttErrorKind.HeaderInvalid
+                        && amex.HeaderName != null
+                        && amex.HeaderName.Equals("Content Type", StringComparison.Ordinal))
+                    {
+                        statusCode = CommandStatusCode.UnsupportedMediaType;
+                    }
+
+                    await GetDispatcher()(
+                        async () => { await GenerateAndPublishResponseAsync(commandExpirationTime, args.ApplicationMessage.ResponseTopic, args.ApplicationMessage.CorrelationData, statusCode, ex.Message, null, null, amex?.InApplication, amex?.HeaderName, amex?.HeaderValue, requestedProtocolVersion).ConfigureAwait(false); },
+                        async () => { await args.AcknowledgeAsync(CancellationToken.None).ConfigureAwait(false); }).ConfigureAwait(false);
+
+                    return;
+                }
+
+                ExtendedRequest<TReq> extendedRequest = new() { Request = request, RequestMetadata = requestMetadata };
+
+                async Task CmdFunc()
+                {
+                    DateTime executionStartTime = WallClock.UtcNow;
+                    TimeSpan startupDelay = executionStartTime - messageReceivedTime;
+                    TimeSpan remainingCommandTimeout = commandTimeout - startupDelay;
+                    TimeSpan cancellationTimeout = remainingCommandTimeout < ExecutionTimeout ? remainingCommandTimeout : ExecutionTimeout;
+                    using CancellationTokenSource commandCts = WallClock.CreateCancellationTokenSource(cancellationTimeout);
+
+                    try
+                    {
+                        ExtendedResponse<TResp> extended = await Task.Run(() => OnCommandReceived(extendedRequest, commandCts.Token)).WaitAsync(ExecutionTimeout).ConfigureAwait(false);
+
+                        var serializedPayloadContext = _serializer.ToBytes(extended.Response);
+
+                        MqttApplicationMessage? responseMessage = await GenerateResponseAsync(commandExpirationTime, args.ApplicationMessage.ResponseTopic, args.ApplicationMessage.CorrelationData, serializedPayloadContext.SerializedPayload != null ? CommandStatusCode.OK : CommandStatusCode.NoContent, null, serializedPayloadContext, extended.ResponseMetadata);
+                        await _commandResponseCache.StoreAsync(
+                            _commandName,
+                            sourceId,
+                            args.ApplicationMessage.ResponseTopic,
+                            args.ApplicationMessage.CorrelationData,
+                            args.ApplicationMessage.PayloadSegment.Array,
+                            responseMessage,
+                            IsIdempotent,
+                            commandExpirationTime,
+                            WallClock.UtcNow - executionStartTime).ConfigureAwait(false);
+
+                        await PublishResponseAsync(args.ApplicationMessage.ResponseTopic, args.ApplicationMessage.CorrelationData, responseMessage);
+                    }
+                    catch (Exception ex)
+                    {
+                        CommandStatusCode statusCode;
+                        string? statusMessage;
+                        bool isAppError;
+                        switch (ex)
+                        {
+                            case OperationCanceledException:
+                            case TimeoutException:
+                                statusCode = CommandStatusCode.RequestTimeout;
+                                statusMessage = $"Executor timed out after {cancellationTimeout.TotalSeconds} seconds.";
+                                isAppError = false;
+                                invalidPropertyName = nameof(ExecutionTimeout);
+                                invalidPropertyValue = XmlConvert.ToString(ExecutionTimeout);
+                                Trace.TraceWarning($"Command '{_commandName}' execution timed out after {cancellationTimeout.TotalSeconds} seconds.");
+                                break;
+                            case InvocationException iex:
+                                statusCode = CommandStatusCode.UnprocessableContent;
+                                statusMessage = iex.Message;
+                                isAppError = true;
+                                invalidPropertyName = iex.InvalidPropertyName;
+                                invalidPropertyValue = iex.InvalidPropertyValue;
+                                Trace.TraceWarning($"Command '{_commandName}' execution failed due to an invocation error: {iex}.");
+                                break;
+                            case AkriMqttException amex:
+                                statusCode = CommandStatusCode.InternalServerError;
+                                statusMessage = amex.Message;
+                                isAppError = true;
+                                invalidPropertyName = amex?.HeaderName ?? amex?.PropertyName;
+                                invalidPropertyValue = amex?.HeaderValue ?? amex?.PropertyValue?.ToString();
+                                Trace.TraceWarning($"Command '{_commandName}' execution failed due to Akri Mqtt error: {amex}.");
+                                break;
+                            default:
+                                statusCode = CommandStatusCode.InternalServerError;
+                                statusMessage = ex.Message;
+                                isAppError = true;
+                                invalidPropertyName = null;
+                                invalidPropertyValue = null;
+                                Trace.TraceWarning($"Command '{_commandName}' execution failed due to error: {ex}.");
+                                break;
+                        }
+
+                        await GenerateAndPublishResponseAsync(commandExpirationTime, args.ApplicationMessage.ResponseTopic, args.ApplicationMessage.CorrelationData, statusCode, statusMessage, null, null, isAppError, invalidPropertyName, invalidPropertyValue, requestedProtocolVersion);
+                    }
+                    finally
+                    {
+                        commandCts.Dispose();
+                    }
+                }
+
+                await GetDispatcher()(CmdFunc, async () => { await args.AcknowledgeAsync(CancellationToken.None).ConfigureAwait(false); }).ConfigureAwait(false);
+            }
+        }
+
+        public async Task StartAsync(int? preferredDispatchConcurrency = null, IReadOnlyDictionary<string, string>? transientTopicTokenMap = null, CancellationToken cancellationToken = default)
+        {
+            cancellationToken.ThrowIfCancellationRequested();
+            ObjectDisposedException.ThrowIf(_isDisposed, this);
+
+            if (!_isRunning)
+            {
+                if (_mqttClient.ProtocolVersion != MqttProtocolVersion.V500)
+                {
+                    throw AkriMqttException.GetConfigurationInvalidException(
+                        "MQTTClient.ProtocolVersion",
+                        _mqttClient.ProtocolVersion,
+                        "The provided MQTT client is not configured for MQTT version 5",
+                        commandName: _commandName);
+                }
+
+                string? clientId = _mqttClient.ClientId;
+                if (string.IsNullOrEmpty(clientId))
+                {
+                    throw new InvalidOperationException("No MQTT client Id configured. Must connect to MQTT broker before starting a command executor");
+                }
+
+                _dispatcher ??= ExecutionDispatcher.CollectionInstance.GetDispatcher(clientId, preferredDispatchConcurrency);
+
+                CheckProperties();
+
+                await _commandResponseCache.StartAsync().ConfigureAwait(false);
+
+                if (!_hasSubscribed)
+                {
+                    await SubscribeAsync(transientTopicTokenMap, cancellationToken).ConfigureAwait(false);
+                }
+
+                _isRunning = true;
+                Trace.TraceInformation($"Command executor for '{_commandName}' started.");
+            }
+        }
+
+        public async Task StopAsync(CancellationToken cancellationToken = default)
+        {
+            cancellationToken.ThrowIfCancellationRequested();
+            ObjectDisposedException.ThrowIf(_isDisposed, this);
+
+            if (_isRunning && _hasSubscribed)
+            {
+                MqttClientUnsubscribeOptions mqttUnsubscribeOptions = new(_subscriptionTopic);
+
+                MqttClientUnsubscribeResult unsubAck = await _mqttClient.UnsubscribeAsync(mqttUnsubscribeOptions, cancellationToken).ConfigureAwait(false);
+
+                unsubAck.ThrowIfNotSuccessUnsubAck(_commandName);
+                _isRunning = false;
+                _hasSubscribed = false;
+            }
+            Trace.TraceInformation($"Command executor for '{_commandName}' stopped.");
+        }
+
+        private async Task SubscribeAsync(IReadOnlyDictionary<string, string>? transientTopicTokenMap, CancellationToken cancellationToken = default)
+        {
+            string requestTopicFilter = ServiceGroupId != string.Empty ? $"$share/{ServiceGroupId}/{GetCommandTopic(transientTopicTokenMap)}" : GetCommandTopic(transientTopicTokenMap);
+
+            MqttQualityOfServiceLevel qos = MqttQualityOfServiceLevel.AtLeastOnce;
+            MqttClientSubscribeOptions mqttSubscribeOptions = new(new MqttTopicFilter(requestTopicFilter, qos));
+
+            MqttClientSubscribeResult subAck = await _mqttClient.SubscribeAsync(mqttSubscribeOptions, cancellationToken).ConfigureAwait(false);
+            subAck.ThrowIfNotSuccessSubAck(qos, _commandName);
+
+            _hasSubscribed = true;
+            _subscriptionTopic = requestTopicFilter;
+        }
+
+        private bool TryValidateRequestHeaders(
+            MqttApplicationMessage requestMsg,
+            out CommandStatusCode? status,
+            out string? statusMessage,
+            out string? invalidPropertyName,
+            out string? invalidPropertyValue)
+        {
+            if (requestMsg.MessageExpiryInterval == default)
+            {
+                status = CommandStatusCode.BadRequest;
+                statusMessage = $"No message expiry interval present.";
+                invalidPropertyName = "Message Expiry";
+                invalidPropertyValue = null;
+                return false;
+            }
+
+            if (!MqttTopicProcessor.IsValidReplacement(requestMsg.ResponseTopic))
+            {
+                Trace.TraceError($"Command '{this._commandName}' with CorrelationId {requestMsg.CorrelationData} specified invalid response topic '{requestMsg.ResponseTopic}'. The command response will not be published.");
+
+                status = null;
+                statusMessage = null;
+                invalidPropertyName = null;
+                invalidPropertyValue = null;
+                return false;
+            }
+
+            if (requestMsg.CorrelationData == null || requestMsg.CorrelationData.Length == 0)
+            {
+                status = CommandStatusCode.BadRequest;
+                statusMessage = $"No correlation data present.";
+                invalidPropertyName = "Correlation Data";
+                invalidPropertyValue = null;
+                return false;
+            }
+
+            if (!GuidExtensions.TryParseBytes(requestMsg.CorrelationData, out Guid? correlationId))
+            {
+                status = CommandStatusCode.BadRequest;
+                statusMessage = $"Correlation data bytes do not conform to a GUID.";
+                invalidPropertyName = "Correlation Data";
+                invalidPropertyValue = null;
+                return false;
+            }
+
+            string? requestProtocolVersion = requestMsg.UserProperties?.FirstOrDefault(p => p.Name == AkriSystemProperties.ProtocolVersion)?.Value;
+            if (!ProtocolVersion.TryParseProtocolVersion(requestProtocolVersion, out ProtocolVersion? protocolVersion))
+            {
+                status = CommandStatusCode.NotSupportedVersion;
+                statusMessage = $"Unparsable protocol version ({AkriSystemProperties.ProtocolVersion}) value provided: {requestProtocolVersion}.";
+                invalidPropertyName = null;
+                invalidPropertyValue = null;
+                return false;
+            }
+
+            if (!_supportedMajorProtocolVersions.Contains(protocolVersion!.MajorVersion))
+            {
+                status = CommandStatusCode.NotSupportedVersion;
+                statusMessage = $"Invalid or unsupported protocol version ({AkriSystemProperties.ProtocolVersion}) value provided: {requestProtocolVersion}.";
+                invalidPropertyName = null;
+                invalidPropertyValue = null;
+                return false;
+            }
+
+            status = null;
+            statusMessage = null;
+            invalidPropertyName = null;
+            invalidPropertyValue = null;
+            return true;
+        }
+
+        private async Task<MqttApplicationMessage> GenerateResponseAsync(
+            DateTime commandExpirationTime,
+            string topic,
+            byte[] correlationData,
+            CommandStatusCode status,
+            string? statusMessage = null,
+            SerializedPayloadContext? payloadContext = null,
+            CommandResponseMetadata? metadata = null,
+            bool? isAppError = null,
+            string? invalidPropertyName = null,
+            string? invalidPropertyValue = null,
+            string? requestedProtocolVersion = null)
+        {
+            MqttApplicationMessage message = new(topic, MqttQualityOfServiceLevel.AtLeastOnce)
+            {
+                CorrelationData = correlationData,
+            };
+
+            message.AddUserProperty(AkriSystemProperties.Status, ((int)status).ToString(CultureInfo.InvariantCulture));
+
+            if (statusMessage != null)
+            {
+                message.AddUserProperty(AkriSystemProperties.StatusMessage, statusMessage);
+            }
+
+            if (payloadContext != null && payloadContext.SerializedPayload != null && payloadContext.SerializedPayload.Length > 0)
+            {
+                message.PayloadSegment = payloadContext.SerializedPayload;
+                message.PayloadFormatIndicator = (MqttPayloadFormatIndicator)payloadContext.PayloadFormatIndicator;
+                message.ContentType = payloadContext.ContentType;
+            }
+
+            message.AddUserProperty(AkriSystemProperties.ProtocolVersion, $"{CommandVersion.MajorProtocolVersion}.{CommandVersion.MinorProtocolVersion}");
+
+            // Update HLC and use as the timestamp.
+            string timestamp = await _applicationContext.UpdateNowHlcAsync();
             message.AddUserProperty(AkriSystemProperties.Timestamp, timestamp);
 
-            metadata?.MarshalTo(message);
-
-            if (isAppError != null)
-            {
-                message.AddUserProperty(AkriSystemProperties.IsApplicationError, (bool)isAppError ? "true" : "false");
-            }
-
-            if (invalidPropertyName != null)
-            {
-                message.AddUserProperty(AkriSystemProperties.InvalidPropertyName, invalidPropertyName);
-            }
-
-            if (invalidPropertyValue != null)
-            {
-                message.AddUserProperty(AkriSystemProperties.InvalidPropertyValue, invalidPropertyValue);
-            }
-
-            if (status == CommandStatusCode.NotSupportedVersion)
-            {
-                Debug.Assert(requestedProtocolVersion != null);
-                message.AddUserProperty(AkriSystemProperties.RequestedProtocolVersion, requestedProtocolVersion);
-                string spaceSeparatedListOfSupportedProtocolVersions = ProtocolVersion.ToString(supportedMajorProtocolVersions);
-                message.AddUserProperty(AkriSystemProperties.SupportedMajorProtocolVersions, spaceSeparatedListOfSupportedProtocolVersions);
-            }
-
-            int remainingSeconds = Math.Max(0, (int)(commandExpirationTime - WallClock.UtcNow).TotalSeconds);
-
-            message.MessageExpiryInterval = (uint)remainingSeconds;
-
-            return message;
-        }
-
-        private async Task GenerateAndPublishResponse(
-            DateTime commandExpirationTime,
-            string topic,
-            byte[] correlationData,
-            CommandStatusCode status,
-            string? statusMessage = null,
-            SerializedPayloadContext? payloadContext = null,
-            CommandResponseMetadata? metadata = null,
-            bool? isAppError = null,
-            string? invalidPropertyName = null,
-            string? invalidPropertyValue = null,
-            string? requestedProtocolVersion = null)
-        {
-            MqttApplicationMessage responseMessage = await GenerateResponseAsync(commandExpirationTime, topic, correlationData, status, statusMessage, payloadContext, metadata, isAppError, invalidPropertyName, invalidPropertyValue, requestedProtocolVersion);
-            await PublishResponse(topic, correlationData, responseMessage);
-        }
-
-        private Task GenerateAndPublishResponse(
-            DateTime commandExpirationTime,
-            string topic,
-            byte[]? correlationData,
-            ArraySegment<byte> payloadSegment,
-            List<MqttUserProperty>? userProperties,
-            string? contentType,
-            int payloadFormatIndicator)
-        {
-            MqttApplicationMessage message = new(topic, MqttQualityOfServiceLevel.AtLeastOnce)
-            {
-                CorrelationData = correlationData,
-            };
-
-            if (payloadSegment.Count > 0)
-            {
-                message.PayloadSegment = payloadSegment;
-                message.PayloadFormatIndicator = (MqttPayloadFormatIndicator)payloadFormatIndicator;
-                message.ContentType = contentType;
-            }
-
-            if (userProperties != null)
-            {
-                foreach (MqttUserProperty property in userProperties)
-                {
-                    message.AddUserProperty(property.Name, property.Value);
-                }
-            }
-
-            message.AddUserProperty(AkriSystemProperties.ProtocolVersion, CommandVersion.MajorProtocolVersion + "." + CommandVersion.MinorProtocolVersion);
-
-            int remainingSeconds = Math.Max(0, (int)(commandExpirationTime - WallClock.UtcNow).TotalSeconds);
-
-            message.MessageExpiryInterval = (uint)remainingSeconds;
-
-            return PublishResponse(topic, correlationData, message);
-        }
-
-        private async Task PublishResponse(
-            string topic,
-            byte[]? correlationData,
-            MqttApplicationMessage responseMessage)
-        {
-            if (responseMessage.MessageExpiryInterval == 0)
-            {
-                string correlationId = correlationData != null ? $"'{new Guid(correlationData)}'" : "unknown";
-                Trace.TraceError($"Command '{this.commandName}' with CorrelationId {correlationId} took too long to process on topic '{topic}'. The command response will not be published.");
-                return;
-            }
-
-            try
-            {
-                MqttClientPublishResult pubAck = await mqttClient.PublishAsync(responseMessage, CancellationToken.None).ConfigureAwait(false);
-                MqttClientPublishReasonCode pubReasonCode = pubAck.ReasonCode;
-                if (pubReasonCode != MqttClientPublishReasonCode.Success)
-                {
-                    string correlationId = correlationData != null ? $"'{new Guid(correlationData)}'" : "unknown";
-                    Trace.TraceError($"The response to command {commandName} with CorrelationId {correlationId} failed on topic '{topic}' with publishing reason code '{pubReasonCode}'");
-                }
-            }
-            catch (Exception e)
-            {
-                Trace.TraceError($"Command '{this.commandName}' execution failed due to a MQTT communication error: {e.Message}.");
-            }
-        }
-
-        private Dispatcher GetDispatcher()
-        {
-            if (dispatcher == null)
-            {
-                string? clientId = this.mqttClient.ClientId;
-                Debug.Assert(!string.IsNullOrEmpty(clientId));
-                dispatcher = ExecutionDispatcher.CollectionInstance.GetDispatcher(clientId);
-            }
-
-            return dispatcher;
-        }
-
-        private string GetCommandTopic(IReadOnlyDictionary<string, string>? transientTopicTokenMap)
-        {
-            StringBuilder commandTopic = new();
-
-            if (TopicNamespace != null)
-            {
-                commandTopic.Append(TopicNamespace);
-                commandTopic.Append('/');
-            }
-
-            commandTopic.Append(MqttTopicProcessor.ResolveTopic(RequestTopicPattern, EffectiveTopicTokenMap, transientTopicTokenMap));
-
-            return commandTopic.ToString();
-        }
-
-        private void CheckProperties()
-        {
-            if (TopicNamespace != null && !MqttTopicProcessor.IsValidReplacement(TopicNamespace))
-            {
-                throw AkriMqttException.GetConfigurationInvalidException(nameof(TopicNamespace), TopicNamespace, "MQTT topic namespace is not valid", commandName: commandName);
-            }
-
-            PatternValidity patternValidity = MqttTopicProcessor.ValidateTopicPattern(RequestTopicPattern, EffectiveTopicTokenMap, null, requireReplacement: false, out string errMsg, out string? errToken, out string? errReplacement);
-            if (patternValidity != PatternValidity.Valid)
-            {
-                throw patternValidity switch
-                {
-                    PatternValidity.InvalidResidentReplacement => AkriMqttException.GetConfigurationInvalidException(errToken!, errReplacement!, errMsg, commandName: commandName),
-                    _ => AkriMqttException.GetConfigurationInvalidException(nameof(RequestTopicPattern), RequestTopicPattern, errMsg, commandName: commandName),
-                };
-            }
-
-            if (CacheTtl < TimeSpan.Zero)
-            {
-                throw AkriMqttException.GetConfigurationInvalidException("CacheTtl", CacheTtl, "CacheTtl must not have a negative value", commandName: commandName);
-            }
-
-            if (!IsIdempotent && CacheTtl != TimeSpan.Zero)
-            {
-                throw AkriMqttException.GetConfigurationInvalidException("CacheTtl", CacheTtl, "CacheTtl must be zero when IsIdempotent=false", commandName: commandName);
-            }
-
-            if (ExecutionTimeout <= TimeSpan.Zero)
-            {
-                throw AkriMqttException.GetConfigurationInvalidException("ExecutionTimeout", ExecutionTimeout, "ExecutionTimeout must have a positive value", commandName: commandName);
-            }
-        }
-
-        private static CommandStatusCode ErrorKindToStatusCode(AkriMqttErrorKind errorKind)
-        {
-            return errorKind switch
-            {
-                AkriMqttErrorKind.HeaderMissing => CommandStatusCode.BadRequest,
-                AkriMqttErrorKind.HeaderInvalid => CommandStatusCode.BadRequest,
-                AkriMqttErrorKind.PayloadInvalid => CommandStatusCode.BadRequest,
-                AkriMqttErrorKind.StateInvalid => CommandStatusCode.ServiceUnavailable,
-                AkriMqttErrorKind.InternalLogicError => CommandStatusCode.InternalServerError,
-                AkriMqttErrorKind.Timeout => CommandStatusCode.RequestTimeout,
-                AkriMqttErrorKind.InvocationException => CommandStatusCode.UnprocessableContent,
-                AkriMqttErrorKind.ExecutionException => CommandStatusCode.InternalServerError,
-                AkriMqttErrorKind.UnknownError => CommandStatusCode.InternalServerError,
-                _ => CommandStatusCode.InternalServerError,
-            };
-        }
-
-        public virtual async ValueTask DisposeAsync()
-        {
-            await DisposeAsyncCore(false);
-            GC.SuppressFinalize(this);
-        }
-
-        public virtual async ValueTask DisposeAsync(bool disposing)
-        {
-            await DisposeAsyncCore(disposing);
-        }
-
-        protected virtual async ValueTask DisposeAsyncCore(bool disposing)
-        {
-            if (!isDisposed)
-            {
-                try
-                {
-                    await StopAsync();
-                }
-                catch (Exception ex)
-                {
-                    Trace.TraceWarning("Failed to stop the command executor while disposing it: {0}", ex);
-                }
-
-                TopicTokenMap?.Clear();
-                mqttClient.ApplicationMessageReceivedAsync -= MessageReceivedCallbackAsync;
-
-                if (disposing)
-                {
-                    await mqttClient.DisposeAsync(disposing);
-                }
-
-                isDisposed = true;
-            }
-        }
-    }
-=======
-// Copyright (c) Microsoft Corporation.
-// Licensed under the MIT License.
-
-using Azure.Iot.Operations.Protocol.Events;
-using Azure.Iot.Operations.Protocol.Models;
-using System;
-using System.Collections.Generic;
-using System.Diagnostics;
-using System.Globalization;
-using System.Linq;
-using System.Text;
-using System.Threading;
-using System.Threading.Tasks;
-using System.Xml;
-
-namespace Azure.Iot.Operations.Protocol.RPC
-{
-    public abstract class CommandExecutor<TReq, TResp> : IAsyncDisposable
-        where TReq : class
-        where TResp : class
-    {
-        private readonly int[] _supportedMajorProtocolVersions = [CommandVersion.MajorProtocolVersion];
-
-        private static readonly TimeSpan DefaultExecutorTimeout = TimeSpan.FromSeconds(10);
-
-        internal static IWallClock WallClock = new WallClock();
-
-        private readonly IMqttPubSubClient _mqttClient;
-        private readonly string _commandName;
-        private readonly IPayloadSerializer _serializer;
-
-        private readonly Dictionary<string, string> _topicTokenMap = [];
-
-        private readonly HybridLogicalClock _hybridLogicalClock;
-        private readonly ICommandResponseCache _commandResponseCache;
-        private Dispatcher? _dispatcher;
-        private bool _isRunning;
-        private bool _hasSubscribed;
-        private string _subscriptionTopic;
-
-        private bool _isDisposed;
-
-        public TimeSpan ExecutionTimeout { get; set; }
-
-        public required Func<ExtendedRequest<TReq>, CancellationToken, Task<ExtendedResponse<TResp>>> OnCommandReceived { get; set; }
-
-        public string? ExecutorId { get; init; }
-
-        public string ServiceGroupId { get; init; }
-
-        public string RequestTopicPattern { get; init; }
-
-        public string? TopicNamespace { get; set; }
-
-        public bool IsIdempotent { get; init; }
-
-        /// <summary>
-        /// The cache time-to-live that will be used for reusing a previously computed response for duplicate or equivalent idempotent command requests.
-        /// </summary>
-        /// <remarks>
-        /// <para>
-        /// Idempotent commands will cache the response of duplicate requests until the maximum of cache time-to-live or the command request expiration.
-        /// Idempotent commands will cache the response of equivalent requests until the cache time-to-live.
-        /// The cache could be cleared before the time-to-live expires if the cost-weighted benefit is too low and the cache is under size pressure.
-        /// </para>
-        /// Two requests are considered to be duplicate when the requests have identical correlation ID.
-        /// Two requests are considered to be equivalent when they have the same payload, parameters and topic, but different correlation ID.
-        /// </remarks>
-        public TimeSpan CacheTtl { get; init; }
-
-        /// <summary>
-        /// Gets a dictionary for adding token keys and their replacement strings, which will be substituted in request and response topic patterns.
-        /// Can be overridden by a derived class, enabling the key/value pairs to be augmented and/or combined with other key/value pairs.
-        /// </summary>
-        public virtual Dictionary<string, string> TopicTokenMap => _topicTokenMap;
-
-        /// <summary>
-        /// Gets a dictionary used by this class's code for substituting tokens in request and response topic patterns.
-        /// Can be overridden by a derived class, enabling the key/value pairs to be augmented and/or combined with other key/value pairs.
-        /// </summary>
-        protected virtual IReadOnlyDictionary<string, string> EffectiveTopicTokenMap => _topicTokenMap;
-
-        public CommandExecutor(IMqttPubSubClient mqttClient, string commandName, IPayloadSerializer serializer)
-        {
-            if (commandName == null || commandName == string.Empty)
-            {
-                throw AkriMqttException.GetConfigurationInvalidException(nameof(commandName), string.Empty);
-            }
-
-            this._mqttClient = mqttClient ?? throw AkriMqttException.GetArgumentInvalidException(commandName, nameof(mqttClient), string.Empty);
-            this._commandName = commandName;
-            this._serializer = serializer ?? throw AkriMqttException.GetArgumentInvalidException(commandName, nameof(serializer), string.Empty);
-
-            _isRunning = false;
-            _hasSubscribed = false;
-            _subscriptionTopic = string.Empty;
-
-            ExecutionTimeout = DefaultExecutorTimeout;
-
-            _hybridLogicalClock = HybridLogicalClock.GetInstance();
-
-            _commandResponseCache = CommandResponseCache.GetCache();
-
-            _dispatcher = null;
-
-            ExecutorId = null;
-            ServiceGroupId = AttributeRetriever.GetAttribute<ServiceGroupIdAttribute>(this)?.Id ?? string.Empty;
-            RequestTopicPattern = AttributeRetriever.GetAttribute<CommandTopicAttribute>(this)?.RequestTopic ?? string.Empty;
-            IsIdempotent = AttributeRetriever.GetAttribute<CommandBehaviorAttribute>(this)?.IsIdempotent ?? false;
-            CacheTtl = XmlConvert.ToTimeSpan(AttributeRetriever.GetAttribute<CommandBehaviorAttribute>(this)?.CacheTtl ?? "PT0H0M0S");
-
-            mqttClient.ApplicationMessageReceivedAsync += MessageReceivedCallbackAsync;
-        }
-
-        private async Task MessageReceivedCallbackAsync(MqttApplicationMessageReceivedEventArgs args)
-        {
-            string requestTopicFilter = GetCommandTopic(null);
-
-            if (MqttTopicProcessor.DoesTopicMatchFilter(args.ApplicationMessage.Topic, requestTopicFilter))
-            {
-                args.AutoAcknowledge = false;
-
-                DateTime messageReceivedTime = WallClock.UtcNow;
-
-                // MessageExpiryInterval is required; if it is missing, this.ExecutionTimeout is substituted as a fail-safe value when sending the error response.
-                TimeSpan commandTimeout = args.ApplicationMessage.MessageExpiryInterval != default ? TimeSpan.FromSeconds(args.ApplicationMessage.MessageExpiryInterval) : ExecutionTimeout;
-                DateTime commandExpirationTime = messageReceivedTime + commandTimeout;
-                DateTime ttl = messageReceivedTime + CacheTtl;
-
-                string? requestedProtocolVersion = args.ApplicationMessage.UserProperties?.FirstOrDefault(p => p.Name == AkriSystemProperties.ProtocolVersion)?.Value;
-                if (!TryValidateRequestHeaders(args.ApplicationMessage, out CommandStatusCode? status, out string? statusMessage, out string? invalidPropertyName, out string? invalidPropertyValue))
-                {
-                    await GetDispatcher()(
-                        status != null ? async () => { await GenerateAndPublishResponse(commandExpirationTime, args.ApplicationMessage.ResponseTopic!, args.ApplicationMessage.CorrelationData!, (CommandStatusCode)status, statusMessage, null, null, false, invalidPropertyName, invalidPropertyValue, requestedProtocolVersion).ConfigureAwait(false); }
-                    : null,
-                        async () => { await args.AcknowledgeAsync(CancellationToken.None).ConfigureAwait(false); }).ConfigureAwait(false);
-                    return;
-                }
-
-                // This validation is handled above, so assume a response topic is provided beyond this point.
-                Debug.Assert(args.ApplicationMessage.ResponseTopic != null);
-                Debug.Assert(args.ApplicationMessage.CorrelationData != null);
-
-                string? clientId = this._mqttClient.ClientId;
-                Debug.Assert(!string.IsNullOrEmpty(clientId));
-                string executorId = ExecutorId ?? clientId;
-                bool isExecutorSpecific = args.ApplicationMessage.Topic.Contains(executorId);
-                string sourceId = args.ApplicationMessage.UserProperties?.FirstOrDefault(p => p.Name == AkriSystemProperties.SourceId)?.Value ?? string.Empty;
-
-                Task<MqttApplicationMessage>? cachedResponse =
-                    await _commandResponseCache.RetrieveAsync(
-                        this._commandName,
-                        sourceId,
-                        args.ApplicationMessage.ResponseTopic,
-                        args.ApplicationMessage.CorrelationData,
-                        args.ApplicationMessage.PayloadSegment.Array ?? [],
-                        isCacheable: CacheTtl > TimeSpan.Zero,
-                        canReuseAcrossInvokers: !isExecutorSpecific)
-                    .ConfigureAwait(false);
-
-                if (cachedResponse != null)
-                {
-                    await GetDispatcher()(
-                        async () =>
-                        {
-                            MqttApplicationMessage cachedMessage = await cachedResponse.ConfigureAwait(false);
-                            await GenerateAndPublishResponse(commandExpirationTime, args.ApplicationMessage.ResponseTopic, args.ApplicationMessage.CorrelationData, cachedMessage.PayloadSegment, cachedMessage.UserProperties, cachedMessage.ContentType, (int)cachedMessage.PayloadFormatIndicator).ConfigureAwait(false);
-                        },
-                        async () => { await args.AcknowledgeAsync(CancellationToken.None).ConfigureAwait(false); }).ConfigureAwait(false);
-
-                    return;
-                }
-
-                TReq request;
-                CommandRequestMetadata requestMetadata;
-                try
-                {
-                    requestMetadata = new CommandRequestMetadata(args.ApplicationMessage)
-                    {
-                        ContentType = args.ApplicationMessage.ContentType,
-                        PayloadFormatIndicator = args.ApplicationMessage.PayloadFormatIndicator,
-                    };
-                    request = this._serializer.FromBytes<TReq>(args.ApplicationMessage.PayloadSegment.Array, requestMetadata.ContentType, requestMetadata.PayloadFormatIndicator);
-                    _hybridLogicalClock.Update(requestMetadata.Timestamp);
-                }
-                catch (Exception ex)
-                {
-                    AkriMqttException? amex = ex as AkriMqttException;
-                    CommandStatusCode statusCode = amex != null ? ErrorKindToStatusCode(amex.Kind) : CommandStatusCode.InternalServerError;
-
-                    if (amex != null
-                        && amex.Kind == AkriMqttErrorKind.HeaderInvalid
-                        && amex.HeaderName != null
-                        && amex.HeaderName.Equals("Content Type", StringComparison.Ordinal))
-                    {
-                        statusCode = CommandStatusCode.UnsupportedMediaType;
-                    }
-
-                    await GetDispatcher()(
-                        async () => { await GenerateAndPublishResponse(commandExpirationTime, args.ApplicationMessage.ResponseTopic, args.ApplicationMessage.CorrelationData, statusCode, ex.Message, null, null, amex?.InApplication, amex?.HeaderName, amex?.HeaderValue, requestedProtocolVersion).ConfigureAwait(false); },
-                        async () => { await args.AcknowledgeAsync(CancellationToken.None).ConfigureAwait(false); }).ConfigureAwait(false);
-
-                    return;
-                }
-
-                ExtendedRequest<TReq> extendedRequest = new() { Request = request, RequestMetadata = requestMetadata };
-
-                async Task CmdFunc()
-                {
-                    DateTime executionStartTime = WallClock.UtcNow;
-                    TimeSpan startupDelay = executionStartTime - messageReceivedTime;
-                    TimeSpan remainingCommandTimeout = commandTimeout - startupDelay;
-                    TimeSpan cancellationTimeout = remainingCommandTimeout < ExecutionTimeout ? remainingCommandTimeout : ExecutionTimeout;
-                    using CancellationTokenSource commandCts = WallClock.CreateCancellationTokenSource(cancellationTimeout);
-
-                    try
-                    {
-                        ExtendedResponse<TResp> extended = await Task.Run(() => OnCommandReceived(extendedRequest, commandCts.Token)).WaitAsync(ExecutionTimeout).ConfigureAwait(false);
-
-                        var serializedPayloadContext = _serializer.ToBytes(extended.Response);
-
-                        MqttApplicationMessage? responseMessage = GenerateResponse(commandExpirationTime, args.ApplicationMessage.ResponseTopic, args.ApplicationMessage.CorrelationData, serializedPayloadContext.SerializedPayload != null ? CommandStatusCode.OK : CommandStatusCode.NoContent, null, serializedPayloadContext, extended.ResponseMetadata);
-                        await _commandResponseCache.StoreAsync(
-                            this._commandName,
-                            sourceId,
-                            args.ApplicationMessage.ResponseTopic,
-                            args.ApplicationMessage.CorrelationData,
-                            args.ApplicationMessage.PayloadSegment.Array,
-                            responseMessage,
-                            IsIdempotent,
-                            commandExpirationTime,
-                            WallClock.UtcNow - executionStartTime).ConfigureAwait(false);
-
-                        await PublishResponse(args.ApplicationMessage.ResponseTopic, args.ApplicationMessage.CorrelationData, responseMessage);
-                    }
-                    catch (Exception ex)
-                    {
-                        CommandStatusCode statusCode;
-                        string? statusMessage;
-                        bool isAppError;
-                        switch (ex)
-                        {
-                            case OperationCanceledException:
-                            case TimeoutException:
-                                statusCode = CommandStatusCode.RequestTimeout;
-                                statusMessage = $"Executor timed out after {cancellationTimeout.TotalSeconds} seconds.";
-                                isAppError = false;
-                                invalidPropertyName = nameof(ExecutionTimeout);
-                                invalidPropertyValue = XmlConvert.ToString(ExecutionTimeout);
-                                Trace.TraceWarning($"Command '{this._commandName}' execution timed out after {cancellationTimeout.TotalSeconds} seconds.");
-                                break;
-                            case InvocationException iex:
-                                statusCode = CommandStatusCode.UnprocessableContent;
-                                statusMessage = iex.Message;
-                                isAppError = true;
-                                invalidPropertyName = iex.InvalidPropertyName;
-                                invalidPropertyValue = iex.InvalidPropertyValue;
-                                Trace.TraceWarning($"Command '{this._commandName}' execution failed due to an invocation error: {iex}.");
-                                break;
-                            case AkriMqttException amex:
-                                statusCode = CommandStatusCode.InternalServerError;
-                                statusMessage = amex.Message;
-                                isAppError = true;
-                                invalidPropertyName = amex?.HeaderName ?? amex?.PropertyName;
-                                invalidPropertyValue = amex?.HeaderValue ?? amex?.PropertyValue?.ToString();
-                                Trace.TraceWarning($"Command '{this._commandName}' execution failed due to Akri Mqtt error: {amex}.");
-                                break;
-                            default:
-                                statusCode = CommandStatusCode.InternalServerError;
-                                statusMessage = ex.Message;
-                                isAppError = true;
-                                invalidPropertyName = null;
-                                invalidPropertyValue = null;
-                                Trace.TraceWarning($"Command '{this._commandName}' execution failed due to error: {ex}.");
-                                break;
-                        }
-
-                        await GenerateAndPublishResponse(commandExpirationTime, args.ApplicationMessage.ResponseTopic, args.ApplicationMessage.CorrelationData, statusCode, statusMessage, null, null, isAppError, invalidPropertyName, invalidPropertyValue, requestedProtocolVersion);
-                    }
-                    finally
-                    {
-                        commandCts.Dispose();
-                    }
-                }
-
-                await GetDispatcher()(CmdFunc, async () => { await args.AcknowledgeAsync(CancellationToken.None).ConfigureAwait(false); }).ConfigureAwait(false);
-            }
-        }
-
-        public async Task StartAsync(int? preferredDispatchConcurrency = null, IReadOnlyDictionary<string, string>? transientTopicTokenMap = null, CancellationToken cancellationToken = default)
-        {
-            cancellationToken.ThrowIfCancellationRequested();
-            ObjectDisposedException.ThrowIf(_isDisposed, this);
-
-            if (!_isRunning)
-            {
-                if (_mqttClient.ProtocolVersion != MqttProtocolVersion.V500)
-                {
-                    throw AkriMqttException.GetConfigurationInvalidException(
-                        "MQTTClient.ProtocolVersion",
-                        _mqttClient.ProtocolVersion,
-                        "The provided MQTT client is not configured for MQTT version 5",
-                        commandName: _commandName);
-                }
-
-                string? clientId = this._mqttClient.ClientId;
-                if (string.IsNullOrEmpty(clientId))
-                {
-                    throw new InvalidOperationException("No MQTT client Id configured. Must connect to MQTT broker before starting a command executor");
-                }
-
-                _dispatcher ??= ExecutionDispatcher.CollectionInstance.GetDispatcher(clientId, preferredDispatchConcurrency);
-
-                CheckProperties();
-
-                await _commandResponseCache.StartAsync().ConfigureAwait(false);
-
-                if (!_hasSubscribed)
-                {
-                    await SubscribeAsync(transientTopicTokenMap, cancellationToken).ConfigureAwait(false);
-                }
-
-                _isRunning = true;
-                Trace.TraceInformation($"Command executor for '{_commandName}' started.");
-            }
-        }
-
-        public async Task StopAsync(CancellationToken cancellationToken = default)
-        {
-            cancellationToken.ThrowIfCancellationRequested();
-            ObjectDisposedException.ThrowIf(_isDisposed, this);
-
-            if (_isRunning && _hasSubscribed)
-            {
-                MqttClientUnsubscribeOptions mqttUnsubscribeOptions = new(_subscriptionTopic);
-
-                MqttClientUnsubscribeResult unsubAck = await _mqttClient.UnsubscribeAsync(mqttUnsubscribeOptions, cancellationToken).ConfigureAwait(false);
-
-                unsubAck.ThrowIfNotSuccessUnsubAck(this._commandName);
-                _isRunning = false;
-                _hasSubscribed = false;
-            }
-            Trace.TraceInformation($"Command executor for '{_commandName}' stopped.");
-        }
-
-        private async Task SubscribeAsync(IReadOnlyDictionary<string, string>? transientTopicTokenMap, CancellationToken cancellationToken = default)
-        {
-            string requestTopicFilter = ServiceGroupId != string.Empty ? $"$share/{ServiceGroupId}/{GetCommandTopic(transientTopicTokenMap)}" : GetCommandTopic(transientTopicTokenMap);
-
-            MqttQualityOfServiceLevel qos = MqttQualityOfServiceLevel.AtLeastOnce;
-            MqttClientSubscribeOptions mqttSubscribeOptions = new(new MqttTopicFilter(requestTopicFilter, qos));
-
-            MqttClientSubscribeResult subAck = await _mqttClient.SubscribeAsync(mqttSubscribeOptions, cancellationToken).ConfigureAwait(false);
-            subAck.ThrowIfNotSuccessSubAck(qos, this._commandName);
-
-            _hasSubscribed = true;
-            _subscriptionTopic = requestTopicFilter;
-        }
-
-        private bool TryValidateRequestHeaders(
-            MqttApplicationMessage requestMsg,
-            out CommandStatusCode? status,
-            out string? statusMessage,
-            out string? invalidPropertyName,
-            out string? invalidPropertyValue)
-        {
-            if (requestMsg.MessageExpiryInterval == default)
-            {
-                status = CommandStatusCode.BadRequest;
-                statusMessage = $"No message expiry interval present.";
-                invalidPropertyName = "Message Expiry";
-                invalidPropertyValue = null;
-                return false;
-            }
-
-            if (!MqttTopicProcessor.IsValidReplacement(requestMsg.ResponseTopic))
-            {
-                Trace.TraceError($"Command '{this._commandName}' with CorrelationId {requestMsg.CorrelationData} specified invalid response topic '{requestMsg.ResponseTopic}'. The command response will not be published.");
-
-                status = null;
-                statusMessage = null;
-                invalidPropertyName = null;
-                invalidPropertyValue = null;
-                return false;
-            }
-
-            if (requestMsg.CorrelationData == null || requestMsg.CorrelationData.Length == 0)
-            {
-                status = CommandStatusCode.BadRequest;
-                statusMessage = $"No correlation data present.";
-                invalidPropertyName = "Correlation Data";
-                invalidPropertyValue = null;
-                return false;
-            }
-
-            if (!GuidExtensions.TryParseBytes(requestMsg.CorrelationData, out Guid? correlationId))
-            {
-                status = CommandStatusCode.BadRequest;
-                statusMessage = $"Correlation data bytes do not conform to a GUID.";
-                invalidPropertyName = "Correlation Data";
-                invalidPropertyValue = null;
-                return false;
-            }
-
-            string? requestProtocolVersion = requestMsg.UserProperties?.FirstOrDefault(p => p.Name == AkriSystemProperties.ProtocolVersion)?.Value;
-            if (!ProtocolVersion.TryParseProtocolVersion(requestProtocolVersion, out ProtocolVersion? protocolVersion))
-            {
-                status = CommandStatusCode.NotSupportedVersion;
-                statusMessage = $"Unparsable protocol version ({AkriSystemProperties.ProtocolVersion}) value provided: {requestProtocolVersion}.";
-                invalidPropertyName = null;
-                invalidPropertyValue = null;
-                return false;
-            }
-
-            if (!_supportedMajorProtocolVersions.Contains(protocolVersion!.MajorVersion))
-            {
-                status = CommandStatusCode.NotSupportedVersion;
-                statusMessage = $"Invalid or unsupported protocol version ({AkriSystemProperties.ProtocolVersion}) value provided: {requestProtocolVersion}.";
-                invalidPropertyName = null;
-                invalidPropertyValue = null;
-                return false;
-            }
-
-            status = null;
-            statusMessage = null;
-            invalidPropertyName = null;
-            invalidPropertyValue = null;
-            return true;
-        }
-
-        private MqttApplicationMessage GenerateResponse(
-            DateTime commandExpirationTime,
-            string topic,
-            byte[] correlationData,
-            CommandStatusCode status,
-            string? statusMessage = null,
-            SerializedPayloadContext? payloadContext = null,
-            CommandResponseMetadata? metadata = null,
-            bool? isAppError = null,
-            string? invalidPropertyName = null,
-            string? invalidPropertyValue = null,
-            string? requestedProtocolVersion = null)
-        {
-            MqttApplicationMessage message = new(topic, MqttQualityOfServiceLevel.AtLeastOnce)
-            {
-                CorrelationData = correlationData,
-            };
-
-            message.AddUserProperty(AkriSystemProperties.Status, ((int)status).ToString(CultureInfo.InvariantCulture));
-
-            if (statusMessage != null)
-            {
-                message.AddUserProperty(AkriSystemProperties.StatusMessage, statusMessage);
-            }
-
-            if (payloadContext != null && payloadContext.SerializedPayload != null && payloadContext.SerializedPayload.Length > 0)
-            {
-                message.PayloadSegment = payloadContext.SerializedPayload;
-                message.PayloadFormatIndicator = (MqttPayloadFormatIndicator)payloadContext.PayloadFormatIndicator;
-                message.ContentType = payloadContext.ContentType;
-            }
-
-            message.AddUserProperty(AkriSystemProperties.ProtocolVersion, $"{CommandVersion.MajorProtocolVersion}.{CommandVersion.MinorProtocolVersion}");
-
-            metadata?.MarshalTo(message);
-
-            if (isAppError != null)
-            {
-                message.AddUserProperty(AkriSystemProperties.IsApplicationError, (bool)isAppError ? "true" : "false");
-            }
-
-            if (invalidPropertyName != null)
-            {
-                message.AddUserProperty(AkriSystemProperties.InvalidPropertyName, invalidPropertyName);
-            }
-
-            if (invalidPropertyValue != null)
-            {
-                message.AddUserProperty(AkriSystemProperties.InvalidPropertyValue, invalidPropertyValue);
-            }
-
-            if (status == CommandStatusCode.NotSupportedVersion)
-            {
-                Debug.Assert(requestedProtocolVersion != null);
-                message.AddUserProperty(AkriSystemProperties.RequestedProtocolVersion, requestedProtocolVersion);
-                string spaceSeparatedListOfSupportedProtocolVersions = ProtocolVersion.ToString(_supportedMajorProtocolVersions);
-                message.AddUserProperty(AkriSystemProperties.SupportedMajorProtocolVersions, spaceSeparatedListOfSupportedProtocolVersions);
-            }
-
-            int remainingSeconds = Math.Max(0, (int)(commandExpirationTime - WallClock.UtcNow).TotalSeconds);
-
-            message.MessageExpiryInterval = (uint)remainingSeconds;
-
-            return message;
-        }
-
-        private Task GenerateAndPublishResponse(
-            DateTime commandExpirationTime,
-            string topic,
-            byte[] correlationData,
-            CommandStatusCode status,
-            string? statusMessage = null,
-            SerializedPayloadContext? payloadContext = null,
-            CommandResponseMetadata? metadata = null,
-            bool? isAppError = null,
-            string? invalidPropertyName = null,
-            string? invalidPropertyValue = null,
-            string? requestedProtocolVersion = null)
-        {
-            MqttApplicationMessage responseMessage = GenerateResponse(commandExpirationTime, topic, correlationData, status, statusMessage, payloadContext, metadata, isAppError, invalidPropertyName, invalidPropertyValue, requestedProtocolVersion);
-            return PublishResponse(topic, correlationData, responseMessage);
-        }
-
-        private Task GenerateAndPublishResponse(
-            DateTime commandExpirationTime,
-            string topic,
-            byte[]? correlationData,
-            ArraySegment<byte> payloadSegment,
-            List<MqttUserProperty>? userProperties,
-            string? contentType,
-            int payloadFormatIndicator)
-        {
-            MqttApplicationMessage message = new(topic, MqttQualityOfServiceLevel.AtLeastOnce)
-            {
-                CorrelationData = correlationData,
-            };
-
-            if (payloadSegment.Count > 0)
-            {
-                message.PayloadSegment = payloadSegment;
-                message.PayloadFormatIndicator = (MqttPayloadFormatIndicator)payloadFormatIndicator;
-                message.ContentType = contentType;
-            }
-
-            if (userProperties != null)
-            {
-                foreach (MqttUserProperty property in userProperties)
-                {
-                    message.AddUserProperty(property.Name, property.Value);
-                }
-            }
-
-            message.AddUserProperty(AkriSystemProperties.ProtocolVersion, CommandVersion.MajorProtocolVersion + "." + CommandVersion.MinorProtocolVersion);
-
-            int remainingSeconds = Math.Max(0, (int)(commandExpirationTime - WallClock.UtcNow).TotalSeconds);
-
-            message.MessageExpiryInterval = (uint)remainingSeconds;
-
-            return PublishResponse(topic, correlationData, message);
-        }
-
-        private async Task PublishResponse(
-            string topic,
-            byte[]? correlationData,
-            MqttApplicationMessage responseMessage)
-        {
-            if (responseMessage.MessageExpiryInterval == 0)
-            {
-                string correlationId = correlationData != null ? $"'{new Guid(correlationData)}'" : "unknown";
-                Trace.TraceError($"Command '{this._commandName}' with CorrelationId {correlationId} took too long to process on topic '{topic}'. The command response will not be published.");
-                return;
-            }
-
-            try
-            {
-                MqttClientPublishResult pubAck = await _mqttClient.PublishAsync(responseMessage, CancellationToken.None).ConfigureAwait(false);
-                MqttClientPublishReasonCode pubReasonCode = pubAck.ReasonCode;
-                if (pubReasonCode != MqttClientPublishReasonCode.Success)
-                {
-                    string correlationId = correlationData != null ? $"'{new Guid(correlationData)}'" : "unknown";
-                    Trace.TraceError($"The response to command {_commandName} with CorrelationId {correlationId} failed on topic '{topic}' with publishing reason code '{pubReasonCode}'");
-                }
-            }
-            catch (Exception e)
-            {
-                Trace.TraceError($"Command '{this._commandName}' execution failed due to a MQTT communication error: {e.Message}.");
-            }
-        }
-
-        private Dispatcher GetDispatcher()
-        {
-            if (_dispatcher == null)
-            {
-                string? clientId = this._mqttClient.ClientId;
-                Debug.Assert(!string.IsNullOrEmpty(clientId));
-                _dispatcher = ExecutionDispatcher.CollectionInstance.GetDispatcher(clientId);
-            }
-
-            return _dispatcher;
-        }
-
-        private string GetCommandTopic(IReadOnlyDictionary<string, string>? transientTopicTokenMap)
-        {
-            StringBuilder commandTopic = new();
-
-            if (TopicNamespace != null)
-            {
-                commandTopic.Append(TopicNamespace);
-                commandTopic.Append('/');
-            }
-
-            commandTopic.Append(MqttTopicProcessor.ResolveTopic(RequestTopicPattern, EffectiveTopicTokenMap, transientTopicTokenMap));
-
-            return commandTopic.ToString();
-        }
-
-        private void CheckProperties()
-        {
-            if (TopicNamespace != null && !MqttTopicProcessor.IsValidReplacement(TopicNamespace))
-            {
-                throw AkriMqttException.GetConfigurationInvalidException(nameof(TopicNamespace), TopicNamespace, "MQTT topic namespace is not valid", commandName: _commandName);
-            }
-
-            PatternValidity patternValidity = MqttTopicProcessor.ValidateTopicPattern(RequestTopicPattern, EffectiveTopicTokenMap, null, requireReplacement: false, out string errMsg, out string? errToken, out string? errReplacement);
-            if (patternValidity != PatternValidity.Valid)
-            {
-                throw patternValidity switch
-                {
-                    PatternValidity.InvalidResidentReplacement => AkriMqttException.GetConfigurationInvalidException(errToken!, errReplacement!, errMsg, commandName: _commandName),
-                    _ => AkriMqttException.GetConfigurationInvalidException(nameof(RequestTopicPattern), RequestTopicPattern, errMsg, commandName: _commandName),
-                };
-            }
-
-            if (CacheTtl < TimeSpan.Zero)
-            {
-                throw AkriMqttException.GetConfigurationInvalidException("CacheTtl", CacheTtl, "CacheTtl must not have a negative value", commandName: _commandName);
-            }
-
-            if (!IsIdempotent && CacheTtl != TimeSpan.Zero)
-            {
-                throw AkriMqttException.GetConfigurationInvalidException("CacheTtl", CacheTtl, "CacheTtl must be zero when IsIdempotent=false", commandName: _commandName);
-            }
-
-            if (ExecutionTimeout <= TimeSpan.Zero)
-            {
-                throw AkriMqttException.GetConfigurationInvalidException("ExecutionTimeout", ExecutionTimeout, "ExecutionTimeout must have a positive value", commandName: _commandName);
-            }
-        }
-
-        private static CommandStatusCode ErrorKindToStatusCode(AkriMqttErrorKind errorKind)
-        {
-            return errorKind switch
-            {
-                AkriMqttErrorKind.HeaderMissing => CommandStatusCode.BadRequest,
-                AkriMqttErrorKind.HeaderInvalid => CommandStatusCode.BadRequest,
-                AkriMqttErrorKind.PayloadInvalid => CommandStatusCode.BadRequest,
-                AkriMqttErrorKind.StateInvalid => CommandStatusCode.ServiceUnavailable,
-                AkriMqttErrorKind.InternalLogicError => CommandStatusCode.InternalServerError,
-                AkriMqttErrorKind.Timeout => CommandStatusCode.RequestTimeout,
-                AkriMqttErrorKind.InvocationException => CommandStatusCode.UnprocessableContent,
-                AkriMqttErrorKind.ExecutionException => CommandStatusCode.InternalServerError,
-                AkriMqttErrorKind.UnknownError => CommandStatusCode.InternalServerError,
-                _ => CommandStatusCode.InternalServerError,
-            };
-        }
-
-        public virtual async ValueTask DisposeAsync()
-        {
-            await DisposeAsyncCore(false);
-            GC.SuppressFinalize(this);
-        }
-
-        public virtual async ValueTask DisposeAsync(bool disposing)
-        {
-            await DisposeAsyncCore(disposing);
-        }
-
-        protected virtual async ValueTask DisposeAsyncCore(bool disposing)
-        {
-            if (!_isDisposed)
-            {
-                try
-                {
-                    await StopAsync();
-                }
-                catch (Exception ex)
-                {
-                    Trace.TraceWarning("Failed to stop the command executor while disposing it: {0}", ex);
-                }
-
-                TopicTokenMap?.Clear();
-                _mqttClient.ApplicationMessageReceivedAsync -= MessageReceivedCallbackAsync;
-
-                if (disposing)
-                {
-                    await _mqttClient.DisposeAsync(disposing);
-                }
-
-                _isDisposed = true;
-            }
-        }
-    }
->>>>>>> 91c26dc7
-}+            metadata?.MarshalTo(message);
+
+            if (isAppError != null)
+            {
+                message.AddUserProperty(AkriSystemProperties.IsApplicationError, (bool)isAppError ? "true" : "false");
+            }
+
+            if (invalidPropertyName != null)
+            {
+                message.AddUserProperty(AkriSystemProperties.InvalidPropertyName, invalidPropertyName);
+            }
+
+            if (invalidPropertyValue != null)
+            {
+                message.AddUserProperty(AkriSystemProperties.InvalidPropertyValue, invalidPropertyValue);
+            }
+
+            if (status == CommandStatusCode.NotSupportedVersion)
+            {
+                Debug.Assert(requestedProtocolVersion != null);
+                message.AddUserProperty(AkriSystemProperties.RequestedProtocolVersion, requestedProtocolVersion);
+                string spaceSeparatedListOfSupportedProtocolVersions = ProtocolVersion.ToString(_supportedMajorProtocolVersions);
+                message.AddUserProperty(AkriSystemProperties.SupportedMajorProtocolVersions, spaceSeparatedListOfSupportedProtocolVersions);
+            }
+
+            int remainingSeconds = Math.Max(0, (int)(commandExpirationTime - WallClock.UtcNow).TotalSeconds);
+
+            message.MessageExpiryInterval = (uint)remainingSeconds;
+
+            return message;
+        }
+
+        private async Task GenerateAndPublishResponseAsync(
+            DateTime commandExpirationTime,
+            string topic,
+            byte[] correlationData,
+            CommandStatusCode status,
+            string? statusMessage = null,
+            SerializedPayloadContext? payloadContext = null,
+            CommandResponseMetadata? metadata = null,
+            bool? isAppError = null,
+            string? invalidPropertyName = null,
+            string? invalidPropertyValue = null,
+            string? requestedProtocolVersion = null)
+        {
+            MqttApplicationMessage responseMessage = await GenerateResponseAsync(commandExpirationTime, topic, correlationData, status, statusMessage, payloadContext, metadata, isAppError, invalidPropertyName, invalidPropertyValue, requestedProtocolVersion);
+            await PublishResponseAsync(topic, correlationData, responseMessage);
+        }
+
+        private Task GenerateAndPublishResponse(
+            DateTime commandExpirationTime,
+            string topic,
+            byte[]? correlationData,
+            ArraySegment<byte> payloadSegment,
+            List<MqttUserProperty>? userProperties,
+            string? contentType,
+            int payloadFormatIndicator)
+        {
+            MqttApplicationMessage message = new(topic, MqttQualityOfServiceLevel.AtLeastOnce)
+            {
+                CorrelationData = correlationData,
+            };
+
+            if (payloadSegment.Count > 0)
+            {
+                message.PayloadSegment = payloadSegment;
+                message.PayloadFormatIndicator = (MqttPayloadFormatIndicator)payloadFormatIndicator;
+                message.ContentType = contentType;
+            }
+
+            if (userProperties != null)
+            {
+                foreach (MqttUserProperty property in userProperties)
+                {
+                    message.AddUserProperty(property.Name, property.Value);
+                }
+            }
+
+            message.AddUserProperty(AkriSystemProperties.ProtocolVersion, CommandVersion.MajorProtocolVersion + "." + CommandVersion.MinorProtocolVersion);
+
+            int remainingSeconds = Math.Max(0, (int)(commandExpirationTime - WallClock.UtcNow).TotalSeconds);
+
+            message.MessageExpiryInterval = (uint)remainingSeconds;
+
+            return PublishResponseAsync(topic, correlationData, message);
+        }
+
+        private async Task PublishResponseAsync(
+            string topic,
+            byte[]? correlationData,
+            MqttApplicationMessage responseMessage)
+        {
+            if (responseMessage.MessageExpiryInterval == 0)
+            {
+                string correlationId = correlationData != null ? $"'{new Guid(correlationData)}'" : "unknown";
+                Trace.TraceError($"Command '{_commandName}' with CorrelationId {correlationId} took too long to process on topic '{topic}'. The command response will not be published.");
+                return;
+            }
+
+            try
+            {
+                MqttClientPublishResult pubAck = await _mqttClient.PublishAsync(responseMessage, CancellationToken.None).ConfigureAwait(false);
+                MqttClientPublishReasonCode pubReasonCode = pubAck.ReasonCode;
+                if (pubReasonCode != MqttClientPublishReasonCode.Success)
+                {
+                    string correlationId = correlationData != null ? $"'{new Guid(correlationData)}'" : "unknown";
+                    Trace.TraceError($"The response to command {_commandName} with CorrelationId {correlationId} failed on topic '{topic}' with publishing reason code '{pubReasonCode}'");
+                }
+            }
+            catch (Exception e)
+            {
+                Trace.TraceError($"Command '{_commandName}' execution failed due to a MQTT communication error: {e.Message}.");
+            }
+        }
+
+        private Dispatcher GetDispatcher()
+        {
+            if (_dispatcher == null)
+            {
+                string? clientId = _mqttClient.ClientId;
+                Debug.Assert(!string.IsNullOrEmpty(clientId));
+                _dispatcher = ExecutionDispatcher.CollectionInstance.GetDispatcher(clientId);
+            }
+
+            return _dispatcher;
+        }
+
+        private string GetCommandTopic(IReadOnlyDictionary<string, string>? transientTopicTokenMap)
+        {
+            StringBuilder commandTopic = new();
+
+            if (TopicNamespace != null)
+            {
+                commandTopic.Append(TopicNamespace);
+                commandTopic.Append('/');
+            }
+
+            commandTopic.Append(MqttTopicProcessor.ResolveTopic(RequestTopicPattern, EffectiveTopicTokenMap, transientTopicTokenMap));
+
+            return commandTopic.ToString();
+        }
+
+        private void CheckProperties()
+        {
+            if (TopicNamespace != null && !MqttTopicProcessor.IsValidReplacement(TopicNamespace))
+            {
+                throw AkriMqttException.GetConfigurationInvalidException(nameof(TopicNamespace), TopicNamespace, "MQTT topic namespace is not valid", commandName: _commandName);
+            }
+
+            PatternValidity patternValidity = MqttTopicProcessor.ValidateTopicPattern(RequestTopicPattern, EffectiveTopicTokenMap, null, requireReplacement: false, out string errMsg, out string? errToken, out string? errReplacement);
+            if (patternValidity != PatternValidity.Valid)
+            {
+                throw patternValidity switch
+                {
+                    PatternValidity.InvalidResidentReplacement => AkriMqttException.GetConfigurationInvalidException(errToken!, errReplacement!, errMsg, commandName: _commandName),
+                    _ => AkriMqttException.GetConfigurationInvalidException(nameof(RequestTopicPattern), RequestTopicPattern, errMsg, commandName: _commandName),
+                };
+            }
+
+            if (CacheTtl < TimeSpan.Zero)
+            {
+                throw AkriMqttException.GetConfigurationInvalidException("CacheTtl", CacheTtl, "CacheTtl must not have a negative value", commandName: _commandName);
+            }
+
+            if (!IsIdempotent && CacheTtl != TimeSpan.Zero)
+            {
+                throw AkriMqttException.GetConfigurationInvalidException("CacheTtl", CacheTtl, "CacheTtl must be zero when IsIdempotent=false", commandName: _commandName);
+            }
+
+            if (ExecutionTimeout <= TimeSpan.Zero)
+            {
+                throw AkriMqttException.GetConfigurationInvalidException("ExecutionTimeout", ExecutionTimeout, "ExecutionTimeout must have a positive value", commandName: _commandName);
+            }
+        }
+
+        private static CommandStatusCode ErrorKindToStatusCode(AkriMqttErrorKind errorKind)
+        {
+            return errorKind switch
+            {
+                AkriMqttErrorKind.HeaderMissing => CommandStatusCode.BadRequest,
+                AkriMqttErrorKind.HeaderInvalid => CommandStatusCode.BadRequest,
+                AkriMqttErrorKind.PayloadInvalid => CommandStatusCode.BadRequest,
+                AkriMqttErrorKind.StateInvalid => CommandStatusCode.ServiceUnavailable,
+                AkriMqttErrorKind.InternalLogicError => CommandStatusCode.InternalServerError,
+                AkriMqttErrorKind.Timeout => CommandStatusCode.RequestTimeout,
+                AkriMqttErrorKind.InvocationException => CommandStatusCode.UnprocessableContent,
+                AkriMqttErrorKind.ExecutionException => CommandStatusCode.InternalServerError,
+                AkriMqttErrorKind.UnknownError => CommandStatusCode.InternalServerError,
+                _ => CommandStatusCode.InternalServerError,
+            };
+        }
+
+        public virtual async ValueTask DisposeAsync()
+        {
+            await DisposeAsyncCore(false);
+            GC.SuppressFinalize(this);
+        }
+
+        public virtual async ValueTask DisposeAsync(bool disposing)
+        {
+            await DisposeAsyncCore(disposing);
+        }
+
+        protected virtual async ValueTask DisposeAsyncCore(bool disposing)
+        {
+            if (!_isDisposed)
+            {
+                try
+                {
+                    await StopAsync();
+                }
+                catch (Exception ex)
+                {
+                    Trace.TraceWarning("Failed to stop the command executor while disposing it: {0}", ex);
+                }
+
+                TopicTokenMap?.Clear();
+                _mqttClient.ApplicationMessageReceivedAsync -= MessageReceivedCallbackAsync;
+
+                if (disposing)
+                {
+                    await _mqttClient.DisposeAsync(disposing);
+                }
+
+                _isDisposed = true;
+            }
+        }
+    }
+}