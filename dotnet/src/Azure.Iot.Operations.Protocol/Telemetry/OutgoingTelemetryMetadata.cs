<<<<<<< HEAD
﻿// Copyright (c) Microsoft Corporation.
// Licensed under the MIT License.

using Azure.Iot.Operations.Protocol.Models;
using System.Collections.Generic;

namespace Azure.Iot.Operations.Protocol.Telemetry
{
    /// <summary>
    /// The metadata that can be sent with every publish packet sent by a <see cref="TelemetrySender{T}"/>.
    /// </summary>
    public class OutgoingTelemetryMetadata
    {
        /// <summary>
        /// A mandatory timestamp attached to the telemetry message.
        /// </summary>
        /// <remarks>
        /// A message sent by a <see cref="TelemetrySender{T}"/> will include a non-null timestamp. A message sent 
        /// by anything else may or may not include this timestamp.
        /// </remarks>
        public HybridLogicalClock Timestamp { get; set; } // TODO Needed a set to set the HLC from Telemetry Sender.

        /// <summary>
        /// A dictionary of user properties that are sent along with the telemetry message from the TelemetrySender.
        /// </summary>
        public Dictionary<string, string> UserData { get; }



        public CloudEvent? CloudEvent { get; set; }

        /// <summary>
        /// Construct an instance with the default values.
        /// </summary>
        /// <remarks>
        /// * The CorrelationData field will be set to a new, random GUID.
        /// * The Timestamp field will be set to the current HybridLogicalClock time for the process.
        /// * The UserData field will be initialized with an empty dictionary; entries in this dictionary can be set by user code as desired.
        /// </remarks>
        public OutgoingTelemetryMetadata()
        {
            //HybridLogicalClock localClock = HybridLogicalClock.GetInstance();
            //localClock.Update();
            // Timestamp = new HybridLogicalClock(localClock);
            UserData = [];
            Timestamp = null;
        }
    }
=======
﻿// Copyright (c) Microsoft Corporation.
// Licensed under the MIT License.

using System.Collections.Generic;

namespace Azure.Iot.Operations.Protocol.Telemetry
{
    /// <summary>
    /// The metadata that can be sent with every publish packet sent by a <see cref="TelemetrySender{T}"/>.
    /// </summary>
    public class OutgoingTelemetryMetadata
    {
        /// <summary>
        /// A mandatory timestamp attached to the telemetry message.
        /// </summary>
        /// <remarks>
        /// A message sent by a <see cref="TelemetrySender{T}"/> will include a non-null timestamp. A message sent 
        /// by anything else may or may not include this timestamp.
        /// </remarks>
        public HybridLogicalClock Timestamp { get; }

        /// <summary>
        /// A dictionary of user properties that are sent along with the telemetry message from the TelemetrySender.
        /// </summary>
        public Dictionary<string, string> UserData { get; }



        public CloudEvent? CloudEvent { get; set; }

        /// <summary>
        /// Construct an instance with the default values.
        /// </summary>
        /// <remarks>
        /// * The CorrelationData field will be set to a new, random GUID.
        /// * The Timestamp field will be set to the current HybridLogicalClock time for the process.
        /// * The UserData field will be initialized with an empty dictionary; entries in this dictionary can be set by user code as desired.
        /// </remarks>
        public OutgoingTelemetryMetadata()
        {
            HybridLogicalClock localClock = HybridLogicalClock.GetInstance();
            localClock.Update();
            Timestamp = new HybridLogicalClock(localClock);
            UserData = [];
        }
    }
>>>>>>> 91c26dc7
}<|MERGE_RESOLUTION|>--- conflicted
+++ resolved
@@ -1,98 +1,48 @@
-<<<<<<< HEAD
-﻿// Copyright (c) Microsoft Corporation.
-// Licensed under the MIT License.
-
-using Azure.Iot.Operations.Protocol.Models;
-using System.Collections.Generic;
-
-namespace Azure.Iot.Operations.Protocol.Telemetry
-{
-    /// <summary>
-    /// The metadata that can be sent with every publish packet sent by a <see cref="TelemetrySender{T}"/>.
-    /// </summary>
-    public class OutgoingTelemetryMetadata
-    {
-        /// <summary>
-        /// A mandatory timestamp attached to the telemetry message.
-        /// </summary>
-        /// <remarks>
-        /// A message sent by a <see cref="TelemetrySender{T}"/> will include a non-null timestamp. A message sent 
-        /// by anything else may or may not include this timestamp.
-        /// </remarks>
-        public HybridLogicalClock Timestamp { get; set; } // TODO Needed a set to set the HLC from Telemetry Sender.
-
-        /// <summary>
-        /// A dictionary of user properties that are sent along with the telemetry message from the TelemetrySender.
-        /// </summary>
-        public Dictionary<string, string> UserData { get; }
-
-
-
-        public CloudEvent? CloudEvent { get; set; }
-
-        /// <summary>
-        /// Construct an instance with the default values.
-        /// </summary>
-        /// <remarks>
-        /// * The CorrelationData field will be set to a new, random GUID.
-        /// * The Timestamp field will be set to the current HybridLogicalClock time for the process.
-        /// * The UserData field will be initialized with an empty dictionary; entries in this dictionary can be set by user code as desired.
-        /// </remarks>
-        public OutgoingTelemetryMetadata()
-        {
-            //HybridLogicalClock localClock = HybridLogicalClock.GetInstance();
-            //localClock.Update();
-            // Timestamp = new HybridLogicalClock(localClock);
-            UserData = [];
-            Timestamp = null;
-        }
-    }
-=======
-﻿// Copyright (c) Microsoft Corporation.
-// Licensed under the MIT License.
-
-using System.Collections.Generic;
-
-namespace Azure.Iot.Operations.Protocol.Telemetry
-{
-    /// <summary>
-    /// The metadata that can be sent with every publish packet sent by a <see cref="TelemetrySender{T}"/>.
-    /// </summary>
-    public class OutgoingTelemetryMetadata
-    {
-        /// <summary>
-        /// A mandatory timestamp attached to the telemetry message.
-        /// </summary>
-        /// <remarks>
-        /// A message sent by a <see cref="TelemetrySender{T}"/> will include a non-null timestamp. A message sent 
-        /// by anything else may or may not include this timestamp.
-        /// </remarks>
-        public HybridLogicalClock Timestamp { get; }
-
-        /// <summary>
-        /// A dictionary of user properties that are sent along with the telemetry message from the TelemetrySender.
-        /// </summary>
-        public Dictionary<string, string> UserData { get; }
-
-
-
-        public CloudEvent? CloudEvent { get; set; }
-
-        /// <summary>
-        /// Construct an instance with the default values.
-        /// </summary>
-        /// <remarks>
-        /// * The CorrelationData field will be set to a new, random GUID.
-        /// * The Timestamp field will be set to the current HybridLogicalClock time for the process.
-        /// * The UserData field will be initialized with an empty dictionary; entries in this dictionary can be set by user code as desired.
-        /// </remarks>
-        public OutgoingTelemetryMetadata()
-        {
-            HybridLogicalClock localClock = HybridLogicalClock.GetInstance();
-            localClock.Update();
-            Timestamp = new HybridLogicalClock(localClock);
-            UserData = [];
-        }
-    }
->>>>>>> 91c26dc7
+﻿// Copyright (c) Microsoft Corporation.
+// Licensed under the MIT License.
+
+using System.Collections.Generic;
+
+namespace Azure.Iot.Operations.Protocol.Telemetry
+{
+    /// <summary>
+    /// The metadata that can be sent with every publish packet sent by a <see cref="TelemetrySender{T}"/>.
+    /// </summary>
+    public class OutgoingTelemetryMetadata
+    {
+        /// <summary>
+        /// A mandatory timestamp attached to the telemetry message.
+        /// </summary>
+        /// <remarks>
+        /// A message sent by a <see cref="TelemetrySender{T}"/> will include a non-null timestamp. A message sent 
+        /// by anything else may or may not include this timestamp.
+        /// </remarks>
+        public HybridLogicalClock Timestamp { get; set; } // TODO Needed a set to set the HLC from Telemetry Sender.
+
+        /// <summary>
+        /// A dictionary of user properties that are sent along with the telemetry message from the TelemetrySender.
+        /// </summary>
+        public Dictionary<string, string> UserData { get; }
+
+
+
+        public CloudEvent? CloudEvent { get; set; }
+
+        /// <summary>
+        /// Construct an instance with the default values.
+        /// </summary>
+        /// <remarks>
+        /// * The CorrelationData field will be set to a new, random GUID.
+        /// * The Timestamp field will be set to the current HybridLogicalClock time for the process.
+        /// * The UserData field will be initialized with an empty dictionary; entries in this dictionary can be set by user code as desired.
+        /// </remarks>
+        public OutgoingTelemetryMetadata()
+        {
+            //HybridLogicalClock localClock = HybridLogicalClock.GetInstance();
+            //localClock.Update();
+            // Timestamp = new HybridLogicalClock(localClock);
+            UserData = [];
+            Timestamp = null;
+        }
+    }
 }