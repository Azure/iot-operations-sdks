--- conflicted
+++ resolved
@@ -1,263 +1,233 @@
-<<<<<<< HEAD
-﻿// Copyright (c) Microsoft Corporation.
-=======
-// Copyright (c) Microsoft Corporation.
->>>>>>> eea4cd41
-// Licensed under the MIT License.
-
-using System;
-using System.Collections.Generic;
-using System.Text;
-using System.Threading;
-using System.Threading.Tasks;
-using System.Runtime.Serialization;
-using Azure.Iot.Operations.Protocol.Models;
-using System.Diagnostics;
-<<<<<<< HEAD
-using System.Runtime.Intrinsics.X86;
-=======
->>>>>>> eea4cd41
-
-namespace Azure.Iot.Operations.Protocol.Telemetry
-{
-    public abstract class TelemetrySender<T> : IAsyncDisposable
-        where T : class
-    {
-<<<<<<< HEAD
-        private readonly ApplicationContext _applicationContext;
-=======
->>>>>>> eea4cd41
-        private readonly IMqttPubSubClient _mqttClient;
-        private readonly IPayloadSerializer _serializer;
-        private bool _isDisposed;
-        private bool _hasBeenValidated;
-
-        /// <summary>
-        /// The timeout value that every telemetry message sent by this sender will use if no timeout is specified.
-        /// </summary>
-        /// <remarks>
-        /// This value sets the message expiry interval field on the underlying MQTT message. This means
-        /// that, if the message is successfully delivered to the MQTT broker, the message will be discarded
-        /// by the broker if the broker has not managed to start onward delivery to a matching subscriber within
-        /// this timeout.
-<<<<<<< HEAD
-        /// 
-=======
-        ///
->>>>>>> eea4cd41
-        /// If this value is equal to zero seconds, then the message will never expire at the broker.
-        /// </remarks>
-        private static readonly TimeSpan DefaultTelemetryTimeout = TimeSpan.FromSeconds(10);
-
-        private readonly Dictionary<string, string> _topicTokenMap = [];
-
-        public string TopicPattern { get; init; }
-
-        public string? TopicNamespace { get; set; }
-
-        /// <summary>
-        /// Gets a dictionary for adding token keys and their replacement strings, which will be substituted in telemetry topic patterns.
-        /// Can be overridden by a derived class, enabling the key/value pairs to be augmented and/or combined with other key/value pairs.
-        /// </summary>
-        public virtual Dictionary<string, string> TopicTokenMap => _topicTokenMap;
-
-        /// <summary>
-        /// Gets a dictionary used by this class's code for substituting tokens in telemetry topic patterns.
-        /// Can be overridden by a derived class, enabling the key/value pairs to be augmented and/or combined with other key/value pairs.
-        /// </summary>
-        protected virtual IReadOnlyDictionary<string, string> EffectiveTopicTokenMap => _topicTokenMap;
-
-<<<<<<< HEAD
-        public TelemetrySender(ApplicationContext applicationContext, IMqttPubSubClient mqttClient, string? telemetryName, IPayloadSerializer serializer)
-        {
-            _applicationContext = applicationContext;
-=======
-        public TelemetrySender(IMqttPubSubClient mqttClient, string? telemetryName, IPayloadSerializer serializer)
-        {
->>>>>>> eea4cd41
-            _mqttClient = mqttClient;
-            _serializer = serializer;
-            _hasBeenValidated = false;
-
-            TopicPattern = AttributeRetriever.GetAttribute<TelemetryTopicAttribute>(this)?.Topic ?? string.Empty;
-        }
-
-        public async Task SendTelemetryAsync(T telemetry, MqttQualityOfServiceLevel qos = MqttQualityOfServiceLevel.AtLeastOnce, TimeSpan? telemetryTimeout = null, CancellationToken cancellationToken = default)
-        {
-            await SendTelemetryAsync(telemetry, new OutgoingTelemetryMetadata(), qos, telemetryTimeout, cancellationToken);
-        }
-
-        public async Task SendTelemetryAsync(T telemetry, OutgoingTelemetryMetadata metadata, MqttQualityOfServiceLevel qos = MqttQualityOfServiceLevel.AtLeastOnce, TimeSpan? messageExpiryInterval = null, CancellationToken cancellationToken = default)
-        {
-            ObjectDisposedException.ThrowIf(_isDisposed, this);
-            ValidateAsNeeded();
-            cancellationToken.ThrowIfCancellationRequested();
-
-            string? clientId = _mqttClient.ClientId;
-            if (string.IsNullOrEmpty(clientId))
-            {
-                throw new InvalidOperationException("No MQTT client Id configured. Must connect to MQTT broker before sending telemetry.");
-            }
-
-            TimeSpan verifiedMessageExpiryInterval = messageExpiryInterval ?? DefaultTelemetryTimeout;
-
-            if (verifiedMessageExpiryInterval <= TimeSpan.Zero)
-            {
-                throw AkriMqttException.GetConfigurationInvalidException("messageExpiryInterval", verifiedMessageExpiryInterval, "message expiry interval must have a positive value");
-            }
-
-            if (verifiedMessageExpiryInterval.TotalSeconds > uint.MaxValue)
-            {
-                throw AkriMqttException.GetConfigurationInvalidException("messageExpiryInterval", verifiedMessageExpiryInterval, $"message expiry interval cannot be larger than {uint.MaxValue} seconds");
-            }
-
-            StringBuilder telemTopic = new();
-
-            if (TopicNamespace != null)
-            {
-                if (!MqttTopicProcessor.IsValidReplacement(TopicNamespace))
-                {
-                    throw AkriMqttException.GetConfigurationInvalidException(nameof(TopicNamespace), TopicNamespace, "MQTT topic namespace is not valid");
-                }
-
-                telemTopic.Append(TopicNamespace);
-                telemTopic.Append('/');
-            }
-
-            telemTopic.Append(MqttTopicProcessor.ResolveTopic(TopicPattern, EffectiveTopicTokenMap));
-
-            try
-            {
-                SerializedPayloadContext serializedPayloadContext = _serializer.ToBytes(telemetry);
-                MqttApplicationMessage applicationMessage = new(telemTopic.ToString(), qos)
-                {
-                    PayloadFormatIndicator = (MqttPayloadFormatIndicator)serializedPayloadContext.PayloadFormatIndicator,
-                    ContentType = serializedPayloadContext.ContentType,
-                    MessageExpiryInterval = (uint)verifiedMessageExpiryInterval.TotalSeconds,
-                    PayloadSegment = serializedPayloadContext.SerializedPayload ?? [],
-                };
-
-                if (metadata?.CloudEvent is not null)
-                {
-<<<<<<< HEAD
-                    metadata.CloudEvent.Id = Guid.NewGuid().ToString();
-                    metadata.CloudEvent.Time = DateTime.UtcNow;
-                    metadata.CloudEvent.Subject = telemTopic.ToString();
-                    metadata.CloudEvent.DataContentType = serializedPayloadContext.ContentType;
-                }
-
-                // Update HLC and use as the timestamp.
-                await _applicationContext.ApplicationHlc.UpdateNowAsync(cancellationToken: cancellationToken);
+// Copyright (c) Microsoft Corporation.
+// Licensed under the MIT License.
+
+using System;
+using System.Collections.Generic;
+using System.Text;
+using System.Threading;
+using System.Threading.Tasks;
+using System.Runtime.Serialization;
+using Azure.Iot.Operations.Protocol.Models;
+using System.Diagnostics;
+using System.Runtime.Intrinsics.X86;
+
+namespace Azure.Iot.Operations.Protocol.Telemetry
+{
+    public abstract class TelemetrySender<T> : IAsyncDisposable
+        where T : class
+    {
+        private readonly ApplicationContext _applicationContext;
+        private readonly IMqttPubSubClient _mqttClient;
+        private readonly IPayloadSerializer _serializer;
+        private bool _isDisposed;
+        private bool _hasBeenValidated;
+
+        /// <summary>
+        /// The timeout value that every telemetry message sent by this sender will use if no timeout is specified.
+        /// </summary>
+        /// <remarks>
+        /// This value sets the message expiry interval field on the underlying MQTT message. This means
+        /// that, if the message is successfully delivered to the MQTT broker, the message will be discarded
+        /// by the broker if the broker has not managed to start onward delivery to a matching subscriber within
+        /// this timeout.
+        /// 
+        /// If this value is equal to zero seconds, then the message will never expire at the broker.
+        /// </remarks>
+        private static readonly TimeSpan DefaultTelemetryTimeout = TimeSpan.FromSeconds(10);
+
+        private readonly Dictionary<string, string> _topicTokenMap = [];
+
+        public string TopicPattern { get; init; }
+
+        public string? TopicNamespace { get; set; }
+
+        /// <summary>
+        /// Gets a dictionary for adding token keys and their replacement strings, which will be substituted in telemetry topic patterns.
+        /// Can be overridden by a derived class, enabling the key/value pairs to be augmented and/or combined with other key/value pairs.
+        /// </summary>
+        public virtual Dictionary<string, string> TopicTokenMap => _topicTokenMap;
+
+        /// <summary>
+        /// Gets a dictionary used by this class's code for substituting tokens in telemetry topic patterns.
+        /// Can be overridden by a derived class, enabling the key/value pairs to be augmented and/or combined with other key/value pairs.
+        /// </summary>
+        protected virtual IReadOnlyDictionary<string, string> EffectiveTopicTokenMap => _topicTokenMap;
+
+        public TelemetrySender(ApplicationContext applicationContext, IMqttPubSubClient mqttClient, string? telemetryName, IPayloadSerializer serializer)
+        {
+            _applicationContext = applicationContext;
+            _mqttClient = mqttClient;
+            _serializer = serializer;
+            _hasBeenValidated = false;
+
+            TopicPattern = AttributeRetriever.GetAttribute<TelemetryTopicAttribute>(this)?.Topic ?? string.Empty;
+        }
+
+        public async Task SendTelemetryAsync(T telemetry, MqttQualityOfServiceLevel qos = MqttQualityOfServiceLevel.AtLeastOnce, TimeSpan? telemetryTimeout = null, CancellationToken cancellationToken = default)
+        {
+            await SendTelemetryAsync(telemetry, new OutgoingTelemetryMetadata(), qos, telemetryTimeout, cancellationToken);
+        }
+
+        public async Task SendTelemetryAsync(T telemetry, OutgoingTelemetryMetadata metadata, MqttQualityOfServiceLevel qos = MqttQualityOfServiceLevel.AtLeastOnce, TimeSpan? messageExpiryInterval = null, CancellationToken cancellationToken = default)
+        {
+            ObjectDisposedException.ThrowIf(_isDisposed, this);
+            ValidateAsNeeded();
+            cancellationToken.ThrowIfCancellationRequested();
+
+            string? clientId = _mqttClient.ClientId;
+            if (string.IsNullOrEmpty(clientId))
+            {
+                throw new InvalidOperationException("No MQTT client Id configured. Must connect to MQTT broker before sending telemetry.");
+            }
+
+            TimeSpan verifiedMessageExpiryInterval = messageExpiryInterval ?? DefaultTelemetryTimeout;
+
+            if (verifiedMessageExpiryInterval <= TimeSpan.Zero)
+            {
+                throw AkriMqttException.GetConfigurationInvalidException("messageExpiryInterval", verifiedMessageExpiryInterval, "message expiry interval must have a positive value");
+            }
+
+            if (verifiedMessageExpiryInterval.TotalSeconds > uint.MaxValue)
+            {
+                throw AkriMqttException.GetConfigurationInvalidException("messageExpiryInterval", verifiedMessageExpiryInterval, $"message expiry interval cannot be larger than {uint.MaxValue} seconds");
+            }
+
+            StringBuilder telemTopic = new();
+
+            if (TopicNamespace != null)
+            {
+                if (!MqttTopicProcessor.IsValidReplacement(TopicNamespace))
+                {
+                    throw AkriMqttException.GetConfigurationInvalidException(nameof(TopicNamespace), TopicNamespace, "MQTT topic namespace is not valid");
+                }
+
+                telemTopic.Append(TopicNamespace);
+                telemTopic.Append('/');
+            }
+
+            telemTopic.Append(MqttTopicProcessor.ResolveTopic(TopicPattern, EffectiveTopicTokenMap));
+
+            try
+            {
+                SerializedPayloadContext serializedPayloadContext = _serializer.ToBytes(telemetry);
+                MqttApplicationMessage applicationMessage = new(telemTopic.ToString(), qos)
+                {
+                    PayloadFormatIndicator = (MqttPayloadFormatIndicator)serializedPayloadContext.PayloadFormatIndicator,
+                    ContentType = serializedPayloadContext.ContentType,
+                    MessageExpiryInterval = (uint)verifiedMessageExpiryInterval.TotalSeconds,
+                    PayloadSegment = serializedPayloadContext.SerializedPayload ?? [],
+                };
+
+                if (metadata?.CloudEvent is not null)
+                {
+                    metadata.CloudEvent.Id ??= Guid.NewGuid().ToString();
+                    metadata.CloudEvent.Time ??= DateTime.UtcNow;
+                    metadata.CloudEvent.Subject ??= telemTopic.ToString();
+                    metadata.CloudEvent.DataContentType = serializedPayloadContext.ContentType;
+                }
+
+                // Update HLC and use as the timestamp.
+                await _applicationContext.ApplicationHlc.UpdateNowAsync(cancellationToken: cancellationToken);
                 metadata!.Timestamp = new HybridLogicalClock(_applicationContext.ApplicationHlc);
-
-                if (metadata != null)
-                {
-                    // The addition of the timestamp on to user properties happen below.
-=======
-                    metadata.CloudEvent.Id ??= Guid.NewGuid().ToString();
-                    metadata.CloudEvent.Time ??= DateTime.UtcNow;
-                    metadata.CloudEvent.Subject ??= telemTopic.ToString();
-                    metadata.CloudEvent.DataContentType = serializedPayloadContext.ContentType;
-                }
-
-                if (metadata != null)
-                {
->>>>>>> eea4cd41
-                    applicationMessage.AddMetadata(metadata);
-                }
-
-                applicationMessage.AddUserProperty(AkriSystemProperties.ProtocolVersion, $"{TelemetryVersion.MajorProtocolVersion}.{TelemetryVersion.MinorProtocolVersion}");
-                applicationMessage.AddUserProperty(AkriSystemProperties.SourceId, clientId);
-
-                MqttClientPublishResult pubAck = await _mqttClient.PublishAsync(applicationMessage, cancellationToken).ConfigureAwait(false);
-                MqttClientPublishReasonCode pubReasonCode = pubAck.ReasonCode;
-                if (pubReasonCode != MqttClientPublishReasonCode.Success)
-                {
-                    throw new AkriMqttException($"Telemetry sending to the topic '{telemTopic}' failed due to an unsuccessful publishing with the error code {pubReasonCode}")
-                    {
-                        Kind = AkriMqttErrorKind.MqttError,
-                        InApplication = false,
-                        IsShallow = false,
-                        IsRemote = false,
-                    };
-                }
-                Trace.TraceInformation($"Telemetry sent successfully to the topic '{telemTopic}'");
-            }
-            catch (SerializationException ex)
-            {
-                Trace.TraceError($"The message payload cannot be serialized due to error: {ex}");
-                throw new AkriMqttException("The message payload cannot be serialized.", ex)
-                {
-                    Kind = AkriMqttErrorKind.PayloadInvalid,
-                    InApplication = false,
-                    IsShallow = true,
-                    IsRemote = false,
-                };
-            }
-            catch (Exception ex) when (ex is not AkriMqttException)
-            {
-                Trace.TraceError($"Sending telemetry failed due to a MQTT communication error: {ex}");
-                throw new AkriMqttException($"Sending telemetry failed due to a MQTT communication error: {ex.Message}.", ex)
-                {
-                    Kind = AkriMqttErrorKind.Timeout,
-                    InApplication = false,
-                    IsShallow = false,
-                    IsRemote = false,
-                };
-            }
-        }
-
-        private void ValidateAsNeeded()
-        {
-            if (_hasBeenValidated)
-            {
-                return;
-            }
-
-            if (_mqttClient.ProtocolVersion != MqttProtocolVersion.V500)
-            {
-                throw AkriMqttException.GetConfigurationInvalidException(
-                    "MQTTClient.ProtocolVersion",
-                    _mqttClient.ProtocolVersion,
-                    "The provided MQTT client is not configured for MQTT version 5");
-            }
-
-            PatternValidity patternValidity = MqttTopicProcessor.ValidateTopicPattern(TopicPattern, EffectiveTopicTokenMap, null, requireReplacement: true, out string errMsg, out string? errToken, out string? errReplacement);
-            if (patternValidity != PatternValidity.Valid)
-            {
-                throw patternValidity switch
-                {
-                    PatternValidity.MissingReplacement => AkriMqttException.GetArgumentInvalidException(null, errToken!, null, errMsg),
-                    PatternValidity.InvalidResidentReplacement => AkriMqttException.GetConfigurationInvalidException(errToken!, errReplacement!, errMsg),
-                    _ => AkriMqttException.GetConfigurationInvalidException(nameof(TopicPattern), TopicPattern, errMsg),
-                };
-            }
-
-            _hasBeenValidated = true;
-        }
-
-        public virtual async ValueTask DisposeAsync()
-        {
-            await DisposeAsyncCore(false);
-            GC.SuppressFinalize(this);
-        }
-
-        public virtual async ValueTask DisposeAsync(bool disposing)
-        {
-            await DisposeAsyncCore(disposing);
-        }
-
-        protected virtual async ValueTask DisposeAsyncCore(bool disposing)
-        {
-            if (!_isDisposed)
-            {
-                if (disposing)
-                {
-                    await _mqttClient.DisposeAsync(disposing);
-                }
-
-                _isDisposed = true;
-            }
-        }
-    }
-}
+
+                if (metadata != null)
+                {
+                    // The addition of the timestamp on to user properties happen below.
+                    applicationMessage.AddMetadata(metadata);
+                }
+
+                applicationMessage.AddUserProperty(AkriSystemProperties.ProtocolVersion, $"{TelemetryVersion.MajorProtocolVersion}.{TelemetryVersion.MinorProtocolVersion}");
+                applicationMessage.AddUserProperty(AkriSystemProperties.SourceId, clientId);
+
+                MqttClientPublishResult pubAck = await _mqttClient.PublishAsync(applicationMessage, cancellationToken).ConfigureAwait(false);
+                MqttClientPublishReasonCode pubReasonCode = pubAck.ReasonCode;
+                if (pubReasonCode != MqttClientPublishReasonCode.Success)
+                {
+                    throw new AkriMqttException($"Telemetry sending to the topic '{telemTopic}' failed due to an unsuccessful publishing with the error code {pubReasonCode}")
+                    {
+                        Kind = AkriMqttErrorKind.MqttError,
+                        InApplication = false,
+                        IsShallow = false,
+                        IsRemote = false,
+                    };
+                }
+                Trace.TraceInformation($"Telemetry sent successfully to the topic '{telemTopic}'");
+            }
+            catch (SerializationException ex)
+            {
+                Trace.TraceError($"The message payload cannot be serialized due to error: {ex}");
+                throw new AkriMqttException("The message payload cannot be serialized.", ex)
+                {
+                    Kind = AkriMqttErrorKind.PayloadInvalid,
+                    InApplication = false,
+                    IsShallow = true,
+                    IsRemote = false,
+                };
+            }
+            catch (Exception ex) when (ex is not AkriMqttException)
+            {
+                Trace.TraceError($"Sending telemetry failed due to a MQTT communication error: {ex}");
+                throw new AkriMqttException($"Sending telemetry failed due to a MQTT communication error: {ex.Message}.", ex)
+                {
+                    Kind = AkriMqttErrorKind.Timeout,
+                    InApplication = false,
+                    IsShallow = false,
+                    IsRemote = false,
+                };
+            }
+        }
+
+        private void ValidateAsNeeded()
+        {
+            if (_hasBeenValidated)
+            {
+                return;
+            }
+
+            if (_mqttClient.ProtocolVersion != MqttProtocolVersion.V500)
+            {
+                throw AkriMqttException.GetConfigurationInvalidException(
+                    "MQTTClient.ProtocolVersion",
+                    _mqttClient.ProtocolVersion,
+                    "The provided MQTT client is not configured for MQTT version 5");
+            }
+
+            PatternValidity patternValidity = MqttTopicProcessor.ValidateTopicPattern(TopicPattern, EffectiveTopicTokenMap, null, requireReplacement: true, out string errMsg, out string? errToken, out string? errReplacement);
+            if (patternValidity != PatternValidity.Valid)
+            {
+                throw patternValidity switch
+                {
+                    PatternValidity.MissingReplacement => AkriMqttException.GetArgumentInvalidException(null, errToken!, null, errMsg),
+                    PatternValidity.InvalidResidentReplacement => AkriMqttException.GetConfigurationInvalidException(errToken!, errReplacement!, errMsg),
+                    _ => AkriMqttException.GetConfigurationInvalidException(nameof(TopicPattern), TopicPattern, errMsg),
+                };
+            }
+
+            _hasBeenValidated = true;
+        }
+
+        public virtual async ValueTask DisposeAsync()
+        {
+            await DisposeAsyncCore(false);
+            GC.SuppressFinalize(this);
+        }
+
+        public virtual async ValueTask DisposeAsync(bool disposing)
+        {
+            await DisposeAsyncCore(disposing);
+        }
+
+        protected virtual async ValueTask DisposeAsyncCore(bool disposing)
+        {
+            if (!_isDisposed)
+            {
+                if (disposing)
+                {
+                    await _mqttClient.DisposeAsync(disposing);
+                }
+
+                _isDisposed = true;
+            }
+        }
+    }
+}