﻿using System;
using System.Collections.Generic;
using System.Diagnostics;
using System.Globalization;
using System.IO;
using System.Security.Cryptography.X509Certificates;
using System.Text;
using System.Xml;

namespace Azure.Iot.Operations.Protocol.Connection
{
    public class MqttConnectionSettings
    {
        private const int DefaultTcpPort = 8883;
        private const bool DefaultUseTls = true;
        private const bool DefaultCleanStart = true;
        private const bool DefaultCaRequireRevocationCheck = false;

        private static readonly TimeSpan s_defaultKeepAlive = TimeSpan.FromSeconds(60);
        private static readonly TimeSpan s_defaultSessionExpiry = TimeSpan.FromSeconds(3600);
        private static readonly TimeSpan s_defaultConnectionTimeout = TimeSpan.FromSeconds(30);

        public string HostName { get; set; }

        public int TcpPort { get; set; } = DefaultTcpPort;

        public bool UseTls { get; set; } = DefaultUseTls;

        public string? CaFile { get; set; }
        public bool CleanStart { get; set; } = DefaultCleanStart;

        public TimeSpan KeepAlive { get; set; } = s_defaultKeepAlive;

        public string? ClientId { get; set; }

        public TimeSpan SessionExpiry { get; set; } = s_defaultSessionExpiry;

        public string? Username { get; set; }

        public string? PasswordFile { get; set; }

        public string? CertFile { get; set; }

        public string? KeyFile { get; set; }

        public string? KeyPasswordFile { get; set; }

        public X509Certificate2? ClientCertificate { get; set; }

        public X509Certificate2Collection? TrustChain { get; set; }

        public string? ModelId { get; set; }

        public string? SatAuthFile { get; set; }

        public MqttConnectionSettings(string hostname)
            : this(new Dictionary<string, string> { { nameof(HostName), hostname } }, false)
        {
        }

        protected MqttConnectionSettings(IDictionary<string, string> connectionSettings, bool validateOptionalSettings, bool isSettingFromConnStr = false)
        {
            try
            {
<<<<<<< HEAD
                ClientId = clientId,
                CertFile = certFile,
                KeyFile = keyFile,
                Username = username,
                PasswordFile = passwordFile,
                KeepAlive = string.IsNullOrEmpty(keepAlive) ? s_defaultKeepAlive : TimeSpan.FromSeconds(int.Parse(keepAlive, CultureInfo.InvariantCulture)),
                SessionExpiry = string.IsNullOrEmpty(sessionExpiry) ? s_defaultSessionExpiry : TimeSpan.FromSeconds(int.Parse(sessionExpiry, CultureInfo.InvariantCulture)),
                CleanStart = string.IsNullOrEmpty(cleanStart) || CheckForValidBooleanInput(nameof(CleanStart), cleanStart),
                TcpPort = string.IsNullOrEmpty(tcpPort) ? DefaultTcpPort : CheckForValidIntegerInput(nameof(TcpPort), tcpPort),
                UseTls = string.IsNullOrEmpty(useTls) || CheckForValidBooleanInput(nameof(UseTls), useTls),
                CaFile = caFile,
                KeyPasswordFile = string.IsNullOrEmpty(keyPasswordFile) ? null : File.ReadAllText(keyPasswordFile).Trim(),
                SatAuthFile = satAuthFile
            };
        }
        catch (ArgumentException ex)
        {
            throw AkriMqttException.GetConfigurationInvalidException(ex.ParamName!, string.Empty, "Invalid settings in provided Environment Variables: " + ex.Message, ex);
        }
    }

    /// <summary>
    /// This method is used to read the broker connection configuration files from CONFIGMAP_MOUNT_PATH.
    /// Files used: BROKER_TARGET_ADDRESS, BROKER_USE_TLS, BROKER_SAT_MOUNT_PATH, MQ_TLS_CACERT_MOUNT_PATH
    /// MqttConnectionSettings are created from these settings to construct a session client.
    /// This is intended to integrate MQ connection information for Akri connectors and should only be used in the context of an operator deployment.
    /// </summary>
    public static MqttConnectionSettings FromFileMount()
    {
        string configMapPath = Environment.GetEnvironmentVariable("AEP_CONFIGMAP_MOUNT_PATH") 
            ?? throw new InvalidOperationException("AEP_CONFIGMAP_MOUNT_PATH is not set.");
        
        string? targetAddress;
        bool useTls = true;
        bool cleanStart = true;
        string? satMountPath = string.Empty;
        string? tlsCaCertMountPath = string.Empty;
        int port;

        try
        {
            var targetAddressAndPort = File.ReadAllText(configMapPath + "/BROKER_TARGET_ADDRESS");
            if (string.IsNullOrEmpty(targetAddressAndPort))
            {
                throw new ArgumentException("BROKER_TARGET_ADDRESS is missing.");
            }

            try
            {
                var targetAddressParts = targetAddressAndPort.Split(":");
                targetAddress = targetAddressParts[0];
                port = int.Parse(targetAddressParts[1], CultureInfo.InvariantCulture);
            }
            catch (Exception e)
            {
                throw new ArgumentException($"BROKER_TARGET_ADDRESS is malformed. Cannot parse MQTT port from BROKER_TARGET_ADDRESS. Expected format <hostname>:<port>. Found: {targetAddressAndPort}", e);
            }
        }
        catch (Exception ex)
        {
            throw AkriMqttException.GetConfigurationInvalidException("BROKER_TARGET_ADDRESS", string.Empty, "Missing target address configuration file", ex);
=======
                HostName = GetStringValue(connectionSettings, nameof(HostName)) ?? string.Empty;
                ClientId = GetStringValue(connectionSettings, nameof(ClientId)) ?? string.Empty;
                CertFile = GetStringValue(connectionSettings, nameof(CertFile));
                KeyFile = GetStringValue(connectionSettings, nameof(KeyFile));
                KeyPasswordFile = GetStringValue(connectionSettings, nameof(KeyPasswordFile));
                Username = GetStringValue(connectionSettings, nameof(Username));
                PasswordFile = GetStringValue(connectionSettings, nameof(PasswordFile));
                ModelId = GetStringValue(connectionSettings, nameof(ModelId));
                KeepAlive = GetTimeSpanValue(connectionSettings, nameof(KeepAlive), s_defaultKeepAlive);
                CleanStart = GetBooleanValue(connectionSettings, nameof(CleanStart), DefaultCleanStart);
                SessionExpiry = GetTimeSpanValue(connectionSettings, nameof(SessionExpiry), s_defaultSessionExpiry);
                TcpPort = GetPositiveIntValueOrDefault(connectionSettings, nameof(TcpPort), DefaultTcpPort);
                UseTls = GetBooleanValue(connectionSettings, nameof(UseTls), DefaultUseTls);
                CaFile = GetStringValue(connectionSettings, nameof(CaFile));
                SatAuthFile = GetStringValue(connectionSettings, nameof(SatAuthFile));

                ValidateMqttSettings(validateOptionalSettings);
            }
            catch (ArgumentException ex)
            {
                Debug.Assert(ex.ParamName != null);
                _ = connectionSettings.TryGetValue(ex.ParamName, out string? paramValue);

                throw AkriMqttException.GetConfigurationInvalidException(
                    ex.ParamName,
                    paramValue ?? string.Empty,
                    isSettingFromConnStr ? "Invalid settings in provided Connection String: " + ex.Message : ex.Message,
                    ex);
            }
>>>>>>> eb14aea9
        }

        public static MqttConnectionSettings FromEnvVars()
        {
<<<<<<< HEAD
            string? useTlsString = File.ReadAllText(configMapPath + "/BROKER_USE_TLS");
            if (!bool.TryParse(useTlsString, out useTls))
            {
                throw new ArgumentException("BROKER_USE_TLS must be a valid boolean value.");
            }
        }
        catch
        {
            throw AkriMqttException.GetConfigurationInvalidException("BROKER_USE_TLS", string.Empty, "BROKER_USE_TLS not set.");
        }

        try
        {
            satMountPath = Environment.GetEnvironmentVariable("BROKER_SAT_MOUNT_PATH");
        }
        catch
        {
            Trace.TraceInformation("BROKER_SAT_MOUNT_PATH is not set. No SAT will be used for authentication when connecting.");
        }

        X509Certificate2Collection chain = new();
        try
        {
            tlsCaCertMountPath = Environment.GetEnvironmentVariable("BROKER_TLS_TRUST_BUNDLE_CACERT_MOUNT_PATH") ?? throw new InvalidOperationException("No configured MQ TLS CA cert mount path");

            if (Directory.Exists(tlsCaCertMountPath))
            {
                foreach (string caFilePath in Directory.EnumerateFiles(tlsCaCertMountPath))
                {
                    chain.ImportFromPemFile(caFilePath);
                }
            }
            else
            {
                throw new InvalidOperationException("BROKER_TLS_TRUST_BUNDLE_CACERT_MOUNT_PATH was set, but the provided directory does not exist");
            }
        }
        catch
        {
            Trace.TraceInformation("BROKER_TLS_TRUST_BUNDLE_CACERT_MOUNT_PATH is not set. No CA certificate will be used for authentication when connecting.");
        }
=======
            string? hostname = Environment.GetEnvironmentVariable("AIO_BROKER_HOSTNAME");

            if (string.IsNullOrEmpty(hostname))
            {
                throw AkriMqttException.GetConfigurationInvalidException(
                    "AIO_BROKER_HOSTNAME",
                    string.Empty,
                    "Invalid settings in provided Environment Variables: 'AIO_BROKER_HOSTNAME' is missing.");
            }

            string? tcpPort = Environment.GetEnvironmentVariable("AIO_BROKER_TCP_PORT");
            string? clientId = Environment.GetEnvironmentVariable("AIO_MQTT_CLIENT_ID");
            string? certFile = Environment.GetEnvironmentVariable("AIO_TLS_CERT_FILE");
            string? keyFile = Environment.GetEnvironmentVariable("AIO_TLS_KEY_FILE");
            string? username = Environment.GetEnvironmentVariable("AIO_MQTT_USERNAME");
            string? passwordFile = Environment.GetEnvironmentVariable("AIO_MQTT_PASSWORD_FILE");
            string? keepAlive = Environment.GetEnvironmentVariable("AIO_MQTT_KEEP_ALIVE");
            string? sessionExpiry = Environment.GetEnvironmentVariable("AIO_MQTT_SESSION_EXPIRY");
            string? cleanStart = Environment.GetEnvironmentVariable("AIO_MQTT_CLEAN_START");
            string? useTls = Environment.GetEnvironmentVariable("AIO_MQTT_USE_TLS");
            string? caFile = Environment.GetEnvironmentVariable("AIO_TLS_CA_FILE");
            string? keyPasswordFile = Environment.GetEnvironmentVariable("AIO_TLS_KEY_PASSWORD_FILE");
            string? satAuthFile = Environment.GetEnvironmentVariable("AIO_SAT_FILE");
>>>>>>> eb14aea9

            try
            {
<<<<<<< HEAD
                UseTls = useTls,
                SatAuthFile = satMountPath,
                TrustChain = chain,
                CleanStart = cleanStart,
                TcpPort = port
            };
        }
        catch (ArgumentException ex)
        {
            string? paramValue = ex.ParamName switch
            {
                nameof(targetAddress) => targetAddress,
                nameof(useTls) => useTls.ToString(),
                nameof(satMountPath) => satMountPath,
                nameof(tlsCaCertMountPath) => tlsCaCertMountPath,
                _ => string.Empty
            };

            throw AkriMqttException.GetConfigurationInvalidException(ex.ParamName!, paramValue ?? string.Empty, "Invalid settings in provided configuration files: " + ex.Message, ex);
=======
                return new MqttConnectionSettings(hostname)
                {
                    ClientId = clientId,
                    CertFile = certFile,
                    KeyFile = keyFile,
                    Username = username,
                    PasswordFile = passwordFile,
                    KeepAlive = string.IsNullOrEmpty(keepAlive) ? s_defaultKeepAlive : TimeSpan.FromSeconds(int.Parse(keepAlive, CultureInfo.InvariantCulture)),
                    SessionExpiry = string.IsNullOrEmpty(sessionExpiry) ? s_defaultSessionExpiry : TimeSpan.FromSeconds(int.Parse(sessionExpiry, CultureInfo.InvariantCulture)),
                    CleanStart = string.IsNullOrEmpty(cleanStart) || CheckForValidBooleanInput(nameof(CleanStart), cleanStart),
                    TcpPort = string.IsNullOrEmpty(tcpPort) ? DefaultTcpPort : CheckForValidIntegerInput(nameof(TcpPort), tcpPort),
                    UseTls = string.IsNullOrEmpty(useTls) || CheckForValidBooleanInput(nameof(UseTls), useTls),
                    CaFile = caFile,
                    KeyPasswordFile = string.IsNullOrEmpty(keyPasswordFile) ? null : File.ReadAllText(keyPasswordFile).Trim(),
                    SatAuthFile = satAuthFile
                };
            }
            catch (ArgumentException ex)
            {
                throw AkriMqttException.GetConfigurationInvalidException(ex.ParamName!, string.Empty, "Invalid settings in provided Environment Variables: " + ex.Message, ex);
            }
>>>>>>> eb14aea9
        }

        /// <summary>
        /// This method is used to read the broker connection configuration files from CONFIGMAP_MOUNT_PATH.
        /// Files used: MQ_TARGET_ADDRESS, MQ_USE_TLS, MQ_SAT_MOUNT_PATH, MQ_TLS_CACERT_MOUNT_PATH
        /// MqttConnectionSettings are created from these settings to construct a session client.
        /// This is intended to integrate MQ connection information for Akri connectors and should only be used in the context of an operator deployment.
        /// </summary>
        public static MqttConnectionSettings FromFileMount()
        {
            string configMapPath = Environment.GetEnvironmentVariable("CONFIGMAP_MOUNT_PATH")
                ?? throw new InvalidOperationException("CONFIGMAP_MOUNT_PATH is not set.");

            string targetAddress;
            bool useTls = false;
            string satMountPath = string.Empty;
            string tlsCaCertMountPath = string.Empty;

            try
            {
                targetAddress = File.ReadAllText(Path.Combine(configMapPath, "MQ_TARGET_ADDRESS")).Trim();
            }
            catch (Exception ex)
            {
                throw AkriMqttException.GetConfigurationInvalidException("MQ_TARGET_ADDRESS", string.Empty, "Missing target address configuration file", ex);
            }

            try
            {
                useTls = bool.Parse(File.ReadAllText(Path.Combine(configMapPath, "MQ_USE_TLS")).Trim());
            }
            catch
            {
                throw AkriMqttException.GetConfigurationInvalidException("MQ_USE_TLS", string.Empty, "MQ_USE_TLS not set.");
            }

            try
            {
                satMountPath = File.ReadAllText(Path.Combine(configMapPath, "MQ_SAT_MOUNT_PATH")).Trim();
            }
            catch
            {
                Trace.TraceInformation("MQ_SAT_MOUNT_PATH is not set. No SAT will be used for authentication when connecting.");
            }

            try
            {
                tlsCaCertMountPath = File.ReadAllText(Path.Combine(configMapPath, "MQ_TLS_CACERT_MOUNT_PATH")).Trim();
            }
            catch
            {
                Trace.TraceInformation("MQ_TLS_CACERT_MOUNT_PATH is not set. No CA certificate will be used for authentication when connecting.");
            }

            try
            {
                return new MqttConnectionSettings(targetAddress)
                {
                    UseTls = useTls,
                    SatAuthFile = satMountPath,
                    CaFile = tlsCaCertMountPath,
                    CleanStart = false
                };
            }
            catch (ArgumentException ex)
            {
                string paramValue = ex.ParamName switch
                {
                    nameof(targetAddress) => targetAddress,
                    nameof(useTls) => useTls.ToString(),
                    nameof(satMountPath) => satMountPath,
                    nameof(tlsCaCertMountPath) => tlsCaCertMountPath,
                    _ => string.Empty
                };

                throw AkriMqttException.GetConfigurationInvalidException(ex.ParamName!, paramValue, "Invalid settings in provided configuration files: " + ex.Message, ex);
            }
        }


        public static MqttConnectionSettings FromConnectionString(string connectionString)
        {
            IDictionary<string, string> map = connectionString.ToDictionary(';', '=');
            return new MqttConnectionSettings(map, true, true);
        }

        [System.Diagnostics.CodeAnalysis.SuppressMessage("Usage", "CA2208:Instantiate argument exceptions correctly")]
        protected internal void ValidateMqttSettings(bool validateOptionalSettings)
        {
            if (string.IsNullOrWhiteSpace(HostName))
            {
                throw new ArgumentException($"{nameof(HostName)} is mandatory.", nameof(HostName));
            }

            if (string.IsNullOrEmpty(ClientId) && !CleanStart)
            {
                throw new ArgumentException($"{nameof(ClientId)} is mandatory when {nameof(CleanStart)} is set to false.", nameof(ClientId));
            }

            if (!string.IsNullOrEmpty(SatAuthFile) && (!string.IsNullOrEmpty(PasswordFile)))
            {
                throw new ArgumentException(
                    $"{nameof(SatAuthFile)} cannot be used with {nameof(PasswordFile)}", nameof(SatAuthFile));
            }

            if (validateOptionalSettings)
            {
                if (!string.IsNullOrWhiteSpace(KeyFile) && string.IsNullOrWhiteSpace(CertFile))
                {
                    throw new ArgumentException(
                        $"{nameof(CertFile)} and {nameof(KeyFile)} need to be provided together.",
                        $"{nameof(CertFile)} and {nameof(KeyFile)}");
                }
            }

            if (!string.IsNullOrWhiteSpace(CertFile))
            {
                ClientCertificate = string.IsNullOrWhiteSpace(KeyPasswordFile)
                    ? X509Certificate2.CreateFromPemFile(CertFile, KeyFile)
                    : X509Certificate2.CreateFromEncryptedPemFile(CertFile, KeyPasswordFile, KeyFile);
            }

            if (!string.IsNullOrWhiteSpace(CaFile))
            {
                X509Certificate2Collection chain = [];
                chain.ImportFromPemFile(CaFile);
                TrustChain = chain;
            }
        }

        protected static string? GetStringValue(IDictionary<string, string> dict, string propertyName)
        {
            string? result = default;
            if (dict.TryGetValue(propertyName, out string? value))
            {
                result = value;
            }
            return result;
        }

        protected static int GetPositiveIntValueOrDefault(IDictionary<string, string> dict, string propertyName, int defaultValue = default)
        {
            int result = defaultValue;
            if (dict.TryGetValue(propertyName, out string? stringValue))
            {
                try
                {
                    result = int.Parse(stringValue, CultureInfo.InvariantCulture);
                }
                catch (FormatException ex) // re-throw ex to ArgumentException in order to include the propertyName
                {
                    throw new ArgumentException(ex.Message, propertyName, ex);
                }
            }
            return result;
        }

        protected static bool GetBooleanValue(IDictionary<string, string> dict, string propertyName, bool defaultValue = default)
        {
            bool result = defaultValue;
            if (dict.TryGetValue(propertyName, out string? stringValue))
            {
                try
                {
                    result = bool.Parse(stringValue);
                }
                catch (FormatException ex) // re-throw ex to ArgumentException in order to include the propertyName
                {
                    throw new ArgumentException(ex.Message, propertyName, ex);
                }
            }
            return result;
        }
        protected static TimeSpan GetTimeSpanValue(IDictionary<string, string> dict, string propertyName, TimeSpan defaultValue = default)
        {
            TimeSpan result = defaultValue;
            if (dict.TryGetValue(propertyName, out string? stringValue))
            {
                try
                {
                    // Convert the string directly to a TimeSpan by interpreting it as seconds
                    int seconds = int.Parse(stringValue, CultureInfo.InvariantCulture);
                    result = TimeSpan.FromSeconds(seconds);
                }
                catch (FormatException ex)
                {
                    // Re-throw as ArgumentException to include the propertyName
                    throw new ArgumentException(ex.Message, propertyName, ex);
                }
                catch (OverflowException ex)
                {
                    throw new ArgumentException($"The value for {propertyName} is out of range for TimeSpan.", propertyName, ex);
                }
            }
            return result;
        }


        private static void AppendIfNotNullOrEmpty(StringBuilder sb, string name, string? val)
        {
            if (!string.IsNullOrWhiteSpace(val))
            {
                if (name.ToLower(CultureInfo.InvariantCulture).Contains("key", StringComparison.InvariantCulture)
                    || name.ToLower(CultureInfo.InvariantCulture).Contains("password", StringComparison.InvariantCulture))
                {
                    sb.Append(CultureInfo.InvariantCulture, $"{name}=***;");
                }
                else
                {
                    sb.Append(CultureInfo.InvariantCulture, $"{name}={val};");
                }
            }
        }

        private static int CheckForValidIntegerInput(string envVarName, string envVarValue)
        {
            return int.TryParse(envVarValue, out int result)
                ? result
                : throw new ArgumentException($"{envVarName}={envVarValue}. Expecting an integer value.", envVarName);
        }

<<<<<<< HEAD
    public override string ToString()
    {
        StringBuilder result = new();
        AppendIfNotNullOrEmpty(result, nameof(HostName), HostName);
        AppendIfNotNullOrEmpty(result, nameof(ClientId), ClientId);
        AppendIfNotNullOrEmpty(result, nameof(ModelId), ModelId);
        AppendIfNotNullOrEmpty(result, nameof(Username), Username);
        AppendIfNotNullOrEmpty(result, nameof(PasswordFile), PasswordFile);
        AppendIfNotNullOrEmpty(result, nameof(CertFile), CertFile);
        AppendIfNotNullOrEmpty(result, nameof(KeyFile), KeyFile);
        AppendIfNotNullOrEmpty(result, nameof(KeyPasswordFile), KeyPasswordFile);
        AppendIfNotNullOrEmpty(result, nameof(TcpPort), TcpPort.ToString(CultureInfo.InvariantCulture));
        AppendIfNotNullOrEmpty(result, nameof(CleanStart), CleanStart.ToString());
        AppendIfNotNullOrEmpty(result, nameof(SessionExpiry), ((int)SessionExpiry.TotalSeconds).ToString(CultureInfo.InvariantCulture));
        AppendIfNotNullOrEmpty(result, nameof(KeepAlive), ((int)KeepAlive.TotalSeconds).ToString(CultureInfo.InvariantCulture));
        AppendIfNotNullOrEmpty(result, nameof(CaFile), CaFile);
        AppendIfNotNullOrEmpty(result, nameof(UseTls), UseTls.ToString());
        AppendIfNotNullOrEmpty(result, nameof(SatAuthFile), SatAuthFile);
        result.Remove(result.Length - 1, 1);
        return result.ToString();
    }
=======
        private static bool CheckForValidBooleanInput(string envVarName, string envVarValue)
        {
            return bool.TryParse(envVarValue, out bool result)
                ? result
                : throw new ArgumentException($"{envVarName}={envVarValue}. Expecting a boolean value.", envVarName);
        }
>>>>>>> eb14aea9

        public override string ToString()
        {
            StringBuilder result = new();
            AppendIfNotNullOrEmpty(result, nameof(HostName), HostName);
            AppendIfNotNullOrEmpty(result, nameof(ClientId), ClientId);
            AppendIfNotNullOrEmpty(result, nameof(ModelId), ModelId);
            AppendIfNotNullOrEmpty(result, nameof(Username), Username);
            AppendIfNotNullOrEmpty(result, nameof(PasswordFile), PasswordFile);
            AppendIfNotNullOrEmpty(result, nameof(CertFile), CertFile);
            AppendIfNotNullOrEmpty(result, nameof(KeyFile), KeyFile);
            AppendIfNotNullOrEmpty(result, nameof(KeyPasswordFile), KeyPasswordFile);
            AppendIfNotNullOrEmpty(result, nameof(TcpPort), TcpPort.ToString(CultureInfo.InvariantCulture));
            AppendIfNotNullOrEmpty(result, nameof(CleanStart), CleanStart.ToString());
            AppendIfNotNullOrEmpty(result, nameof(SessionExpiry), ((int)SessionExpiry.TotalSeconds).ToString(CultureInfo.InvariantCulture));
            AppendIfNotNullOrEmpty(result, nameof(KeepAlive), ((int)KeepAlive.TotalSeconds).ToString(CultureInfo.InvariantCulture));
            AppendIfNotNullOrEmpty(result, nameof(CaFile), CaFile);
            AppendIfNotNullOrEmpty(result, nameof(UseTls), UseTls.ToString());
            result.Remove(result.Length - 1, 1);
            return result.ToString();
        }

        private static TimeSpan XmlConvertHelper(string paramName, string paramValue)
        {
            try
            {
                return XmlConvert.ToTimeSpan(paramValue);
            }
            catch (FormatException ex) // re-throw ex to ArgumentException in order to include the paramName
            {
                throw new ArgumentException(ex.Message, paramName, ex);
            }
        }
    }
}
<|MERGE_RESOLUTION|>--- conflicted
+++ resolved
@@ -1,560 +1,519 @@
-﻿using System;
-using System.Collections.Generic;
-using System.Diagnostics;
-using System.Globalization;
-using System.IO;
-using System.Security.Cryptography.X509Certificates;
-using System.Text;
-using System.Xml;
-
-namespace Azure.Iot.Operations.Protocol.Connection
-{
-    public class MqttConnectionSettings
-    {
-        private const int DefaultTcpPort = 8883;
-        private const bool DefaultUseTls = true;
-        private const bool DefaultCleanStart = true;
-        private const bool DefaultCaRequireRevocationCheck = false;
-
-        private static readonly TimeSpan s_defaultKeepAlive = TimeSpan.FromSeconds(60);
-        private static readonly TimeSpan s_defaultSessionExpiry = TimeSpan.FromSeconds(3600);
-        private static readonly TimeSpan s_defaultConnectionTimeout = TimeSpan.FromSeconds(30);
-
-        public string HostName { get; set; }
-
-        public int TcpPort { get; set; } = DefaultTcpPort;
-
-        public bool UseTls { get; set; } = DefaultUseTls;
-
-        public string? CaFile { get; set; }
-        public bool CleanStart { get; set; } = DefaultCleanStart;
-
-        public TimeSpan KeepAlive { get; set; } = s_defaultKeepAlive;
-
-        public string? ClientId { get; set; }
-
-        public TimeSpan SessionExpiry { get; set; } = s_defaultSessionExpiry;
-
-        public string? Username { get; set; }
-
-        public string? PasswordFile { get; set; }
-
-        public string? CertFile { get; set; }
-
-        public string? KeyFile { get; set; }
-
-        public string? KeyPasswordFile { get; set; }
-
-        public X509Certificate2? ClientCertificate { get; set; }
-
-        public X509Certificate2Collection? TrustChain { get; set; }
-
-        public string? ModelId { get; set; }
-
-        public string? SatAuthFile { get; set; }
-
-        public MqttConnectionSettings(string hostname)
-            : this(new Dictionary<string, string> { { nameof(HostName), hostname } }, false)
-        {
-        }
-
-        protected MqttConnectionSettings(IDictionary<string, string> connectionSettings, bool validateOptionalSettings, bool isSettingFromConnStr = false)
-        {
-            try
-            {
-<<<<<<< HEAD
-                ClientId = clientId,
-                CertFile = certFile,
-                KeyFile = keyFile,
-                Username = username,
-                PasswordFile = passwordFile,
-                KeepAlive = string.IsNullOrEmpty(keepAlive) ? s_defaultKeepAlive : TimeSpan.FromSeconds(int.Parse(keepAlive, CultureInfo.InvariantCulture)),
-                SessionExpiry = string.IsNullOrEmpty(sessionExpiry) ? s_defaultSessionExpiry : TimeSpan.FromSeconds(int.Parse(sessionExpiry, CultureInfo.InvariantCulture)),
-                CleanStart = string.IsNullOrEmpty(cleanStart) || CheckForValidBooleanInput(nameof(CleanStart), cleanStart),
-                TcpPort = string.IsNullOrEmpty(tcpPort) ? DefaultTcpPort : CheckForValidIntegerInput(nameof(TcpPort), tcpPort),
-                UseTls = string.IsNullOrEmpty(useTls) || CheckForValidBooleanInput(nameof(UseTls), useTls),
-                CaFile = caFile,
-                KeyPasswordFile = string.IsNullOrEmpty(keyPasswordFile) ? null : File.ReadAllText(keyPasswordFile).Trim(),
-                SatAuthFile = satAuthFile
-            };
-        }
-        catch (ArgumentException ex)
-        {
-            throw AkriMqttException.GetConfigurationInvalidException(ex.ParamName!, string.Empty, "Invalid settings in provided Environment Variables: " + ex.Message, ex);
-        }
-    }
-
-    /// <summary>
-    /// This method is used to read the broker connection configuration files from CONFIGMAP_MOUNT_PATH.
-    /// Files used: BROKER_TARGET_ADDRESS, BROKER_USE_TLS, BROKER_SAT_MOUNT_PATH, MQ_TLS_CACERT_MOUNT_PATH
-    /// MqttConnectionSettings are created from these settings to construct a session client.
-    /// This is intended to integrate MQ connection information for Akri connectors and should only be used in the context of an operator deployment.
-    /// </summary>
-    public static MqttConnectionSettings FromFileMount()
-    {
-        string configMapPath = Environment.GetEnvironmentVariable("AEP_CONFIGMAP_MOUNT_PATH") 
-            ?? throw new InvalidOperationException("AEP_CONFIGMAP_MOUNT_PATH is not set.");
-        
-        string? targetAddress;
-        bool useTls = true;
-        bool cleanStart = true;
-        string? satMountPath = string.Empty;
-        string? tlsCaCertMountPath = string.Empty;
-        int port;
-
-        try
-        {
-            var targetAddressAndPort = File.ReadAllText(configMapPath + "/BROKER_TARGET_ADDRESS");
-            if (string.IsNullOrEmpty(targetAddressAndPort))
-            {
-                throw new ArgumentException("BROKER_TARGET_ADDRESS is missing.");
-            }
-
-            try
-            {
-                var targetAddressParts = targetAddressAndPort.Split(":");
-                targetAddress = targetAddressParts[0];
-                port = int.Parse(targetAddressParts[1], CultureInfo.InvariantCulture);
-            }
-            catch (Exception e)
-            {
-                throw new ArgumentException($"BROKER_TARGET_ADDRESS is malformed. Cannot parse MQTT port from BROKER_TARGET_ADDRESS. Expected format <hostname>:<port>. Found: {targetAddressAndPort}", e);
-            }
-        }
-        catch (Exception ex)
-        {
-            throw AkriMqttException.GetConfigurationInvalidException("BROKER_TARGET_ADDRESS", string.Empty, "Missing target address configuration file", ex);
-=======
-                HostName = GetStringValue(connectionSettings, nameof(HostName)) ?? string.Empty;
-                ClientId = GetStringValue(connectionSettings, nameof(ClientId)) ?? string.Empty;
-                CertFile = GetStringValue(connectionSettings, nameof(CertFile));
-                KeyFile = GetStringValue(connectionSettings, nameof(KeyFile));
-                KeyPasswordFile = GetStringValue(connectionSettings, nameof(KeyPasswordFile));
-                Username = GetStringValue(connectionSettings, nameof(Username));
-                PasswordFile = GetStringValue(connectionSettings, nameof(PasswordFile));
-                ModelId = GetStringValue(connectionSettings, nameof(ModelId));
-                KeepAlive = GetTimeSpanValue(connectionSettings, nameof(KeepAlive), s_defaultKeepAlive);
-                CleanStart = GetBooleanValue(connectionSettings, nameof(CleanStart), DefaultCleanStart);
-                SessionExpiry = GetTimeSpanValue(connectionSettings, nameof(SessionExpiry), s_defaultSessionExpiry);
-                TcpPort = GetPositiveIntValueOrDefault(connectionSettings, nameof(TcpPort), DefaultTcpPort);
-                UseTls = GetBooleanValue(connectionSettings, nameof(UseTls), DefaultUseTls);
-                CaFile = GetStringValue(connectionSettings, nameof(CaFile));
-                SatAuthFile = GetStringValue(connectionSettings, nameof(SatAuthFile));
-
-                ValidateMqttSettings(validateOptionalSettings);
-            }
-            catch (ArgumentException ex)
-            {
-                Debug.Assert(ex.ParamName != null);
-                _ = connectionSettings.TryGetValue(ex.ParamName, out string? paramValue);
-
-                throw AkriMqttException.GetConfigurationInvalidException(
-                    ex.ParamName,
-                    paramValue ?? string.Empty,
-                    isSettingFromConnStr ? "Invalid settings in provided Connection String: " + ex.Message : ex.Message,
-                    ex);
-            }
->>>>>>> eb14aea9
-        }
-
-        public static MqttConnectionSettings FromEnvVars()
-        {
-<<<<<<< HEAD
-            string? useTlsString = File.ReadAllText(configMapPath + "/BROKER_USE_TLS");
-            if (!bool.TryParse(useTlsString, out useTls))
-            {
-                throw new ArgumentException("BROKER_USE_TLS must be a valid boolean value.");
-            }
-        }
-        catch
-        {
-            throw AkriMqttException.GetConfigurationInvalidException("BROKER_USE_TLS", string.Empty, "BROKER_USE_TLS not set.");
-        }
-
-        try
-        {
-            satMountPath = Environment.GetEnvironmentVariable("BROKER_SAT_MOUNT_PATH");
-        }
-        catch
-        {
-            Trace.TraceInformation("BROKER_SAT_MOUNT_PATH is not set. No SAT will be used for authentication when connecting.");
-        }
-
-        X509Certificate2Collection chain = new();
-        try
-        {
-            tlsCaCertMountPath = Environment.GetEnvironmentVariable("BROKER_TLS_TRUST_BUNDLE_CACERT_MOUNT_PATH") ?? throw new InvalidOperationException("No configured MQ TLS CA cert mount path");
-
-            if (Directory.Exists(tlsCaCertMountPath))
-            {
-                foreach (string caFilePath in Directory.EnumerateFiles(tlsCaCertMountPath))
-                {
-                    chain.ImportFromPemFile(caFilePath);
-                }
-            }
-            else
-            {
-                throw new InvalidOperationException("BROKER_TLS_TRUST_BUNDLE_CACERT_MOUNT_PATH was set, but the provided directory does not exist");
-            }
-        }
-        catch
-        {
-            Trace.TraceInformation("BROKER_TLS_TRUST_BUNDLE_CACERT_MOUNT_PATH is not set. No CA certificate will be used for authentication when connecting.");
-        }
-=======
-            string? hostname = Environment.GetEnvironmentVariable("AIO_BROKER_HOSTNAME");
-
-            if (string.IsNullOrEmpty(hostname))
-            {
-                throw AkriMqttException.GetConfigurationInvalidException(
-                    "AIO_BROKER_HOSTNAME",
-                    string.Empty,
-                    "Invalid settings in provided Environment Variables: 'AIO_BROKER_HOSTNAME' is missing.");
-            }
-
-            string? tcpPort = Environment.GetEnvironmentVariable("AIO_BROKER_TCP_PORT");
-            string? clientId = Environment.GetEnvironmentVariable("AIO_MQTT_CLIENT_ID");
-            string? certFile = Environment.GetEnvironmentVariable("AIO_TLS_CERT_FILE");
-            string? keyFile = Environment.GetEnvironmentVariable("AIO_TLS_KEY_FILE");
-            string? username = Environment.GetEnvironmentVariable("AIO_MQTT_USERNAME");
-            string? passwordFile = Environment.GetEnvironmentVariable("AIO_MQTT_PASSWORD_FILE");
-            string? keepAlive = Environment.GetEnvironmentVariable("AIO_MQTT_KEEP_ALIVE");
-            string? sessionExpiry = Environment.GetEnvironmentVariable("AIO_MQTT_SESSION_EXPIRY");
-            string? cleanStart = Environment.GetEnvironmentVariable("AIO_MQTT_CLEAN_START");
-            string? useTls = Environment.GetEnvironmentVariable("AIO_MQTT_USE_TLS");
-            string? caFile = Environment.GetEnvironmentVariable("AIO_TLS_CA_FILE");
-            string? keyPasswordFile = Environment.GetEnvironmentVariable("AIO_TLS_KEY_PASSWORD_FILE");
-            string? satAuthFile = Environment.GetEnvironmentVariable("AIO_SAT_FILE");
->>>>>>> eb14aea9
-
-            try
-            {
-<<<<<<< HEAD
-                UseTls = useTls,
-                SatAuthFile = satMountPath,
-                TrustChain = chain,
-                CleanStart = cleanStart,
-                TcpPort = port
-            };
-        }
-        catch (ArgumentException ex)
-        {
-            string? paramValue = ex.ParamName switch
-            {
-                nameof(targetAddress) => targetAddress,
-                nameof(useTls) => useTls.ToString(),
-                nameof(satMountPath) => satMountPath,
-                nameof(tlsCaCertMountPath) => tlsCaCertMountPath,
-                _ => string.Empty
-            };
-
-            throw AkriMqttException.GetConfigurationInvalidException(ex.ParamName!, paramValue ?? string.Empty, "Invalid settings in provided configuration files: " + ex.Message, ex);
-=======
-                return new MqttConnectionSettings(hostname)
-                {
-                    ClientId = clientId,
-                    CertFile = certFile,
-                    KeyFile = keyFile,
-                    Username = username,
-                    PasswordFile = passwordFile,
-                    KeepAlive = string.IsNullOrEmpty(keepAlive) ? s_defaultKeepAlive : TimeSpan.FromSeconds(int.Parse(keepAlive, CultureInfo.InvariantCulture)),
-                    SessionExpiry = string.IsNullOrEmpty(sessionExpiry) ? s_defaultSessionExpiry : TimeSpan.FromSeconds(int.Parse(sessionExpiry, CultureInfo.InvariantCulture)),
-                    CleanStart = string.IsNullOrEmpty(cleanStart) || CheckForValidBooleanInput(nameof(CleanStart), cleanStart),
-                    TcpPort = string.IsNullOrEmpty(tcpPort) ? DefaultTcpPort : CheckForValidIntegerInput(nameof(TcpPort), tcpPort),
-                    UseTls = string.IsNullOrEmpty(useTls) || CheckForValidBooleanInput(nameof(UseTls), useTls),
-                    CaFile = caFile,
-                    KeyPasswordFile = string.IsNullOrEmpty(keyPasswordFile) ? null : File.ReadAllText(keyPasswordFile).Trim(),
-                    SatAuthFile = satAuthFile
-                };
-            }
-            catch (ArgumentException ex)
-            {
-                throw AkriMqttException.GetConfigurationInvalidException(ex.ParamName!, string.Empty, "Invalid settings in provided Environment Variables: " + ex.Message, ex);
-            }
->>>>>>> eb14aea9
-        }
-
-        /// <summary>
-        /// This method is used to read the broker connection configuration files from CONFIGMAP_MOUNT_PATH.
-        /// Files used: MQ_TARGET_ADDRESS, MQ_USE_TLS, MQ_SAT_MOUNT_PATH, MQ_TLS_CACERT_MOUNT_PATH
-        /// MqttConnectionSettings are created from these settings to construct a session client.
-        /// This is intended to integrate MQ connection information for Akri connectors and should only be used in the context of an operator deployment.
-        /// </summary>
-        public static MqttConnectionSettings FromFileMount()
-        {
-            string configMapPath = Environment.GetEnvironmentVariable("CONFIGMAP_MOUNT_PATH")
-                ?? throw new InvalidOperationException("CONFIGMAP_MOUNT_PATH is not set.");
-
-            string targetAddress;
-            bool useTls = false;
-            string satMountPath = string.Empty;
-            string tlsCaCertMountPath = string.Empty;
-
-            try
-            {
-                targetAddress = File.ReadAllText(Path.Combine(configMapPath, "MQ_TARGET_ADDRESS")).Trim();
-            }
-            catch (Exception ex)
-            {
-                throw AkriMqttException.GetConfigurationInvalidException("MQ_TARGET_ADDRESS", string.Empty, "Missing target address configuration file", ex);
-            }
-
-            try
-            {
-                useTls = bool.Parse(File.ReadAllText(Path.Combine(configMapPath, "MQ_USE_TLS")).Trim());
-            }
-            catch
-            {
-                throw AkriMqttException.GetConfigurationInvalidException("MQ_USE_TLS", string.Empty, "MQ_USE_TLS not set.");
-            }
-
-            try
-            {
-                satMountPath = File.ReadAllText(Path.Combine(configMapPath, "MQ_SAT_MOUNT_PATH")).Trim();
-            }
-            catch
-            {
-                Trace.TraceInformation("MQ_SAT_MOUNT_PATH is not set. No SAT will be used for authentication when connecting.");
-            }
-
-            try
-            {
-                tlsCaCertMountPath = File.ReadAllText(Path.Combine(configMapPath, "MQ_TLS_CACERT_MOUNT_PATH")).Trim();
-            }
-            catch
-            {
-                Trace.TraceInformation("MQ_TLS_CACERT_MOUNT_PATH is not set. No CA certificate will be used for authentication when connecting.");
-            }
-
-            try
-            {
-                return new MqttConnectionSettings(targetAddress)
-                {
-                    UseTls = useTls,
-                    SatAuthFile = satMountPath,
-                    CaFile = tlsCaCertMountPath,
-                    CleanStart = false
-                };
-            }
-            catch (ArgumentException ex)
-            {
-                string paramValue = ex.ParamName switch
-                {
-                    nameof(targetAddress) => targetAddress,
-                    nameof(useTls) => useTls.ToString(),
-                    nameof(satMountPath) => satMountPath,
-                    nameof(tlsCaCertMountPath) => tlsCaCertMountPath,
-                    _ => string.Empty
-                };
-
-                throw AkriMqttException.GetConfigurationInvalidException(ex.ParamName!, paramValue, "Invalid settings in provided configuration files: " + ex.Message, ex);
-            }
-        }
-
-
-        public static MqttConnectionSettings FromConnectionString(string connectionString)
-        {
-            IDictionary<string, string> map = connectionString.ToDictionary(';', '=');
-            return new MqttConnectionSettings(map, true, true);
-        }
-
-        [System.Diagnostics.CodeAnalysis.SuppressMessage("Usage", "CA2208:Instantiate argument exceptions correctly")]
-        protected internal void ValidateMqttSettings(bool validateOptionalSettings)
-        {
-            if (string.IsNullOrWhiteSpace(HostName))
-            {
-                throw new ArgumentException($"{nameof(HostName)} is mandatory.", nameof(HostName));
-            }
-
-            if (string.IsNullOrEmpty(ClientId) && !CleanStart)
-            {
-                throw new ArgumentException($"{nameof(ClientId)} is mandatory when {nameof(CleanStart)} is set to false.", nameof(ClientId));
-            }
-
-            if (!string.IsNullOrEmpty(SatAuthFile) && (!string.IsNullOrEmpty(PasswordFile)))
-            {
-                throw new ArgumentException(
-                    $"{nameof(SatAuthFile)} cannot be used with {nameof(PasswordFile)}", nameof(SatAuthFile));
-            }
-
-            if (validateOptionalSettings)
-            {
-                if (!string.IsNullOrWhiteSpace(KeyFile) && string.IsNullOrWhiteSpace(CertFile))
-                {
-                    throw new ArgumentException(
-                        $"{nameof(CertFile)} and {nameof(KeyFile)} need to be provided together.",
-                        $"{nameof(CertFile)} and {nameof(KeyFile)}");
-                }
-            }
-
-            if (!string.IsNullOrWhiteSpace(CertFile))
-            {
-                ClientCertificate = string.IsNullOrWhiteSpace(KeyPasswordFile)
-                    ? X509Certificate2.CreateFromPemFile(CertFile, KeyFile)
-                    : X509Certificate2.CreateFromEncryptedPemFile(CertFile, KeyPasswordFile, KeyFile);
-            }
-
-            if (!string.IsNullOrWhiteSpace(CaFile))
-            {
-                X509Certificate2Collection chain = [];
-                chain.ImportFromPemFile(CaFile);
-                TrustChain = chain;
-            }
-        }
-
-        protected static string? GetStringValue(IDictionary<string, string> dict, string propertyName)
-        {
-            string? result = default;
-            if (dict.TryGetValue(propertyName, out string? value))
-            {
-                result = value;
-            }
-            return result;
-        }
-
-        protected static int GetPositiveIntValueOrDefault(IDictionary<string, string> dict, string propertyName, int defaultValue = default)
-        {
-            int result = defaultValue;
-            if (dict.TryGetValue(propertyName, out string? stringValue))
-            {
-                try
-                {
-                    result = int.Parse(stringValue, CultureInfo.InvariantCulture);
-                }
-                catch (FormatException ex) // re-throw ex to ArgumentException in order to include the propertyName
-                {
-                    throw new ArgumentException(ex.Message, propertyName, ex);
-                }
-            }
-            return result;
-        }
-
-        protected static bool GetBooleanValue(IDictionary<string, string> dict, string propertyName, bool defaultValue = default)
-        {
-            bool result = defaultValue;
-            if (dict.TryGetValue(propertyName, out string? stringValue))
-            {
-                try
-                {
-                    result = bool.Parse(stringValue);
-                }
-                catch (FormatException ex) // re-throw ex to ArgumentException in order to include the propertyName
-                {
-                    throw new ArgumentException(ex.Message, propertyName, ex);
-                }
-            }
-            return result;
-        }
-        protected static TimeSpan GetTimeSpanValue(IDictionary<string, string> dict, string propertyName, TimeSpan defaultValue = default)
-        {
-            TimeSpan result = defaultValue;
-            if (dict.TryGetValue(propertyName, out string? stringValue))
-            {
-                try
-                {
-                    // Convert the string directly to a TimeSpan by interpreting it as seconds
-                    int seconds = int.Parse(stringValue, CultureInfo.InvariantCulture);
-                    result = TimeSpan.FromSeconds(seconds);
-                }
-                catch (FormatException ex)
-                {
-                    // Re-throw as ArgumentException to include the propertyName
-                    throw new ArgumentException(ex.Message, propertyName, ex);
-                }
-                catch (OverflowException ex)
-                {
-                    throw new ArgumentException($"The value for {propertyName} is out of range for TimeSpan.", propertyName, ex);
-                }
-            }
-            return result;
-        }
-
-
-        private static void AppendIfNotNullOrEmpty(StringBuilder sb, string name, string? val)
-        {
-            if (!string.IsNullOrWhiteSpace(val))
-            {
-                if (name.ToLower(CultureInfo.InvariantCulture).Contains("key", StringComparison.InvariantCulture)
-                    || name.ToLower(CultureInfo.InvariantCulture).Contains("password", StringComparison.InvariantCulture))
-                {
-                    sb.Append(CultureInfo.InvariantCulture, $"{name}=***;");
-                }
-                else
-                {
-                    sb.Append(CultureInfo.InvariantCulture, $"{name}={val};");
-                }
-            }
-        }
-
-        private static int CheckForValidIntegerInput(string envVarName, string envVarValue)
-        {
-            return int.TryParse(envVarValue, out int result)
-                ? result
-                : throw new ArgumentException($"{envVarName}={envVarValue}. Expecting an integer value.", envVarName);
-        }
-
-<<<<<<< HEAD
-    public override string ToString()
-    {
-        StringBuilder result = new();
-        AppendIfNotNullOrEmpty(result, nameof(HostName), HostName);
-        AppendIfNotNullOrEmpty(result, nameof(ClientId), ClientId);
-        AppendIfNotNullOrEmpty(result, nameof(ModelId), ModelId);
-        AppendIfNotNullOrEmpty(result, nameof(Username), Username);
-        AppendIfNotNullOrEmpty(result, nameof(PasswordFile), PasswordFile);
-        AppendIfNotNullOrEmpty(result, nameof(CertFile), CertFile);
-        AppendIfNotNullOrEmpty(result, nameof(KeyFile), KeyFile);
-        AppendIfNotNullOrEmpty(result, nameof(KeyPasswordFile), KeyPasswordFile);
-        AppendIfNotNullOrEmpty(result, nameof(TcpPort), TcpPort.ToString(CultureInfo.InvariantCulture));
-        AppendIfNotNullOrEmpty(result, nameof(CleanStart), CleanStart.ToString());
-        AppendIfNotNullOrEmpty(result, nameof(SessionExpiry), ((int)SessionExpiry.TotalSeconds).ToString(CultureInfo.InvariantCulture));
-        AppendIfNotNullOrEmpty(result, nameof(KeepAlive), ((int)KeepAlive.TotalSeconds).ToString(CultureInfo.InvariantCulture));
-        AppendIfNotNullOrEmpty(result, nameof(CaFile), CaFile);
-        AppendIfNotNullOrEmpty(result, nameof(UseTls), UseTls.ToString());
-        AppendIfNotNullOrEmpty(result, nameof(SatAuthFile), SatAuthFile);
-        result.Remove(result.Length - 1, 1);
-        return result.ToString();
-    }
-=======
-        private static bool CheckForValidBooleanInput(string envVarName, string envVarValue)
-        {
-            return bool.TryParse(envVarValue, out bool result)
-                ? result
-                : throw new ArgumentException($"{envVarName}={envVarValue}. Expecting a boolean value.", envVarName);
-        }
->>>>>>> eb14aea9
-
-        public override string ToString()
-        {
-            StringBuilder result = new();
-            AppendIfNotNullOrEmpty(result, nameof(HostName), HostName);
-            AppendIfNotNullOrEmpty(result, nameof(ClientId), ClientId);
-            AppendIfNotNullOrEmpty(result, nameof(ModelId), ModelId);
-            AppendIfNotNullOrEmpty(result, nameof(Username), Username);
-            AppendIfNotNullOrEmpty(result, nameof(PasswordFile), PasswordFile);
-            AppendIfNotNullOrEmpty(result, nameof(CertFile), CertFile);
-            AppendIfNotNullOrEmpty(result, nameof(KeyFile), KeyFile);
-            AppendIfNotNullOrEmpty(result, nameof(KeyPasswordFile), KeyPasswordFile);
-            AppendIfNotNullOrEmpty(result, nameof(TcpPort), TcpPort.ToString(CultureInfo.InvariantCulture));
-            AppendIfNotNullOrEmpty(result, nameof(CleanStart), CleanStart.ToString());
-            AppendIfNotNullOrEmpty(result, nameof(SessionExpiry), ((int)SessionExpiry.TotalSeconds).ToString(CultureInfo.InvariantCulture));
-            AppendIfNotNullOrEmpty(result, nameof(KeepAlive), ((int)KeepAlive.TotalSeconds).ToString(CultureInfo.InvariantCulture));
-            AppendIfNotNullOrEmpty(result, nameof(CaFile), CaFile);
-            AppendIfNotNullOrEmpty(result, nameof(UseTls), UseTls.ToString());
-            result.Remove(result.Length - 1, 1);
-            return result.ToString();
-        }
-
-        private static TimeSpan XmlConvertHelper(string paramName, string paramValue)
-        {
-            try
-            {
-                return XmlConvert.ToTimeSpan(paramValue);
-            }
-            catch (FormatException ex) // re-throw ex to ArgumentException in order to include the paramName
-            {
-                throw new ArgumentException(ex.Message, paramName, ex);
-            }
-        }
-    }
-}
+﻿// Copyright (c) Microsoft. All rights reserved.
+// Licensed under the MIT license. See LICENSE file in the project root for full license information.
+using System;
+using System.Collections.Generic;
+using System.Diagnostics;
+using System.Globalization;
+using System.IO;
+using System.Security.Cryptography.X509Certificates;
+using System.Text;
+using System.Xml;
+
+namespace Azure.Iot.Operations.Protocol.Connection
+{
+    public class MqttConnectionSettings
+    {
+        private const int DefaultTcpPort = 8883;
+        private const bool DefaultUseTls = true;
+        private const bool DefaultCleanStart = true;
+        private const bool DefaultCaRequireRevocationCheck = false;
+
+        private static readonly TimeSpan s_defaultKeepAlive = TimeSpan.FromSeconds(60);
+        private static readonly TimeSpan s_defaultSessionExpiry = TimeSpan.FromSeconds(3600);
+        private static readonly TimeSpan s_defaultConnectionTimeout = TimeSpan.FromSeconds(30);
+
+        public string HostName { get; set; }
+
+        public int TcpPort { get; set; } = DefaultTcpPort;
+
+        public bool UseTls { get; set; } = DefaultUseTls;
+
+        public string? CaFile { get; set; }
+        public bool CleanStart { get; set; } = DefaultCleanStart;
+
+        public TimeSpan KeepAlive { get; set; } = s_defaultKeepAlive;
+
+        public string? ClientId { get; set; }
+
+        public TimeSpan SessionExpiry { get; set; } = s_defaultSessionExpiry;
+
+        public string? Username { get; set; }
+
+        public string? PasswordFile { get; set; }
+
+        public string? CertFile { get; set; }
+
+        public string? KeyFile { get; set; }
+
+        public string? KeyPasswordFile { get; set; }
+
+        public X509Certificate2? ClientCertificate { get; set; }
+
+        public X509Certificate2Collection? TrustChain { get; set; }
+
+        public string? ModelId { get; set; }
+
+        public string? SatAuthFile { get; set; }
+
+        public MqttConnectionSettings(string hostname)
+            : this(new Dictionary<string, string> { { nameof(HostName), hostname } }, false)
+        {
+        }
+
+        protected MqttConnectionSettings(IDictionary<string, string> connectionSettings, bool validateOptionalSettings, bool isSettingFromConnStr = false)
+        {
+            try
+            {
+                HostName = GetStringValue(connectionSettings, nameof(HostName)) ?? string.Empty;
+                ClientId = GetStringValue(connectionSettings, nameof(ClientId)) ?? string.Empty;
+                CertFile = GetStringValue(connectionSettings, nameof(CertFile));
+                KeyFile = GetStringValue(connectionSettings, nameof(KeyFile));
+                KeyPasswordFile = GetStringValue(connectionSettings, nameof(KeyPasswordFile));
+                Username = GetStringValue(connectionSettings, nameof(Username));
+                PasswordFile = GetStringValue(connectionSettings, nameof(PasswordFile));
+                ModelId = GetStringValue(connectionSettings, nameof(ModelId));
+                KeepAlive = GetTimeSpanValue(connectionSettings, nameof(KeepAlive), s_defaultKeepAlive);
+                CleanStart = GetBooleanValue(connectionSettings, nameof(CleanStart), DefaultCleanStart);
+                SessionExpiry = GetTimeSpanValue(connectionSettings, nameof(SessionExpiry), s_defaultSessionExpiry);
+                TcpPort = GetPositiveIntValueOrDefault(connectionSettings, nameof(TcpPort), DefaultTcpPort);
+                UseTls = GetBooleanValue(connectionSettings, nameof(UseTls), DefaultUseTls);
+                CaFile = GetStringValue(connectionSettings, nameof(CaFile));
+                SatAuthFile = GetStringValue(connectionSettings, nameof(SatAuthFile));
+
+                ValidateMqttSettings(validateOptionalSettings);
+            }
+            catch (ArgumentException ex)
+            {
+                Debug.Assert(ex.ParamName != null);
+                _ = connectionSettings.TryGetValue(ex.ParamName, out string? paramValue);
+
+                throw AkriMqttException.GetConfigurationInvalidException(
+                    ex.ParamName,
+                    paramValue ?? string.Empty,
+                    isSettingFromConnStr ? "Invalid settings in provided Connection String: " + ex.Message : ex.Message,
+                    ex);
+            }
+        }
+
+        public static MqttConnectionSettings FromEnvVars()
+        {
+            string? hostname = Environment.GetEnvironmentVariable("AIO_BROKER_HOSTNAME");
+
+            if (string.IsNullOrEmpty(hostname))
+            {
+                throw AkriMqttException.GetConfigurationInvalidException(
+                    "AIO_BROKER_HOSTNAME",
+                    string.Empty,
+                    "Invalid settings in provided Environment Variables: 'AIO_BROKER_HOSTNAME' is missing.");
+            }
+
+            string? tcpPort = Environment.GetEnvironmentVariable("AIO_BROKER_TCP_PORT");
+            string? clientId = Environment.GetEnvironmentVariable("AIO_MQTT_CLIENT_ID");
+            string? certFile = Environment.GetEnvironmentVariable("AIO_TLS_CERT_FILE");
+            string? keyFile = Environment.GetEnvironmentVariable("AIO_TLS_KEY_FILE");
+            string? username = Environment.GetEnvironmentVariable("AIO_MQTT_USERNAME");
+            string? passwordFile = Environment.GetEnvironmentVariable("AIO_MQTT_PASSWORD_FILE");
+            string? keepAlive = Environment.GetEnvironmentVariable("AIO_MQTT_KEEP_ALIVE");
+            string? sessionExpiry = Environment.GetEnvironmentVariable("AIO_MQTT_SESSION_EXPIRY");
+            string? cleanStart = Environment.GetEnvironmentVariable("AIO_MQTT_CLEAN_START");
+            string? useTls = Environment.GetEnvironmentVariable("AIO_MQTT_USE_TLS");
+            string? caFile = Environment.GetEnvironmentVariable("AIO_TLS_CA_FILE");
+            string? keyPasswordFile = Environment.GetEnvironmentVariable("AIO_TLS_KEY_PASSWORD_FILE");
+            string? satAuthFile = Environment.GetEnvironmentVariable("AIO_SAT_FILE");
+
+            try
+            {
+                return new MqttConnectionSettings(hostname)
+                {
+                    ClientId = clientId,
+                    CertFile = certFile,
+                    KeyFile = keyFile,
+                    Username = username,
+                    PasswordFile = passwordFile,
+                    KeepAlive = string.IsNullOrEmpty(keepAlive) ? s_defaultKeepAlive : TimeSpan.FromSeconds(int.Parse(keepAlive, CultureInfo.InvariantCulture)),
+                    SessionExpiry = string.IsNullOrEmpty(sessionExpiry) ? s_defaultSessionExpiry : TimeSpan.FromSeconds(int.Parse(sessionExpiry, CultureInfo.InvariantCulture)),
+                    CleanStart = string.IsNullOrEmpty(cleanStart) || CheckForValidBooleanInput(nameof(CleanStart), cleanStart),
+                    TcpPort = string.IsNullOrEmpty(tcpPort) ? DefaultTcpPort : CheckForValidIntegerInput(nameof(TcpPort), tcpPort),
+                    UseTls = string.IsNullOrEmpty(useTls) || CheckForValidBooleanInput(nameof(UseTls), useTls),
+                    CaFile = caFile,
+                    KeyPasswordFile = string.IsNullOrEmpty(keyPasswordFile) ? null : File.ReadAllText(keyPasswordFile).Trim(),
+                    SatAuthFile = satAuthFile
+                };
+            }
+            catch (ArgumentException ex)
+            {
+                throw AkriMqttException.GetConfigurationInvalidException(ex.ParamName!, string.Empty, "Invalid settings in provided Environment Variables: " + ex.Message, ex);
+            }
+        }
+
+        /// <summary>
+        /// This method is used to read the broker connection configuration files from CONFIGMAP_MOUNT_PATH.
+        /// Files used: MQ_TARGET_ADDRESS, MQ_USE_TLS, MQ_SAT_MOUNT_PATH, MQ_TLS_CACERT_MOUNT_PATH
+        /// MqttConnectionSettings are created from these settings to construct a session client.
+        /// This is intended to integrate MQ connection information for Akri connectors and should only be used in the context of an operator deployment.
+        /// </summary>
+        public static MqttConnectionSettings FromFileMount()
+        {
+            string configMapPath = Environment.GetEnvironmentVariable("CONFIGMAP_MOUNT_PATH")
+                ?? throw new InvalidOperationException("CONFIGMAP_MOUNT_PATH is not set.");
+
+            string targetAddress;
+            bool useTls = false;
+            string satMountPath = string.Empty;
+            string tlsCaCertMountPath = string.Empty;
+
+            try
+            {
+                targetAddress = File.ReadAllText(Path.Combine(configMapPath, "MQ_TARGET_ADDRESS")).Trim();
+            }
+            catch (Exception ex)
+            {
+                throw AkriMqttException.GetConfigurationInvalidException("MQ_TARGET_ADDRESS", string.Empty, "Missing target address configuration file", ex);
+            }
+
+            try
+            {
+                useTls = bool.Parse(File.ReadAllText(Path.Combine(configMapPath, "MQ_USE_TLS")).Trim());
+            }
+            catch
+            {
+                throw AkriMqttException.GetConfigurationInvalidException("MQ_USE_TLS", string.Empty, "MQ_USE_TLS not set.");
+            }
+
+            try
+            {
+                satMountPath = File.ReadAllText(Path.Combine(configMapPath, "MQ_SAT_MOUNT_PATH")).Trim();
+            }
+            catch
+            {
+                Trace.TraceInformation("MQ_SAT_MOUNT_PATH is not set. No SAT will be used for authentication when connecting.");
+            }
+
+            try
+            {
+                tlsCaCertMountPath = File.ReadAllText(Path.Combine(configMapPath, "MQ_TLS_CACERT_MOUNT_PATH")).Trim();
+            }
+            catch
+            {
+                Trace.TraceInformation("MQ_TLS_CACERT_MOUNT_PATH is not set. No CA certificate will be used for authentication when connecting.");
+            }
+
+            try
+            {
+                return new MqttConnectionSettings(targetAddress)
+                {
+                    UseTls = useTls,
+                    SatAuthFile = satMountPath,
+                    CaFile = tlsCaCertMountPath,
+                    CleanStart = false
+                };
+            }
+            catch (ArgumentException ex)
+            {
+                string paramValue = ex.ParamName switch
+                {
+                    nameof(targetAddress) => targetAddress,
+                    nameof(useTls) => useTls.ToString(),
+                    nameof(satMountPath) => satMountPath,
+                    nameof(tlsCaCertMountPath) => tlsCaCertMountPath,
+                    _ => string.Empty
+                };
+
+                throw AkriMqttException.GetConfigurationInvalidException(ex.ParamName!, paramValue, "Invalid settings in provided configuration files: " + ex.Message, ex);
+            }
+        }
+
+        public static MqttConnectionSettings FromConnectionString(string connectionString)
+        {
+            IDictionary<string, string> map = connectionString.ToDictionary(';', '=');
+            return new MqttConnectionSettings(map, true, true);
+        }
+
+        /// <summary>
+        /// This method is used to read the broker connection configuration files from CONFIGMAP_MOUNT_PATH.
+        /// Files used: BROKER_TARGET_ADDRESS, BROKER_USE_TLS, BROKER_SAT_MOUNT_PATH, MQ_TLS_CACERT_MOUNT_PATH
+        /// MqttConnectionSettings are created from these settings to construct a session client.
+        /// This is intended to integrate MQ connection information for Akri connectors and should only be used in the context of an operator deployment.
+        /// </summary>
+        public static MqttConnectionSettings FromFileMount()
+        {
+            string configMapPath = Environment.GetEnvironmentVariable("AEP_CONFIGMAP_MOUNT_PATH")
+                ?? throw new InvalidOperationException("AEP_CONFIGMAP_MOUNT_PATH is not set.");
+
+            string? targetAddress;
+            bool useTls = true;
+            bool cleanStart = true;
+            string? satMountPath = string.Empty;
+            string? tlsCaCertMountPath = string.Empty;
+            int port;
+
+            try
+            {
+                var targetAddressAndPort = File.ReadAllText(configMapPath + "/BROKER_TARGET_ADDRESS");
+                if (string.IsNullOrEmpty(targetAddressAndPort))
+                {
+                    throw new ArgumentException("BROKER_TARGET_ADDRESS is missing.");
+                }
+
+                try
+                {
+                    var targetAddressParts = targetAddressAndPort.Split(":");
+                    targetAddress = targetAddressParts[0];
+                    port = int.Parse(targetAddressParts[1], CultureInfo.InvariantCulture);
+                }
+                catch (Exception e)
+                {
+                    throw new ArgumentException($"BROKER_TARGET_ADDRESS is malformed. Cannot parse MQTT port from BROKER_TARGET_ADDRESS. Expected format <hostname>:<port>. Found: {targetAddressAndPort}", e);
+                }
+            }
+            catch (Exception ex)
+            {
+                throw AkriMqttException.GetConfigurationInvalidException("BROKER_TARGET_ADDRESS", string.Empty, "Missing target address configuration file", ex);
+            }
+
+            try
+            {
+                string? useTlsString = File.ReadAllText(configMapPath + "/BROKER_USE_TLS");
+                if (!bool.TryParse(useTlsString, out useTls))
+                {
+                    throw new ArgumentException("BROKER_USE_TLS must be a valid boolean value.");
+                }
+            }
+            catch
+            {
+                throw AkriMqttException.GetConfigurationInvalidException("BROKER_USE_TLS", string.Empty, "BROKER_USE_TLS not set.");
+            }
+
+            try
+            {
+                satMountPath = Environment.GetEnvironmentVariable("BROKER_SAT_MOUNT_PATH");
+            }
+            catch
+            {
+                Trace.TraceInformation("BROKER_SAT_MOUNT_PATH is not set. No SAT will be used for authentication when connecting.");
+            }
+
+            X509Certificate2Collection chain = new();
+            try
+            {
+                tlsCaCertMountPath = Environment.GetEnvironmentVariable("BROKER_TLS_TRUST_BUNDLE_CACERT_MOUNT_PATH") ?? throw new InvalidOperationException("No configured MQ TLS CA cert mount path");
+
+                if (Directory.Exists(tlsCaCertMountPath))
+                {
+                    foreach (string caFilePath in Directory.EnumerateFiles(tlsCaCertMountPath))
+                    {
+                        chain.ImportFromPemFile(caFilePath);
+                    }
+                }
+                else
+                {
+                    throw new InvalidOperationException("BROKER_TLS_TRUST_BUNDLE_CACERT_MOUNT_PATH was set, but the provided directory does not exist");
+                }
+            }
+            catch
+            {
+                Trace.TraceInformation("BROKER_TLS_TRUST_BUNDLE_CACERT_MOUNT_PATH is not set. No CA certificate will be used for authentication when connecting.");
+            }
+
+            try
+            {
+                return new MqttConnectionSettings(targetAddress)
+                {
+                    UseTls = useTls,
+                    SatAuthFile = satMountPath,
+                    TrustChain = chain,
+                    CleanStart = cleanStart,
+                    TcpPort = port
+                };
+            }
+            catch (ArgumentException ex)
+            {
+                string? paramValue = ex.ParamName switch
+                {
+                    nameof(targetAddress) => targetAddress,
+                    nameof(useTls) => useTls.ToString(),
+                    nameof(satMountPath) => satMountPath,
+                    nameof(tlsCaCertMountPath) => tlsCaCertMountPath,
+                    _ => string.Empty
+                };
+
+                throw AkriMqttException.GetConfigurationInvalidException(ex.ParamName!, paramValue ?? string.Empty, "Invalid settings in provided configuration files: " + ex.Message, ex);
+            }
+        }
+
+        [System.Diagnostics.CodeAnalysis.SuppressMessage("Usage", "CA2208:Instantiate argument exceptions correctly")]
+        protected internal void ValidateMqttSettings(bool validateOptionalSettings)
+        {
+            if (string.IsNullOrWhiteSpace(HostName))
+            {
+                throw new ArgumentException($"{nameof(HostName)} is mandatory.", nameof(HostName));
+            }
+
+            if (string.IsNullOrEmpty(ClientId) && !CleanStart)
+            {
+                throw new ArgumentException($"{nameof(ClientId)} is mandatory when {nameof(CleanStart)} is set to false.", nameof(ClientId));
+            }
+
+            if (!string.IsNullOrEmpty(SatAuthFile) && (!string.IsNullOrEmpty(PasswordFile)))
+            {
+                throw new ArgumentException(
+                    $"{nameof(SatAuthFile)} cannot be used with {nameof(PasswordFile)}", nameof(SatAuthFile));
+            }
+
+            if (validateOptionalSettings)
+            {
+                if (!string.IsNullOrWhiteSpace(KeyFile) && string.IsNullOrWhiteSpace(CertFile))
+                {
+                    throw new ArgumentException(
+                        $"{nameof(CertFile)} and {nameof(KeyFile)} need to be provided together.",
+                        $"{nameof(CertFile)} and {nameof(KeyFile)}");
+                }
+            }
+
+            if (!string.IsNullOrWhiteSpace(CertFile))
+            {
+                ClientCertificate = string.IsNullOrWhiteSpace(KeyPasswordFile)
+                    ? X509Certificate2.CreateFromPemFile(CertFile, KeyFile)
+                    : X509Certificate2.CreateFromEncryptedPemFile(CertFile, KeyPasswordFile, KeyFile);
+            }
+
+            if (!string.IsNullOrWhiteSpace(CaFile))
+            {
+                X509Certificate2Collection chain = [];
+                chain.ImportFromPemFile(CaFile);
+                TrustChain = chain;
+            }
+        }
+
+        protected static string? GetStringValue(IDictionary<string, string> dict, string propertyName)
+        {
+            string? result = default;
+            if (dict.TryGetValue(propertyName, out string? value))
+            {
+                result = value;
+            }
+            return result;
+        }
+
+        protected static int GetPositiveIntValueOrDefault(IDictionary<string, string> dict, string propertyName, int defaultValue = default)
+        {
+            int result = defaultValue;
+            if (dict.TryGetValue(propertyName, out string? stringValue))
+            {
+                try
+                {
+                    result = int.Parse(stringValue, CultureInfo.InvariantCulture);
+                }
+                catch (FormatException ex) // re-throw ex to ArgumentException in order to include the propertyName
+                {
+                    throw new ArgumentException(ex.Message, propertyName, ex);
+                }
+            }
+            return result;
+        }
+
+        protected static bool GetBooleanValue(IDictionary<string, string> dict, string propertyName, bool defaultValue = default)
+        {
+            bool result = defaultValue;
+            if (dict.TryGetValue(propertyName, out string? stringValue))
+            {
+                try
+                {
+                    result = bool.Parse(stringValue);
+                }
+                catch (FormatException ex) // re-throw ex to ArgumentException in order to include the propertyName
+                {
+                    throw new ArgumentException(ex.Message, propertyName, ex);
+                }
+            }
+            return result;
+        }
+
+        protected static TimeSpan GetTimeSpanValue(IDictionary<string, string> dict, string propertyName, TimeSpan defaultValue = default)
+        {
+            TimeSpan result = defaultValue;
+            if (dict.TryGetValue(propertyName, out string? stringValue))
+            {
+                try
+                {
+                    // Convert the string directly to a TimeSpan by interpreting it as seconds
+                    int seconds = int.Parse(stringValue, CultureInfo.InvariantCulture);
+                    result = TimeSpan.FromSeconds(seconds);
+                }
+                catch (FormatException ex)
+                {
+                    // Re-throw as ArgumentException to include the propertyName
+                    throw new ArgumentException(ex.Message, propertyName, ex);
+                }
+                catch (OverflowException ex)
+                {
+                    throw new ArgumentException($"The value for {propertyName} is out of range for TimeSpan.", propertyName, ex);
+                }
+            }
+            return result;
+        }
+
+        private static void AppendIfNotNullOrEmpty(StringBuilder sb, string name, string? val)
+        {
+            if (!string.IsNullOrWhiteSpace(val))
+            {
+                if (name.ToLower(CultureInfo.InvariantCulture).Contains("key", StringComparison.InvariantCulture)
+                    || name.ToLower(CultureInfo.InvariantCulture).Contains("password", StringComparison.InvariantCulture))
+                {
+                    sb.Append(CultureInfo.InvariantCulture, $"{name}=***;");
+                }
+                else
+                {
+                    sb.Append(CultureInfo.InvariantCulture, $"{name}={val};");
+                }
+            }
+        }
+
+        private static int CheckForValidIntegerInput(string envVarName, string envVarValue)
+        {
+            return int.TryParse(envVarValue, out int result)
+                ? result
+                : throw new ArgumentException($"{envVarName}={envVarValue}. Expecting an integer value.", envVarName);
+        }
+
+        private static bool CheckForValidBooleanInput(string envVarName, string envVarValue)
+        {
+            return bool.TryParse(envVarValue, out bool result)
+                ? result
+                : throw new ArgumentException($"{envVarName}={envVarValue}. Expecting a boolean value.", envVarName);
+        }
+
+        public override string ToString()
+        {
+            StringBuilder result = new();
+            AppendIfNotNullOrEmpty(result, nameof(HostName), HostName);
+            AppendIfNotNullOrEmpty(result, nameof(ClientId), ClientId);
+            AppendIfNotNullOrEmpty(result, nameof(ModelId), ModelId);
+            AppendIfNotNullOrEmpty(result, nameof(Username), Username);
+            AppendIfNotNullOrEmpty(result, nameof(PasswordFile), PasswordFile);
+            AppendIfNotNullOrEmpty(result, nameof(CertFile), CertFile);
+            AppendIfNotNullOrEmpty(result, nameof(KeyFile), KeyFile);
+            AppendIfNotNullOrEmpty(result, nameof(KeyPasswordFile), KeyPasswordFile);
+            AppendIfNotNullOrEmpty(result, nameof(TcpPort), TcpPort.ToString(CultureInfo.InvariantCulture));
+            AppendIfNotNullOrEmpty(result, nameof(CleanStart), CleanStart.ToString());
+            AppendIfNotNullOrEmpty(result, nameof(SessionExpiry), ((int)SessionExpiry.TotalSeconds).ToString(CultureInfo.InvariantCulture));
+            AppendIfNotNullOrEmpty(result, nameof(KeepAlive), ((int)KeepAlive.TotalSeconds).ToString(CultureInfo.InvariantCulture));
+            AppendIfNotNullOrEmpty(result, nameof(CaFile), CaFile);
+            AppendIfNotNullOrEmpty(result, nameof(UseTls), UseTls.ToString());
+            result.Remove(result.Length - 1, 1);
+            return result.ToString();
+        }
+
+        private static TimeSpan XmlConvertHelper(string paramName, string paramValue)
+        {
+            try
+            {
+                return XmlConvert.ToTimeSpan(paramValue);
+            }
+            catch (FormatException ex) // re-throw ex to ArgumentException in order to include the paramName
+            {
+                throw new ArgumentException(ex.Message, paramName, ex);
+            }
+        }
+    }
+}