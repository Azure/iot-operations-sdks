--- conflicted
+++ resolved
@@ -1,436 +1,431 @@
-﻿using System;
-using System.Collections.Generic;
-using System.Diagnostics;
-using System.Globalization;
-using System.IO;
-using System.Linq;
-using System.Security.Cryptography.X509Certificates;
-using System.Text;
-using System.Xml;
-
-namespace Azure.Iot.Operations.Protocol.Connection;
-
-public class MqttConnectionSettings
-{
-    private const int DefaultTcpPort = 8883;
-    private const bool DefaultUseTls = true;
-    private const bool DefaultCleanStart = true;
-    private const bool DefaultCaRequireRevocationCheck = false;
-
-    private static readonly TimeSpan s_defaultKeepAlive = TimeSpan.FromSeconds(60);
-    private static readonly TimeSpan s_defaultSessionExpiry = TimeSpan.FromSeconds(3600);
-    private static readonly TimeSpan s_defaultConnectionTimeout = TimeSpan.FromSeconds(30);
-
-    public string HostName { get; set; }
-
-    public int TcpPort { get; set; } = DefaultTcpPort;
-
-    public bool UseTls { get; set; } = DefaultUseTls;
-
-    public string? CaFile { get; set; }
-
-    public bool CaRequireRevocationCheck { get; set; } = DefaultCaRequireRevocationCheck;
-
-    public bool CleanStart { get; set; } = DefaultCleanStart;
-
-    public TimeSpan KeepAlive { get; set; } = s_defaultKeepAlive;
-
-    public string? ClientId { get; set; }
-
-    public TimeSpan SessionExpiry { get; set; } = s_defaultSessionExpiry;
-
-    public TimeSpan? ConnectionTimeout { get; set; }
-
-    public string? Username { get; set; }
-
-    public string? Password { get; set; }
-
-    public string? PasswordFile { get; set; }
-
-    public string? CertFile { get; set; }
-
-    public string? KeyFile { get; set; }
-
-    public string? KeyFilePassword { get; set; }
-
-    public X509Certificate2? ClientCertificate { get; set; }
-
-    public X509Certificate2Collection? TrustChain { get; set; }
-
-    public string? ModelId { get; set; }
-
-    public string? SatAuthFile { get; set; }
-
-    public MqttConnectionSettings(string hostname)
-        : this(new Dictionary<string, string> { { nameof(HostName), hostname } }, false)
-    {
-    }
-
-    protected MqttConnectionSettings(IDictionary<string, string> connectionSettings, bool validateOptionalSettings, bool isSettingFromConnStr = false)
-    {
-        try
-        {
-            HostName = GetStringValue(connectionSettings, nameof(HostName)) ?? string.Empty;
-            ClientId = GetStringValue(connectionSettings, nameof(ClientId)) ?? string.Empty;
-            CertFile = GetStringValue(connectionSettings, nameof(CertFile));
-            KeyFile = GetStringValue(connectionSettings, nameof(KeyFile));
-            KeyFilePassword = GetStringValue(connectionSettings, nameof(KeyFilePassword));
-            Username = GetStringValue(connectionSettings, nameof(Username));
-            Password = GetStringValue(connectionSettings, nameof(Password));
-            PasswordFile = GetStringValue(connectionSettings, nameof(PasswordFile));
-            ModelId = GetStringValue(connectionSettings, nameof(ModelId));
-            KeepAlive = GetTimeSpanValue(connectionSettings, nameof(KeepAlive), s_defaultKeepAlive);
-            CleanStart = GetBooleanValue(connectionSettings, nameof(CleanStart), DefaultCleanStart);
-            SessionExpiry = GetTimeSpanValue(connectionSettings, nameof(SessionExpiry), s_defaultSessionExpiry);
-            ConnectionTimeout = GetTimeSpanValue(connectionSettings, nameof(ConnectionTimeout), s_defaultConnectionTimeout);
-            TcpPort = GetPositiveIntValueOrDefault(connectionSettings, nameof(TcpPort), DefaultTcpPort);
-            UseTls = GetBooleanValue(connectionSettings, nameof(UseTls), DefaultUseTls);
-            CaFile = GetStringValue(connectionSettings, nameof(CaFile));
-            SatAuthFile = GetStringValue(connectionSettings, nameof(SatAuthFile));
-
-            ValidateMqttSettings(validateOptionalSettings);
-        }
-        catch (ArgumentException ex)
-        {
-            Debug.Assert(ex.ParamName != null);
-            _ = connectionSettings.TryGetValue(ex.ParamName, out string? paramValue);
-
-            throw AkriMqttException.GetConfigurationInvalidException(
-                ex.ParamName,
-                paramValue ?? string.Empty,
-                isSettingFromConnStr ? "Invalid settings in provided Connection String: " + ex.Message : ex.Message,
-                ex);
-        }
-    }
-
-    public static MqttConnectionSettings FromEnvVars()
-    {
-        static string ToUpperCaseFromPascalCase(string pascal) =>
-            string.Concat(pascal.Select(x => char.IsUpper(x) ? "_" + x : x.ToString())).ToUpper(CultureInfo.InvariantCulture).TrimStart('_');
-
-        static string Env(string name) =>
-                Environment.GetEnvironmentVariable("MQTT_" + ToUpperCaseFromPascalCase(name)) ?? string.Empty;
-
-        string? hostname = Environment.GetEnvironmentVariable("MQTT_HOST_NAME");
-        if (string.IsNullOrEmpty(hostname))
-        {
-            throw AkriMqttException.GetConfigurationInvalidException(
-                "MQTT_HOST_NAME",
-                string.Empty,
-                "Invalid settings in provided Environment Variables: 'MQTT_HOST_NAME' is missing.");
-        }
-
-        try
-        {
-            return new MqttConnectionSettings(hostname)
-            {
-                ClientId = Env(nameof(ClientId)),
-                CertFile = string.IsNullOrEmpty(Env(nameof(CertFile))) ? null : Env(nameof(CertFile)),
-                KeyFile = string.IsNullOrEmpty(Env(nameof(KeyFile))) ? null : Env(nameof(KeyFile)),
-                Username = string.IsNullOrEmpty(Env(nameof(Username))) ? null : Env(nameof(Username)),
-                Password = string.IsNullOrEmpty(Env(nameof(Password))) ? null : Env(nameof(Password)),
-                PasswordFile = string.IsNullOrEmpty(Env(nameof(PasswordFile))) ? null : Env(nameof(PasswordFile)),
-                KeepAlive = string.IsNullOrEmpty(Env(nameof(KeepAlive))) ? s_defaultKeepAlive : XmlConvertHelper(nameof(KeepAlive), Env(nameof(KeepAlive))),
-                SessionExpiry = string.IsNullOrEmpty(Env(nameof(SessionExpiry))) ? s_defaultSessionExpiry : XmlConvertHelper(nameof(SessionExpiry), Env(nameof(SessionExpiry))),
-                ConnectionTimeout = string.IsNullOrEmpty(Env(nameof(ConnectionTimeout))) ? null : XmlConvertHelper(nameof(ConnectionTimeout), Env(nameof(ConnectionTimeout))),
-                CleanStart = string.IsNullOrEmpty(Env(nameof(CleanStart))) || CheckForValidBooleanInput(nameof(CleanStart), Env(nameof(CleanStart))),
-                TcpPort = string.IsNullOrEmpty(Env(nameof(TcpPort))) ? DefaultTcpPort : CheckForValidIntegerInput(nameof(TcpPort), Env(nameof(TcpPort))),
-                UseTls = string.IsNullOrEmpty(Env(nameof(UseTls))) || CheckForValidBooleanInput(nameof(UseTls), Env(nameof(UseTls))),
-                CaFile = string.IsNullOrEmpty(Env(nameof(CaFile))) ? null : Env(nameof(CaFile)),
-                CaRequireRevocationCheck = string.IsNullOrEmpty(Env(nameof(CaRequireRevocationCheck))) || CheckForValidBooleanInput(nameof(CaRequireRevocationCheck), Env(nameof(CaRequireRevocationCheck))),
-                KeyFilePassword = Env(nameof(KeyFilePassword)),
-                SatAuthFile = Env(nameof(SatAuthFile))
-            };
-        }
-        catch (ArgumentException ex)
-        {
-            throw AkriMqttException.GetConfigurationInvalidException(ex.ParamName!, Env(ex.ParamName!), "Invalid settings in provided Environment Variables: " + ex.Message, ex);
-        }
-    }
-
-    /// <summary>
-    /// This method is used to read the broker connection configuration files from CONFIGMAP_MOUNT_PATH.
-    /// Files used: MQ_TARGET_ADDRESS, MQ_USE_TLS, MQ_SAT_MOUNT_PATH, MQ_TLS_CACERT_MOUNT_PATH
-    /// MqttConnectionSettings are created from these settings to construct a session client.
-    /// This is intended to integrate MQ connection information for Akri connectors and should only be used in the context of an operator deployment.
-    /// </summary>
-    public static MqttConnectionSettings FromFileMount()
-    {
-        string configMapPath = Environment.GetEnvironmentVariable("CONFIGMAP_MOUNT_PATH")
-            ?? throw new InvalidOperationException("CONFIGMAP_MOUNT_PATH is not set.");
-
-        string? targetAddress;
-        bool useTls = true;
-        bool cleanStart = true;
-        string? satMountPath = string.Empty;
-        string? tlsCaCertMountPath = string.Empty;
-
-        try
-        {
-            targetAddress = File.ReadAllText(configMapPath + "/MQ_TARGET_ADDRESS");
-            if (string.IsNullOrEmpty(targetAddress))
-            {
-                throw new ArgumentException("MQ_TARGET_ADDRESS is missing.");
-            }
-        }
-        catch (Exception ex)
-        {
-            throw AkriMqttException.GetConfigurationInvalidException("MQ_TARGET_ADDRESS", string.Empty, "Missing target address configuration file", ex);
-        }
-
-        try
-        {
-            string? useTlsString = File.ReadAllText(configMapPath + "/MQ_USE_TLS");
-            if (!bool.TryParse(useTlsString, out useTls))
-            {
-                throw new ArgumentException("MQ_USE_TLS must be a valid boolean value.");
-            }
-        }
-        catch
-        {
-            throw AkriMqttException.GetConfigurationInvalidException("MQ_USE_TLS", string.Empty, "MQ_USE_TLS not set.");
-        }
-
-        try
-        {
-            satMountPath = Environment.GetEnvironmentVariable("MQ_SAT_MOUNT_PATH");
-        }
-        catch
-        {
-            Trace.TraceInformation("MQ_SAT_MOUNT_PATH is not set. No SAT will be used for authentication when connecting.");
-        }
-
-        try
-        {
-<<<<<<< HEAD
-            tlsCaCertMountPath = Environment.GetEnvironmentVariable("MQ_TLS_CACERT_MOUNT_PATH") ?? throw new InvalidOperationException("No configured MQ TLS CA cert mount path");
-            tlsCaCertMountPath += "/tls.crt";
-=======
-            string tlsCaCertMountFolder = Environment.GetEnvironmentVariable("MQ_TLS_TRUST_BUNDLE_CACERT_MOUNT_PATH") ?? throw new InvalidOperationException("No configured MQ TLS CA cert mount path");
-            tlsCaCertMountPath = Path.Combine(tlsCaCertMountFolder, "ca.crt"); //TODO where is this cert name given to us by operator?
->>>>>>> aca9deed
-        }
-        catch
-        {
-            Trace.TraceInformation("MQ_TLS_TRUST_BUNDLE_CACERT_MOUNT_PATH is not set. No CA certificate will be used for authentication when connecting.");
-        }
-
-        try
-        {
-            return new MqttConnectionSettings(targetAddress)
-            {
-                UseTls = useTls,
-                SatAuthFile = satMountPath,
-                CaFile = tlsCaCertMountPath,
-                CleanStart = cleanStart
-            };
-        }
-        catch (ArgumentException ex)
-        {
-            string? paramValue = ex.ParamName switch
-            {
-                nameof(targetAddress) => targetAddress,
-                nameof(useTls) => useTls.ToString(),
-                nameof(satMountPath) => satMountPath,
-                nameof(tlsCaCertMountPath) => tlsCaCertMountPath,
-                _ => string.Empty
-            };
-
-            throw AkriMqttException.GetConfigurationInvalidException(ex.ParamName!, paramValue ?? string.Empty, "Invalid settings in provided configuration files: " + ex.Message, ex);
-        }
-    }
-
-
-    public static MqttConnectionSettings FromConnectionString(string connectionString)
-    {
-        IDictionary<string, string> map = connectionString.ToDictionary(';', '=');
-        return new MqttConnectionSettings(map, true, true);
-    }
-
-    [System.Diagnostics.CodeAnalysis.SuppressMessage("Usage", "CA2208:Instantiate argument exceptions correctly")]
-    protected internal void ValidateMqttSettings(bool validateOptionalSettings)
-    {
-        if (string.IsNullOrWhiteSpace(HostName))
-        {
-            throw new ArgumentException($"{nameof(HostName)} is mandatory.", nameof(HostName));
-        }
-
-        if (string.IsNullOrEmpty(ClientId) && !CleanStart)
-        {
-            throw new ArgumentException($"{nameof(ClientId)} is mandatory when {nameof(CleanStart)} is set to false.", nameof(ClientId));
-        }
-
-        if (!string.IsNullOrEmpty(Password) && !string.IsNullOrEmpty(PasswordFile))
-        {
-            throw new ArgumentException(
-                $"{nameof(Password)} and {nameof(PasswordFile)} file should not be used at the same time.",
-                $"{nameof(Password)} and {nameof(PasswordFile)}");
-        }
-
-        if (!string.IsNullOrEmpty(SatAuthFile) && (!string.IsNullOrEmpty(Password) || !string.IsNullOrEmpty(PasswordFile)))
-        {
-            throw new ArgumentException(
-                $"{nameof(SatAuthFile)} cannot be used with {nameof(Password)} or {nameof(PasswordFile)}", nameof(SatAuthFile));
-        }
-
-        if (validateOptionalSettings)
-        {
-            if (!string.IsNullOrWhiteSpace(KeyFile) && string.IsNullOrWhiteSpace(CertFile))
-            {
-                throw new ArgumentException(
-                    $"{nameof(CertFile)} and {nameof(KeyFile)} need to be provided together.",
-                    $"{nameof(CertFile)} and {nameof(KeyFile)}");
-            }
-        }
-
-        if (!string.IsNullOrWhiteSpace(CertFile))
-        {
-            if (string.IsNullOrWhiteSpace(KeyFilePassword))
-            {
-                ClientCertificate = X509Certificate2.CreateFromPemFile(CertFile, KeyFile);
-            }
-            else
-            {
-                ClientCertificate = X509Certificate2.CreateFromEncryptedPemFile(CertFile, KeyFilePassword, KeyFile);
-            }
-        }
-
-        if (!string.IsNullOrWhiteSpace(CaFile))
-        {
-            X509Certificate2Collection chain = new();
-            chain.ImportFromPemFile(CaFile);
-            TrustChain = chain;
-        }
-    }
-
-    protected static string? GetStringValue(IDictionary<string, string> dict, string propertyName)
-    {
-        string? result = default;
-        if (dict.TryGetValue(propertyName, out string? value))
-        {
-            result = value;
-        }
-        return result;
-    }
-
-    protected static int GetPositiveIntValueOrDefault(IDictionary<string, string> dict, string propertyName, int defaultValue = default)
-    {
-        int result = defaultValue;
-        if (dict.TryGetValue(propertyName, out string? stringValue))
-        {
-            try
-            {
-                result = int.Parse(stringValue, CultureInfo.InvariantCulture);
-            }
-            catch (FormatException ex) // re-throw ex to ArgumentException in order to include the propertyName
-            {
-                throw new ArgumentException(ex.Message, propertyName, ex);
-            }
-        }
-        return result;
-    }
-
-    protected static bool GetBooleanValue(IDictionary<string, string> dict, string propertyName, bool defaultValue = default)
-    {
-        bool result = defaultValue;
-        if (dict.TryGetValue(propertyName, out string? stringValue))
-        {
-            try
-            {
-                result = bool.Parse(stringValue);
-            }
-            catch (FormatException ex) // re-throw ex to ArgumentException in order to include the propertyName
-            {
-                throw new ArgumentException(ex.Message, propertyName, ex);
-            }
-        }
-        return result;
-    }
-
-    protected static TimeSpan GetTimeSpanValue(IDictionary<string, string> dict, string propertyName, TimeSpan defaultValue = default)
-    {
-        TimeSpan result = defaultValue;
-        if (dict.TryGetValue(propertyName, out string? stringValue))
-        {
-            try
-            {
-                result = XmlConvert.ToTimeSpan(stringValue);
-            }
-            catch (FormatException ex) // re-throw ex to ArgumentException in order to include the propertyName
-            {
-                throw new ArgumentException(ex.Message, propertyName, ex);
-            }
-        }
-        return result;
-    }
-
-    private static void AppendIfNotNullOrEmpty(StringBuilder sb, string name, string? val)
-    {
-        if (!string.IsNullOrWhiteSpace(val))
-        {
-            if (name.ToLower(CultureInfo.InvariantCulture).Contains("key", StringComparison.InvariantCulture)
-                || name.ToLower(CultureInfo.InvariantCulture).Contains("password", StringComparison.InvariantCulture))
-            {
-                sb.Append(CultureInfo.InvariantCulture, $"{name}=***;");
-            }
-            else
-            {
-                sb.Append(CultureInfo.InvariantCulture, $"{name}={val};");
-            }
-        }
-    }
-
-    private static int CheckForValidIntegerInput(string envVarName, string envVarValue)
-    {
-        if (int.TryParse(envVarValue, out int result))
-        {
-            return result;
-        }
-
-        throw new ArgumentException($"{envVarName}={envVarValue}. Expecting an integer value.", envVarName);
-    }
-
-    private static bool CheckForValidBooleanInput(string envVarName, string envVarValue)
-    {
-        if (bool.TryParse(envVarValue, out bool result))
-        {
-            return result;
-        }
-
-        throw new ArgumentException($"{envVarName}={envVarValue}. Expecting a boolean value.", envVarName);
-    }
-
-    public override string ToString()
-    {
-        StringBuilder result = new();
-        AppendIfNotNullOrEmpty(result, nameof(HostName), HostName);
-        AppendIfNotNullOrEmpty(result, nameof(ClientId), ClientId);
-        AppendIfNotNullOrEmpty(result, nameof(ModelId), ModelId);
-        AppendIfNotNullOrEmpty(result, nameof(Username), Username);
-        AppendIfNotNullOrEmpty(result, nameof(Password), Password);
-        AppendIfNotNullOrEmpty(result, nameof(CertFile), CertFile);
-        AppendIfNotNullOrEmpty(result, nameof(KeyFile), KeyFile);
-        AppendIfNotNullOrEmpty(result, nameof(KeyFilePassword), KeyFilePassword);
-        AppendIfNotNullOrEmpty(result, nameof(TcpPort), TcpPort.ToString(CultureInfo.InvariantCulture));
-        AppendIfNotNullOrEmpty(result, nameof(CleanStart), CleanStart.ToString());
-        AppendIfNotNullOrEmpty(result, nameof(SessionExpiry), XmlConvert.ToString(SessionExpiry));
-        AppendIfNotNullOrEmpty(result, nameof(KeepAlive), XmlConvert.ToString(KeepAlive));
-        AppendIfNotNullOrEmpty(result, nameof(CaFile), CaFile);
-        AppendIfNotNullOrEmpty(result, nameof(UseTls), UseTls.ToString());
-        AppendIfNotNullOrEmpty(result, nameof(SatAuthFile), SatAuthFile);
-        result.Remove(result.Length - 1, 1);
-        return result.ToString();
-    }
-
-    private static TimeSpan XmlConvertHelper(string paramName, string paramValue)
-    {
-        try
-        {
-            return XmlConvert.ToTimeSpan(paramValue);
-        }
-        catch (FormatException ex) // re-throw ex to ArgumentException in order to include the paramName
-        {
-            throw new ArgumentException(ex.Message, paramName, ex);
-        }
-    }
-}
+﻿using System;
+using System.Collections.Generic;
+using System.Diagnostics;
+using System.Globalization;
+using System.IO;
+using System.Linq;
+using System.Security.Cryptography.X509Certificates;
+using System.Text;
+using System.Xml;
+
+namespace Azure.Iot.Operations.Protocol.Connection;
+
+public class MqttConnectionSettings
+{
+    private const int DefaultTcpPort = 8883;
+    private const bool DefaultUseTls = true;
+    private const bool DefaultCleanStart = true;
+    private const bool DefaultCaRequireRevocationCheck = false;
+
+    private static readonly TimeSpan s_defaultKeepAlive = TimeSpan.FromSeconds(60);
+    private static readonly TimeSpan s_defaultSessionExpiry = TimeSpan.FromSeconds(3600);
+    private static readonly TimeSpan s_defaultConnectionTimeout = TimeSpan.FromSeconds(30);
+    
+    public string HostName { get; set; }
+
+    public int TcpPort { get; set; } = DefaultTcpPort;
+
+    public bool UseTls { get; set; } = DefaultUseTls;
+
+    public string? CaFile { get; set; }
+
+    public bool CaRequireRevocationCheck { get; set; } = DefaultCaRequireRevocationCheck;
+
+    public bool CleanStart { get; set; } = DefaultCleanStart;
+
+    public TimeSpan KeepAlive { get; set; } = s_defaultKeepAlive;
+
+    public string? ClientId { get; set; }
+
+    public TimeSpan SessionExpiry { get; set; } = s_defaultSessionExpiry;
+
+    public TimeSpan? ConnectionTimeout { get; set; }
+
+    public string? Username { get; set; }
+
+    public string? Password { get; set; }
+
+    public string? PasswordFile { get; set; }
+
+    public string? CertFile { get; set; }
+
+    public string? KeyFile { get; set; }
+
+    public string? KeyFilePassword { get; set; }
+
+    public X509Certificate2? ClientCertificate { get; set; }
+
+    public X509Certificate2Collection? TrustChain { get; set; }
+
+    public string? ModelId { get; set; }
+
+    public string? SatAuthFile { get; set; }
+
+    public MqttConnectionSettings(string hostname)
+        : this(new Dictionary<string, string> { { nameof(HostName), hostname } }, false)
+    {
+    }
+
+    protected MqttConnectionSettings(IDictionary<string, string> connectionSettings, bool validateOptionalSettings, bool isSettingFromConnStr = false)
+    {
+        try
+        {
+            HostName = GetStringValue(connectionSettings, nameof(HostName)) ?? string.Empty;
+            ClientId = GetStringValue(connectionSettings, nameof(ClientId)) ?? string.Empty;
+            CertFile = GetStringValue(connectionSettings, nameof(CertFile));
+            KeyFile = GetStringValue(connectionSettings, nameof(KeyFile));
+            KeyFilePassword = GetStringValue(connectionSettings, nameof(KeyFilePassword));
+            Username = GetStringValue(connectionSettings, nameof(Username));
+            Password = GetStringValue(connectionSettings, nameof(Password));
+            PasswordFile = GetStringValue(connectionSettings, nameof(PasswordFile));
+            ModelId = GetStringValue(connectionSettings, nameof(ModelId));
+            KeepAlive = GetTimeSpanValue(connectionSettings, nameof(KeepAlive), s_defaultKeepAlive);
+            CleanStart = GetBooleanValue(connectionSettings, nameof(CleanStart), DefaultCleanStart);
+            SessionExpiry = GetTimeSpanValue(connectionSettings, nameof(SessionExpiry), s_defaultSessionExpiry);
+            ConnectionTimeout = GetTimeSpanValue(connectionSettings, nameof(ConnectionTimeout), s_defaultConnectionTimeout);
+            TcpPort = GetPositiveIntValueOrDefault(connectionSettings, nameof(TcpPort), DefaultTcpPort);
+            UseTls = GetBooleanValue(connectionSettings, nameof(UseTls), DefaultUseTls);
+            CaFile = GetStringValue(connectionSettings, nameof(CaFile));
+            SatAuthFile = GetStringValue(connectionSettings, nameof(SatAuthFile));
+
+            ValidateMqttSettings(validateOptionalSettings);
+        }
+        catch (ArgumentException ex)
+        {
+            Debug.Assert(ex.ParamName != null);
+            _ = connectionSettings.TryGetValue(ex.ParamName, out string? paramValue);
+
+            throw AkriMqttException.GetConfigurationInvalidException(
+                ex.ParamName,
+                paramValue ?? string.Empty,
+                isSettingFromConnStr ? "Invalid settings in provided Connection String: " + ex.Message : ex.Message,
+                ex);
+        }
+    }
+
+    public static MqttConnectionSettings FromEnvVars()
+    {
+        static string ToUpperCaseFromPascalCase(string pascal) =>
+            string.Concat(pascal.Select(x => char.IsUpper(x) ? "_" + x : x.ToString())).ToUpper(CultureInfo.InvariantCulture).TrimStart('_');
+
+        static string Env(string name) =>
+                Environment.GetEnvironmentVariable("MQTT_" + ToUpperCaseFromPascalCase(name)) ?? string.Empty;
+
+        string? hostname = Environment.GetEnvironmentVariable("MQTT_HOST_NAME");
+        if (string.IsNullOrEmpty(hostname))
+        {
+            throw AkriMqttException.GetConfigurationInvalidException(
+                "MQTT_HOST_NAME",
+                string.Empty,
+                "Invalid settings in provided Environment Variables: 'MQTT_HOST_NAME' is missing.");
+        }
+
+        try
+        {
+            return new MqttConnectionSettings(hostname)
+            {
+                ClientId = Env(nameof(ClientId)),
+                CertFile = string.IsNullOrEmpty(Env(nameof(CertFile))) ? null : Env(nameof(CertFile)),
+                KeyFile = string.IsNullOrEmpty(Env(nameof(KeyFile))) ? null : Env(nameof(KeyFile)),
+                Username = string.IsNullOrEmpty(Env(nameof(Username))) ? null : Env(nameof(Username)),
+                Password = string.IsNullOrEmpty(Env(nameof(Password))) ? null : Env(nameof(Password)),
+                PasswordFile = string.IsNullOrEmpty(Env(nameof(PasswordFile))) ? null : Env(nameof(PasswordFile)),
+                KeepAlive = string.IsNullOrEmpty(Env(nameof(KeepAlive))) ? s_defaultKeepAlive : XmlConvertHelper(nameof(KeepAlive), Env(nameof(KeepAlive))),
+                SessionExpiry = string.IsNullOrEmpty(Env(nameof(SessionExpiry))) ? s_defaultSessionExpiry : XmlConvertHelper(nameof(SessionExpiry), Env(nameof(SessionExpiry))),
+                ConnectionTimeout = string.IsNullOrEmpty(Env(nameof(ConnectionTimeout))) ? null : XmlConvertHelper(nameof(ConnectionTimeout), Env(nameof(ConnectionTimeout))),
+                CleanStart = string.IsNullOrEmpty(Env(nameof(CleanStart))) || CheckForValidBooleanInput(nameof(CleanStart), Env(nameof(CleanStart))),
+                TcpPort = string.IsNullOrEmpty(Env(nameof(TcpPort))) ? DefaultTcpPort : CheckForValidIntegerInput(nameof(TcpPort), Env(nameof(TcpPort))),
+                UseTls = string.IsNullOrEmpty(Env(nameof(UseTls))) || CheckForValidBooleanInput(nameof(UseTls), Env(nameof(UseTls))),
+                CaFile = string.IsNullOrEmpty(Env(nameof(CaFile))) ? null : Env(nameof(CaFile)),
+                CaRequireRevocationCheck = string.IsNullOrEmpty(Env(nameof(CaRequireRevocationCheck))) || CheckForValidBooleanInput(nameof(CaRequireRevocationCheck), Env(nameof(CaRequireRevocationCheck))),
+                KeyFilePassword = Env(nameof(KeyFilePassword)),
+                SatAuthFile = Env(nameof(SatAuthFile))
+            };
+        }
+        catch (ArgumentException ex)
+        {
+            throw AkriMqttException.GetConfigurationInvalidException(ex.ParamName!, Env(ex.ParamName!), "Invalid settings in provided Environment Variables: " + ex.Message, ex);
+        }
+    }
+
+    /// <summary>
+    /// This method is used to read the broker connection configuration files from CONFIGMAP_MOUNT_PATH.
+    /// Files used: MQ_TARGET_ADDRESS, MQ_USE_TLS, MQ_SAT_MOUNT_PATH, MQ_TLS_CACERT_MOUNT_PATH
+    /// MqttConnectionSettings are created from these settings to construct a session client.
+    /// This is intended to integrate MQ connection information for Akri connectors and should only be used in the context of an operator deployment.
+    /// </summary>
+    public static MqttConnectionSettings FromFileMount()
+    {
+        string configMapPath = Environment.GetEnvironmentVariable("CONFIGMAP_MOUNT_PATH") 
+            ?? throw new InvalidOperationException("CONFIGMAP_MOUNT_PATH is not set.");
+        
+        string? targetAddress;
+        bool useTls = true;
+        bool cleanStart = true;
+        string? satMountPath = string.Empty;
+        string? tlsCaCertMountPath = string.Empty;
+
+        try
+        {
+            targetAddress = File.ReadAllText(configMapPath + "/MQ_TARGET_ADDRESS");
+            if (string.IsNullOrEmpty(targetAddress))
+            {
+                throw new ArgumentException("MQ_TARGET_ADDRESS is missing.");
+            }
+        }
+        catch (Exception ex)
+        {
+            throw AkriMqttException.GetConfigurationInvalidException("MQ_TARGET_ADDRESS", string.Empty, "Missing target address configuration file", ex);
+        }
+
+        try
+        {
+            string? useTlsString = File.ReadAllText(configMapPath + "/MQ_USE_TLS");
+            if (!bool.TryParse(useTlsString, out useTls))
+            {
+                throw new ArgumentException("MQ_USE_TLS must be a valid boolean value.");
+            }
+        }
+        catch
+        {
+            throw AkriMqttException.GetConfigurationInvalidException("MQ_USE_TLS", string.Empty, "MQ_USE_TLS not set.");
+        }
+
+        try
+        {
+            satMountPath = Environment.GetEnvironmentVariable("MQ_SAT_MOUNT_PATH");
+        }
+        catch
+        {
+            Trace.TraceInformation("MQ_SAT_MOUNT_PATH is not set. No SAT will be used for authentication when connecting.");
+        }
+
+        try
+        {
+            string tlsCaCertMountFolder = Environment.GetEnvironmentVariable("MQ_TLS_TRUST_BUNDLE_CACERT_MOUNT_PATH") ?? throw new InvalidOperationException("No configured MQ TLS CA cert mount path");
+            tlsCaCertMountPath = Path.Combine(tlsCaCertMountFolder, "ca.crt"); //TODO where is this cert name given to us by operator?
+        }
+        catch
+        {
+            Trace.TraceInformation("MQ_TLS_TRUST_BUNDLE_CACERT_MOUNT_PATH is not set. No CA certificate will be used for authentication when connecting.");
+        }
+
+        try
+        {
+            return new MqttConnectionSettings(targetAddress)
+            {
+                UseTls = useTls,
+                SatAuthFile = satMountPath,
+                CaFile = tlsCaCertMountPath,
+                CleanStart = cleanStart
+            };
+        }
+        catch (ArgumentException ex)
+        {
+            string? paramValue = ex.ParamName switch
+            {
+                nameof(targetAddress) => targetAddress,
+                nameof(useTls) => useTls.ToString(),
+                nameof(satMountPath) => satMountPath,
+                nameof(tlsCaCertMountPath) => tlsCaCertMountPath,
+                _ => string.Empty
+            };
+
+            throw AkriMqttException.GetConfigurationInvalidException(ex.ParamName!, paramValue ?? string.Empty, "Invalid settings in provided configuration files: " + ex.Message, ex);
+        }
+    }
+
+
+    public static MqttConnectionSettings FromConnectionString(string connectionString)
+    {
+        IDictionary<string, string> map = connectionString.ToDictionary(';', '=');
+        return new MqttConnectionSettings(map, true, true);
+    }
+
+    [System.Diagnostics.CodeAnalysis.SuppressMessage("Usage", "CA2208:Instantiate argument exceptions correctly")]
+    protected internal void ValidateMqttSettings(bool validateOptionalSettings)
+    {
+        if (string.IsNullOrWhiteSpace(HostName))
+        {
+            throw new ArgumentException($"{nameof(HostName)} is mandatory.", nameof(HostName));
+        }
+
+        if (string.IsNullOrEmpty(ClientId) && !CleanStart)
+        {
+            throw new ArgumentException($"{nameof(ClientId)} is mandatory when {nameof(CleanStart)} is set to false.", nameof(ClientId));
+        }
+
+        if (!string.IsNullOrEmpty(Password) && !string.IsNullOrEmpty(PasswordFile))
+        {
+            throw new ArgumentException(
+                $"{nameof(Password)} and {nameof(PasswordFile)} file should not be used at the same time.",
+                $"{nameof(Password)} and {nameof(PasswordFile)}");
+        }
+
+        if (!string.IsNullOrEmpty(SatAuthFile) && (!string.IsNullOrEmpty(Password) || !string.IsNullOrEmpty(PasswordFile)))
+        {
+            throw new ArgumentException(
+                $"{nameof(SatAuthFile)} cannot be used with {nameof(Password)} or {nameof(PasswordFile)}", nameof(SatAuthFile));
+        }
+
+        if (validateOptionalSettings)
+        {
+            if (!string.IsNullOrWhiteSpace(KeyFile) && string.IsNullOrWhiteSpace(CertFile))
+            {
+                throw new ArgumentException(
+                    $"{nameof(CertFile)} and {nameof(KeyFile)} need to be provided together.",
+                    $"{nameof(CertFile)} and {nameof(KeyFile)}");
+            }
+        }
+
+        if (!string.IsNullOrWhiteSpace(CertFile))
+        {
+            if (string.IsNullOrWhiteSpace(KeyFilePassword))
+            {
+                ClientCertificate = X509Certificate2.CreateFromPemFile(CertFile, KeyFile);
+            }
+            else
+            {
+                ClientCertificate = X509Certificate2.CreateFromEncryptedPemFile(CertFile, KeyFilePassword, KeyFile);
+            }
+        }
+
+        if (!string.IsNullOrWhiteSpace(CaFile))
+        {
+            X509Certificate2Collection chain = new();
+            chain.ImportFromPemFile(CaFile);
+            TrustChain = chain;
+        }
+    }
+
+    protected static string? GetStringValue(IDictionary<string, string> dict, string propertyName)
+    {
+        string? result = default;
+        if (dict.TryGetValue(propertyName, out string? value))
+        {
+            result = value;
+        }
+        return result;
+    }
+
+    protected static int GetPositiveIntValueOrDefault(IDictionary<string, string> dict, string propertyName, int defaultValue = default)
+    {
+        int result = defaultValue;
+        if (dict.TryGetValue(propertyName, out string? stringValue))
+        {
+            try
+            {
+                result = int.Parse(stringValue, CultureInfo.InvariantCulture);
+            }
+            catch (FormatException ex) // re-throw ex to ArgumentException in order to include the propertyName
+            {
+                throw new ArgumentException(ex.Message, propertyName, ex);
+            }
+        }
+        return result;
+    }
+
+    protected static bool GetBooleanValue(IDictionary<string, string> dict, string propertyName, bool defaultValue = default)
+    {
+        bool result = defaultValue;
+        if (dict.TryGetValue(propertyName, out string? stringValue))
+        {
+            try
+            {
+                result = bool.Parse(stringValue);
+            }
+            catch (FormatException ex) // re-throw ex to ArgumentException in order to include the propertyName
+            {
+                throw new ArgumentException(ex.Message, propertyName, ex);
+            }
+        }
+        return result;
+    }
+
+    protected static TimeSpan GetTimeSpanValue(IDictionary<string, string> dict, string propertyName, TimeSpan defaultValue = default)
+    {
+        TimeSpan result = defaultValue;
+        if (dict.TryGetValue(propertyName, out string? stringValue))
+        {
+            try
+            {
+                result = XmlConvert.ToTimeSpan(stringValue);
+            }
+            catch (FormatException ex) // re-throw ex to ArgumentException in order to include the propertyName
+            {
+                throw new ArgumentException(ex.Message, propertyName, ex);
+            }
+        }
+        return result;
+    }
+
+    private static void AppendIfNotNullOrEmpty(StringBuilder sb, string name, string? val)
+    {
+        if (!string.IsNullOrWhiteSpace(val))
+        {
+            if (name.ToLower(CultureInfo.InvariantCulture).Contains("key", StringComparison.InvariantCulture) 
+                || name.ToLower(CultureInfo.InvariantCulture).Contains("password", StringComparison.InvariantCulture))
+            {
+                sb.Append(CultureInfo.InvariantCulture, $"{name}=***;");
+            }
+            else
+            {
+                sb.Append(CultureInfo.InvariantCulture, $"{name}={val};");
+            }
+        }
+    }
+
+    private static int CheckForValidIntegerInput(string envVarName, string envVarValue)
+    {
+        if (int.TryParse(envVarValue, out int result))
+        {
+            return result;
+        }
+
+        throw new ArgumentException($"{envVarName}={envVarValue}. Expecting an integer value.", envVarName);
+    }
+
+    private static bool CheckForValidBooleanInput(string envVarName, string envVarValue)
+    {
+        if (bool.TryParse(envVarValue, out bool result))
+        {
+            return result;
+        }
+
+        throw new ArgumentException($"{envVarName}={envVarValue}. Expecting a boolean value.", envVarName);
+    }
+
+    public override string ToString()
+    {
+        StringBuilder result = new();
+        AppendIfNotNullOrEmpty(result, nameof(HostName), HostName);
+        AppendIfNotNullOrEmpty(result, nameof(ClientId), ClientId);
+        AppendIfNotNullOrEmpty(result, nameof(ModelId), ModelId);
+        AppendIfNotNullOrEmpty(result, nameof(Username), Username);
+        AppendIfNotNullOrEmpty(result, nameof(Password), Password);
+        AppendIfNotNullOrEmpty(result, nameof(CertFile), CertFile);
+        AppendIfNotNullOrEmpty(result, nameof(KeyFile), KeyFile);
+        AppendIfNotNullOrEmpty(result, nameof(KeyFilePassword), KeyFilePassword);
+        AppendIfNotNullOrEmpty(result, nameof(TcpPort), TcpPort.ToString(CultureInfo.InvariantCulture));
+        AppendIfNotNullOrEmpty(result, nameof(CleanStart), CleanStart.ToString());
+        AppendIfNotNullOrEmpty(result, nameof(SessionExpiry), XmlConvert.ToString(SessionExpiry));
+        AppendIfNotNullOrEmpty(result, nameof(KeepAlive), XmlConvert.ToString(KeepAlive));
+        AppendIfNotNullOrEmpty(result, nameof(CaFile), CaFile);
+        AppendIfNotNullOrEmpty(result, nameof(UseTls), UseTls.ToString());
+        AppendIfNotNullOrEmpty(result, nameof(SatAuthFile), SatAuthFile);
+        result.Remove(result.Length - 1, 1);
+        return result.ToString();
+    }
+
+    private static TimeSpan XmlConvertHelper(string paramName, string paramValue)
+    {
+        try
+        {
+            return XmlConvert.ToTimeSpan(paramValue);
+        }
+        catch (FormatException ex) // re-throw ex to ArgumentException in order to include the paramName
+        {
+            throw new ArgumentException(ex.Message, paramName, ex);
+        }
+    }
+}