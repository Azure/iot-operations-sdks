--- conflicted
+++ resolved
@@ -1,26 +1,22 @@
-﻿<Project Sdk="Microsoft.NET.Sdk">
-
-  <PropertyGroup>
-    <TargetFramework>net8.0</TargetFramework>
-<<<<<<< HEAD
-    <VersionPrefix>0.5.0-operator5</VersionPrefix>
-=======
-    <VersionPrefix>0.6.0</VersionPrefix>
->>>>>>> f29f1eff
-    <ImplicitUsings>enable</ImplicitUsings>
-    <Nullable>enable</Nullable>
-  </PropertyGroup>
-
-  <ItemGroup>
-    <InternalsVisibleTo Include="Azure.Iot.Operations.Mqtt.UnitTests" />
-    <InternalsVisibleTo Include="Azure.Iot.Operations.Protocol.MetlTests" />
-  </ItemGroup>
-
-  <ItemGroup>
-    <PackageReference Include="MQTTnet" Version="4.3.6.1152" />
-  </ItemGroup>
-
-  <ItemGroup>
-    <ProjectReference Include="..\Azure.Iot.Operations.Protocol\Azure.Iot.Operations.Protocol.csproj" />
-  </ItemGroup>
-</Project>
+﻿<Project Sdk="Microsoft.NET.Sdk">
+
+  <PropertyGroup>
+    <TargetFramework>net8.0</TargetFramework>
+    <VersionPrefix>0.6.0-operator</VersionPrefix>
+    <ImplicitUsings>enable</ImplicitUsings>
+    <Nullable>enable</Nullable>
+  </PropertyGroup>
+
+  <ItemGroup>
+    <InternalsVisibleTo Include="Azure.Iot.Operations.Mqtt.UnitTests" />
+    <InternalsVisibleTo Include="Azure.Iot.Operations.Protocol.MetlTests" />
+  </ItemGroup>
+
+  <ItemGroup>
+    <PackageReference Include="MQTTnet" Version="4.3.6.1152" />
+  </ItemGroup>
+
+  <ItemGroup>
+    <ProjectReference Include="..\Azure.Iot.Operations.Protocol\Azure.Iot.Operations.Protocol.csproj" />
+  </ItemGroup>
+</Project>