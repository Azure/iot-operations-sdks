﻿// Copyright (c) Microsoft Corporation.
// Licensed under the MIT License.

using System.Text.Json;

namespace Azure.Iot.Operations.Services.AssetAndDeviceRegistry.Models;

public record AssetEventSchemaElement
{
<<<<<<< HEAD
    public JsonDocument? EventConfiguration { get; set; } = default;
=======
    public string? EventConfiguration { get; set; }
>>>>>>> b4ec851f

    public string? EventNotifier { get; set; }

    public required string Name { get; set; }

    public List<AssetEventDataPointSchemaElement>? DataPoints { get; set; }

    public List<AssetEventDestinationSchemaElement>? Destinations { get; set; }
}<|MERGE_RESOLUTION|>--- conflicted
+++ resolved
@@ -1,17 +1,11 @@
 ﻿// Copyright (c) Microsoft Corporation.
 // Licensed under the MIT License.
-
-using System.Text.Json;
 
 namespace Azure.Iot.Operations.Services.AssetAndDeviceRegistry.Models;
 
 public record AssetEventSchemaElement
 {
-<<<<<<< HEAD
-    public JsonDocument? EventConfiguration { get; set; } = default;
-=======
     public string? EventConfiguration { get; set; }
->>>>>>> b4ec851f
 
     public string? EventNotifier { get; set; }
 
