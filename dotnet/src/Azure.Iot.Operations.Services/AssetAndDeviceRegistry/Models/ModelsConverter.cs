﻿// Copyright (c) Microsoft Corporation.
// Licensed under the MIT License.

using System.Text.Json;
using Azure.Iot.Operations.Services.AssetAndDeviceRegistry.AdrBaseService;
using Azure.Iot.Operations.Services.AssetAndDeviceRegistry.DeviceDiscoveryService;
using Azure.Iot.Operations.Services.StateStore;

namespace Azure.Iot.Operations.Services.AssetAndDeviceRegistry.Models;

internal static class ModelsConverter
{

    private static JsonDocumentOptions _jsonDocumentOptions = new()
    {
        AllowTrailingCommas = true,
    };

    internal static AssetStatus ToModel(this AdrBaseService.AssetStatus source)
    {
        return new AssetStatus
        {
            Config = source.Config?.ToModel(),
            Datasets = source.Datasets?.Select(x => x.ToModel()).ToList(),
            Events = source.Events?.Select(x => x.ToModel()).ToList(),
            ManagementGroups = source.ManagementGroups?.Select(x => x.ToModel()).ToList(),
            Streams = source.Streams?.Select(x => x.ToModel()).ToList()
        };
    }

    internal static Asset ToModel(this AdrBaseService.Asset source)
    {
        return new Asset
        {
            Name = source.Name,
            Specification = source.Specification.ToModel(),
            Status = source.Status?.ToModel()
        };
    }

    internal static CreateDetectedAssetResponse ToModel(this AdrBaseService.DiscoveredAssetResponseSchema source)
    {
        return new CreateDetectedAssetResponse
        {
            DiscoveryId = source.DiscoveryId,
            Version = source.Version
        };
    }

    internal static Models.AkriServiceError ToModel(this AdrBaseService.AkriServiceError source)
    {
        return new Models.AkriServiceError
        {
            Code = source.Code,
            Message = source.Message,
            Timestamp = source.Timestamp,
        };
    }

    internal static Models.AkriServiceError ToModel(this DeviceDiscoveryService.AkriServiceError source)
    {
        return new Models.AkriServiceError
        {
            Code = source.Code,
            Message = source.Message,
            Timestamp = source.Timestamp,
        };
    }

    public static Device ToModel(this AdrBaseService.Device source)
    {
        return new Device
        {
            Name = source.Name,
            Specification = source.Specification.ToModel(),
            Status = source.Status?.ToModel()
        };
    }

    public static NotificationResponse ToModel(this NotificationPreferenceResponse source)
    {
        return (NotificationResponse)(int)source;
    }

    internal static MessageSchemaReference ToModel(this AdrBaseService.MessageSchemaReference source)
    {
        return new MessageSchemaReference
        {
            SchemaName = source.SchemaName,
            SchemaRegistryNamespace = source.SchemaRegistryNamespace,
            SchemaVersion = source.SchemaVersion
        };
    }

    internal static AssetSpecification ToModel(this AssetSpecificationSchema source)
    {
        return new AssetSpecification
        {
            AssetTypeRefs = source.AssetTypeRefs,
            Attributes = source.Attributes ?? new Dictionary<string, string>(),
            Datasets = source.Datasets?.Select(x => x.ToModel()).ToList(),
            DefaultDatasetsConfiguration = source.DefaultDatasetsConfiguration != null ? JsonDocument.Parse(source.DefaultDatasetsConfiguration, _jsonDocumentOptions) : null,
            DefaultDatasetsDestinations = source.DefaultDatasetsDestinations?.Select(x => x.ToModel()).ToList(),
            DefaultEventsConfiguration = source.DefaultEventsConfiguration != null ? JsonDocument.Parse(source.DefaultEventsConfiguration, _jsonDocumentOptions) : null,
            DefaultEventsDestinations = source.DefaultEventsDestinations?.Select(x => x.ToModel()).ToList(),
            DefaultManagementGroupsConfiguration = source.DefaultManagementGroupsConfiguration != null ? JsonDocument.Parse(source.DefaultManagementGroupsConfiguration, _jsonDocumentOptions) : null,
            DefaultStreamsConfiguration = source.DefaultStreamsConfiguration != null ? JsonDocument.Parse(source.DefaultStreamsConfiguration, _jsonDocumentOptions) : null,
            DefaultStreamsDestinations = source.DefaultStreamsDestinations?.Select(x => x.ToModel()).ToList(),
            Description = source.Description,
            DeviceRef = source.DeviceRef.ToModel(),
            DiscoveredAssetRefs = source.DiscoveredAssetRefs,
            DisplayName = source.DisplayName,
            DocumentationUri = source.DocumentationUri,
            Enabled = source.Enabled,
            Events = source.Events?.Select(x => x.ToModel()).ToList(),
            ExternalAssetId = source.ExternalAssetId,
            HardwareRevision = source.HardwareRevision,
            LastTransitionTime = source.LastTransitionTime,
            ManagementGroups = source.ManagementGroups?.Select(x => x.ToModel()).ToList(),
            Manufacturer = source.Manufacturer,
            ManufacturerUri = source.ManufacturerUri,
            Model = source.Model,
            ProductCode = source.ProductCode,
            SerialNumber = source.SerialNumber,
            SoftwareRevision = source.SoftwareRevision,
<<<<<<< HEAD
            DefaultDatasetsConfiguration = source.DefaultDatasetsConfiguration != null ? JsonDocument.Parse(source.DefaultDatasetsConfiguration, _jsonDocumentOptions) : null,
            DefaultEventsConfiguration = source.DefaultEventsConfiguration != null ? JsonDocument.Parse(source.DefaultEventsConfiguration, _jsonDocumentOptions) : null,
            DefaultManagementGroupsConfiguration = source.DefaultManagementGroupsConfiguration != null ? JsonDocument.Parse(source.DefaultManagementGroupsConfiguration, _jsonDocumentOptions) : null,
            DiscoveredAssetRefs = source.DiscoveredAssetRefs,
            ExternalAssetId = source.ExternalAssetId,
            DefaultDatasetsDestinations = source.DefaultDatasetsDestinations?.Select(x => x.ToModel()).ToList(),
            DeviceRef = source.DeviceRef.ToModel(),
=======
            Streams = source.Streams?.Select(x => x.ToModel()).ToList(),
            Uuid = source.Uuid,
            Version = source.Version,
>>>>>>> 2669cbc6
        };
    }

    internal static AssetStream ToModel(this AssetStreamSchemaElementSchema source)
    {
        return new AssetStream
        {
            Name = source.Name,
            Destinations = source.Destinations?.Select(x => x.ToModel()).ToList(),
            StreamConfiguration = source.StreamConfiguration != null ? JsonDocument.Parse(source.StreamConfiguration, _jsonDocumentOptions) : null,
            TypeRef = source.TypeRef
        };
    }

    internal static AssetManagementGroup ToModel(this AssetManagementGroupSchemaElementSchema source)
    {
        return new AssetManagementGroup
        {
            Name = source.Name,
            Actions = source.Actions?.Select(x => x.ToModel()).ToList(),
            DefaultTimeOutInSeconds = source.DefaultTimeOutInSeconds,
            DefaultTopic = source.DefaultTopic,
            ManagementGroupConfiguration = source.ManagementGroupConfiguration != null ? JsonDocument.Parse(source.ManagementGroupConfiguration, _jsonDocumentOptions) : null,
            TypeRef = source.TypeRef
        };
    }

    internal static AssetManagementGroupAction ToModel(this AssetManagementGroupActionSchemaElementSchema source)
    {
        return new AssetManagementGroupAction
        {
            Name = source.Name,
            TargetUri = source.TargetUri,
            TimeOutInSeconds = source.TimeOutInSeconds,
            Topic = source.Topic,
            TypeRef = source.TypeRef,
            ActionConfiguration = source.ActionConfiguration != null ? JsonDocument.Parse(source.ActionConfiguration, _jsonDocumentOptions) : null,
            ActionType = source.ActionType.ToModel()
        };
    }

    internal static DatasetDestination ToModel(this AdrBaseService.DatasetDestination source)
    {
        return new DatasetDestination
        {
            Target = source.Target.ToModel(),
            Configuration = source.Configuration.ToModel()
        };
    }

    internal static AssetManagementGroupActionType ToModel(this AdrBaseService.AssetManagementGroupActionType source)
    {
        return (AssetManagementGroupActionType)(int)source;
    }

    internal static DatasetTarget ToModel(this AdrBaseService.DatasetTarget source)
    {
        return (DatasetTarget)(int)source;
    }

    internal static DestinationConfiguration ToModel(this AdrBaseService.DestinationConfiguration source)
    {
        return new DestinationConfiguration
        {
            Key = source.Key,
            Path = source.Path,
            Topic = source.Topic,
            Qos = source.Qos?.ToModel(),
            Retain = source.Retain?.ToModel(),
            Ttl = source.Ttl
        };
    }

    internal static Retain ToModel(this AdrBaseService.Retain source)
    {
        return (Retain)(int)source;
    }

    internal static QoS ToModel(this AdrBaseService.Qos source)
    {
        return (QoS)(int)source;
    }

    internal static AssetDatasetSchemaElement ToModel(this AssetDatasetSchemaElementSchema source)
    {
        return new AssetDatasetSchemaElement
        {
            Name = source.Name,
            DataPoints = source.DataPoints?.Select(x => x.ToModel()).ToList(),
            DataSource = source.DataSource,
            TypeRef = source.TypeRef,
            Destinations = source.Destinations?.Select(x => x.ToModel()).ToList(),
            DatasetConfiguration = source.DatasetConfiguration
        };
    }

    internal static AssetDatasetDataPointSchemaElement ToModel(this AssetDatasetDataPointSchemaElementSchema source)
    {
        return new AssetDatasetDataPointSchemaElement
        {
            Name = source.Name,
            DataSource = source.DataSource,
            DataPointConfiguration = source.DataPointConfiguration != null ? JsonDocument.Parse(source.DataPointConfiguration, _jsonDocumentOptions) : null,
            TypeRef = source.TypeRef,
        };
    }

    internal static AssetEventSchemaElement ToModel(this AssetEventSchemaElementSchema source)
    {
        return new AssetEventSchemaElement
        {
            Name = source.Name,
            Destinations = source.Destinations?.Select(x => x.ToModel()).ToList(),
            EventConfiguration = source.EventConfiguration != null ? JsonDocument.Parse(source.EventConfiguration, _jsonDocumentOptions) : null,
            EventNotifier = source.EventNotifier,
            DataPoints = source.DataPoints?.Select(x => x.ToModel()).ToList(),
            TypeRef = source.TypeRef
        };
    }

    internal static EventStreamDestination ToModel(this AdrBaseService.EventStreamDestination source)
    {
        return new EventStreamDestination
        {
            Configuration = source.Configuration.ToModel(),
            Target = source.Target.ToModel(),
        };
    }

    internal static EventStreamTarget ToModel(this AdrBaseService.EventStreamTarget source)
    {
        return (EventStreamTarget)(int)source;
    }

    internal static AssetEventDataPointSchemaElement ToModel(this AssetEventDataPointSchemaElementSchema source)
    {
        return new AssetEventDataPointSchemaElement
        {
            DataSource = source.DataSource,
            DataPointConfiguration = source.DataPointConfiguration != null ? JsonDocument.Parse(source.DataPointConfiguration, _jsonDocumentOptions) : null,
            Name = source.Name
        };
    }

    internal static Authentication ToModel(this AuthenticationSchema source)
    {
        return new Authentication
        {
            Method = source.Method.ToModel(),
            X509Credentials = source.X509credentials?.ToModel(),
            UsernamePasswordCredentials = source.UsernamePasswordCredentials?.ToModel()
        };
    }

    internal static Method ToModel(this MethodSchema source)
    {
        return (Method)(int)source;
    }

    internal static X509Credentials ToModel(this X509credentialsSchema source)
    {
        return new X509Credentials
        {
            CertificateSecretName = source.CertificateSecretName
        };
    }

    internal static UsernamePasswordCredentials ToModel(this UsernamePasswordCredentialsSchema source)
    {
        return new UsernamePasswordCredentials
        {
            PasswordSecretName = source.PasswordSecretName,
            UsernameSecretName = source.UsernameSecretName
        };
    }

    internal static DeviceSpecification ToModel(this DeviceSpecificationSchema source)
    {
        return new DeviceSpecification
        {
            Attributes = source.Attributes ?? new Dictionary<string, string>(),
            Enabled = source.Enabled,
            Manufacturer = source.Manufacturer,
            Model = source.Model,
            Uuid = source.Uuid,
            Version = source.Version,
            DiscoveredDeviceRef = source.DiscoveredDeviceRef,
            Endpoints = source.Endpoints?.ToModel(),
            ExternalDeviceId = source.ExternalDeviceId,
            LastTransitionTime = source.LastTransitionTime,
            OperatingSystemVersion = source.OperatingSystemVersion
        };
    }

    internal static DeviceEndpoint ToModel(this DeviceEndpointsSchema source)
    {
        return new DeviceEndpoint
        {
            Inbound = new Dictionary<string, InboundEndpointSchemaMapValue>(
                source.Inbound?.Select(x => new KeyValuePair<string, InboundEndpointSchemaMapValue>(x.Key, x.Value.ToModel())) ??
                new Dictionary<string, InboundEndpointSchemaMapValue>()),
            Outbound = source.Outbound?.ToModel()
        };
    }

    internal static InboundEndpointSchemaMapValue ToModel(this InboundSchemaMapValueSchema source)
    {
        return new InboundEndpointSchemaMapValue
        {
            Address = source.Address,
            AdditionalConfiguration = source.AdditionalConfiguration != null ? JsonDocument.Parse(source.AdditionalConfiguration, _jsonDocumentOptions) : null,
            Version = source.Version,
            EndpointType = source.EndpointType,
            Authentication = source.Authentication?.ToModel(),
            TrustSettings = source.TrustSettings?.ToModel()
        };
    }

    internal static TrustSettings ToModel(this TrustSettingsSchema source)
    {
        return new TrustSettings
        {
            IssuerList = source.IssuerList,
            TrustList = source.TrustList
        };
    }

    internal static DeviceStatus ToModel(this AdrBaseService.DeviceStatus source)
    {
        return new DeviceStatus
        {
            Endpoints = source.Endpoints?.ToModel(),
            Config = source.Config?.ToModel()
        };
    }

    internal static DeviceStatusConfig ToModel(this DeviceStatusConfigSchema source)
    {
        return new DeviceStatusConfig
        {
            Error = source.Error?.ToModel(),
            Version = source.Version,
            LastTransitionTime = source.LastTransitionTime
        };
    }

    internal static DeviceStatusEndpoint ToModel(this DeviceStatusEndpointSchema source)
    {
        return new DeviceStatusEndpoint
        {
            Inbound = new Dictionary<string, DeviceStatusInboundEndpointSchemaMapValue>(
                source.Inbound?.Select(x => new KeyValuePair<string, DeviceStatusInboundEndpointSchemaMapValue>(x.Key, x.Value.ToModel())) ??
                new Dictionary<string, DeviceStatusInboundEndpointSchemaMapValue>())
        };
    }

    internal static DeviceStatusInboundEndpointSchemaMapValue ToModel(this DeviceStatusInboundEndpointSchemaMapValueSchema source)
    {
        return new DeviceStatusInboundEndpointSchemaMapValue
        {
            Error = source.Error?.ToModel()
        };
    }

    internal static ConfigError ToModel(this AdrBaseService.ConfigError source)
    {
        return new ConfigError
        {
            Code = source.Code,
            Message = source.Message,
            InnerError = source.InnerError,
            Details = source.Details?.Select(x => x.ToModel()).ToList()
        };
    }

    internal static DetailsSchemaElement ToModel(this DetailsSchemaElementSchema source)
    {
        return new DetailsSchemaElement
        {
            Code = source.Code,
            Message = source.Message,
            Info = source.Info,
            CorrelationId = source.CorrelationId
        };
    }

    internal static AssetConfigStatus ToModel(this AssetConfigStatusSchema source)
    {
        return new AssetConfigStatus
        {
            Error = source.Error?.ToModel(),
            LastTransitionTime = source.LastTransitionTime,
            Version = source.Version
        };
    }

    internal static AssetDatasetEventStreamStatus ToModel(this AdrBaseService.AssetDatasetEventStreamStatus source)
    {
        return new AssetDatasetEventStreamStatus
        {
            Name = source.Name,
            MessageSchemaReference = source.MessageSchemaReference?.ToModel(),
            Error = source.Error?.ToModel()
        };
    }

    internal static AssetManagementGroupStatusSchemaElement ToModel(this AssetManagementGroupStatusSchemaElementSchema source)
    {
        return new AssetManagementGroupStatusSchemaElement
        {
            Name = source.Name,
            Actions = source.Actions?.Select(x => x.ToModel()).ToList(),
        };
    }

    internal static AssetManagementGroupActionStatusSchemaElement ToModel(this AssetManagementGroupActionStatusSchemaElementSchema source)
    {
        return new AssetManagementGroupActionStatusSchemaElement
        {
            Error = source.Error?.ToModel(),
            Name = source.Name,
            RequestMessageSchemaReference = source.RequestMessageSchemaReference?.ToModel(),
            ResponseMessageSchemaReference = source.ResponseMessageSchemaReference?.ToModel()
        };
    }

    internal static AssetDeviceRef ToModel(this AdrBaseService.AssetDeviceRef source)
    {
        return new AssetDeviceRef
        {
            DeviceName = source.DeviceName,
            EndpointName = source.EndpointName
        };
    }

    internal static DeviceOutboundEndpoint ToModel(this AdrBaseService.DeviceOutboundEndpoint source)
    {
        return new DeviceOutboundEndpoint
        {
            Address = source.Address,
            EndpointType = source.EndpointType
        };
    }

    internal static OutboundSchema ToModel(this AdrBaseService.OutboundSchema source)
    {
        return new OutboundSchema
        {
            Assigned = new Dictionary<string, DeviceOutboundEndpoint>(source.Assigned.Select(x => new KeyValuePair<string, DeviceOutboundEndpoint>(x.Key, x.Value.ToModel()))),
            Unassigned = new Dictionary<string, DeviceOutboundEndpoint>(source.Unassigned?.Select(x => new KeyValuePair<string, DeviceOutboundEndpoint>(x.Key, x.Value.ToModel())) ??
                                                                        new Dictionary<string, DeviceOutboundEndpoint>())
        };
    }

    internal static  CreateDiscoveredAssetEndpointProfileResponse ToModel(this DiscoveredDeviceResponseSchema source)
    {
        return new CreateDiscoveredAssetEndpointProfileResponse
        {
            DiscoveryId = source.DiscoveryId,
            Version = source.Version
        };
    }
}<|MERGE_RESOLUTION|>--- conflicted
+++ resolved
@@ -123,19 +123,10 @@
             ProductCode = source.ProductCode,
             SerialNumber = source.SerialNumber,
             SoftwareRevision = source.SoftwareRevision,
-<<<<<<< HEAD
             DefaultDatasetsConfiguration = source.DefaultDatasetsConfiguration != null ? JsonDocument.Parse(source.DefaultDatasetsConfiguration, _jsonDocumentOptions) : null,
-            DefaultEventsConfiguration = source.DefaultEventsConfiguration != null ? JsonDocument.Parse(source.DefaultEventsConfiguration, _jsonDocumentOptions) : null,
-            DefaultManagementGroupsConfiguration = source.DefaultManagementGroupsConfiguration != null ? JsonDocument.Parse(source.DefaultManagementGroupsConfiguration, _jsonDocumentOptions) : null,
-            DiscoveredAssetRefs = source.DiscoveredAssetRefs,
-            ExternalAssetId = source.ExternalAssetId,
-            DefaultDatasetsDestinations = source.DefaultDatasetsDestinations?.Select(x => x.ToModel()).ToList(),
-            DeviceRef = source.DeviceRef.ToModel(),
-=======
             Streams = source.Streams?.Select(x => x.ToModel()).ToList(),
             Uuid = source.Uuid,
             Version = source.Version,
->>>>>>> 2669cbc6
         };
     }
 
