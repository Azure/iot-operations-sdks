﻿// Copyright (c) Microsoft Corporation.
// Licensed under the MIT License.

using System.Diagnostics;
using Azure.Iot.Operations.Protocol;
using Azure.Iot.Operations.Protocol.Telemetry;
using Azure.Iot.Operations.Services.AssetAndDeviceRegistry.AdrBaseService;
using Azure.Iot.Operations.Services.AssetAndDeviceRegistry.Models;

namespace Azure.Iot.Operations.Services.AssetAndDeviceRegistry;

internal class AdrBaseServiceClientStub(ApplicationContext applicationContext, IMqttPubSubClient mqttClient, Dictionary<string, string>? topicTokenMap = null)
    : AdrBaseService.AdrBaseService.Client(applicationContext, mqttClient, topicTokenMap), IAdrBaseServiceClientStub
{
<<<<<<< HEAD
    public event Func<string, Models.Device, Task>? OnReceiveDeviceUpdateEventTelemetry;
    public event Func<string, Models.Asset, Task>? OnReceiveAssetUpdateEventTelemetry;
=======
    internal event Func<string, string, Models.Device, Task>? OnReceiveDeviceUpdateEventTelemetry;
    internal event Func<string, Models.Asset, Task>? OnReceiveAssetUpdateEventTelemetry;
>>>>>>> 763215a2

    private const string deviceNameTopicToken = "ex:deviceName";
    private const string inboundEndpointNameTopicToken = "ex:inboundEndpointName";

    public override async Task ReceiveTelemetry(string senderId, DeviceUpdateEventTelemetry telemetry, IncomingTelemetryMetadata metadata)
    {
        if (!metadata.TopicTokens.TryGetValue(deviceNameTopicToken, out string? deviceName))
        {
            Trace.TraceWarning("Received a device update event that was missing the expected device name topic token. Ignoring it.");
            return;
        }

        if (!metadata.TopicTokens.TryGetValue(inboundEndpointNameTopicToken, out string? inboundEndpointName))
        {
            Trace.TraceWarning("Received a device update event that was missing the expected device name topic token. Ignoring it.");
            return;
        }

        Models.Device device = telemetry.DeviceUpdateEvent.Device.ToModel();

        if (OnReceiveDeviceUpdateEventTelemetry != null)
        {
            await OnReceiveDeviceUpdateEventTelemetry.Invoke(deviceName, inboundEndpointName, device);
        }
    }

    public override async Task ReceiveTelemetry(string senderId, AssetUpdateEventTelemetry telemetry, IncomingTelemetryMetadata metadata)
    {
        string assetName = telemetry.AssetUpdateEvent.AssetName;
        Models.Asset asset = telemetry.AssetUpdateEvent.Asset.ToModel();

        if (OnReceiveAssetUpdateEventTelemetry != null)
        {
            await OnReceiveAssetUpdateEventTelemetry.Invoke(assetName, asset);
        }
    }
}<|MERGE_RESOLUTION|>--- conflicted
+++ resolved
@@ -12,13 +12,8 @@
 internal class AdrBaseServiceClientStub(ApplicationContext applicationContext, IMqttPubSubClient mqttClient, Dictionary<string, string>? topicTokenMap = null)
     : AdrBaseService.AdrBaseService.Client(applicationContext, mqttClient, topicTokenMap), IAdrBaseServiceClientStub
 {
-<<<<<<< HEAD
-    public event Func<string, Models.Device, Task>? OnReceiveDeviceUpdateEventTelemetry;
+    public event Func<string, string, Models.Device, Task>? OnReceiveDeviceUpdateEventTelemetry;
     public event Func<string, Models.Asset, Task>? OnReceiveAssetUpdateEventTelemetry;
-=======
-    internal event Func<string, string, Models.Device, Task>? OnReceiveDeviceUpdateEventTelemetry;
-    internal event Func<string, Models.Asset, Task>? OnReceiveAssetUpdateEventTelemetry;
->>>>>>> 763215a2
 
     private const string deviceNameTopicToken = "ex:deviceName";
     private const string inboundEndpointNameTopicToken = "ex:inboundEndpointName";
