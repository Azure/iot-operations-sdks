﻿// Copyright (c) Microsoft Corporation.
// Licensed under the MIT License.

namespace Azure.Iot.Operations.Connector.CloudEvents;

using Services.AssetAndDeviceRegistry.Models;

/// <summary>
/// Builds AIO CloudEvents according to the message_correlation.md specification.
/// </summary>
public static class AioCloudEventBuilder
{
    /// <summary>
    /// Builds AIO CloudEvent for a specific asset and dataset combination.
    /// </summary>
    /// <param name="device">ADR Device model.</param>
    /// <param name="endpointName">Endpoint name from the asset's deviceRef.</param>
    /// <param name="endpointAddress">Endpoint address/protocol identifier.</param>
    /// <param name="asset">ADR Asset model.</param>
    /// <param name="dataset">ADR AssetDataset model.</param>
    /// <param name="messageSchemaReference">Optional message schema reference reported to ADR. Used to construct the aio-sr:// DataSchema URI.</param>
    /// <param name="deviceName">Device name for fallback in source/subject generation.</param>
    /// <param name="assetName">Asset name for fallback in subject generation.</param>
    /// <param name="subSubject">Optional sub-subject to append to the CloudEvents subject.</param>
    /// <returns>Generated AIO CloudEvent.</returns>
    public static AioCloudEvent Build(
        Device device,
        string endpointName,
        string? endpointAddress,
        Asset asset,
        AssetDataset dataset,
        MessageSchemaReference? messageSchemaReference = null,
        string? deviceName = null,
        string? assetName = null,
        string? subSubject = null)
    {
        ArgumentNullException.ThrowIfNull(device);
        ArgumentNullException.ThrowIfNull(endpointName);
        ArgumentNullException.ThrowIfNull(asset);
        ArgumentNullException.ThrowIfNull(dataset);

        var source = BuildSource(device, endpointAddress, deviceName, dataset.DataSource);
        var type = BuildType("DataSet", dataset.TypeRef);
        var subject = BuildSubject(asset, assetName, dataset.Name, subSubject);
        var aioDeviceRef = BuildAioDeviceRef(device, endpointName);
        var aioAssetRef = BuildAioAssetRef(asset);
        var dataSchema = BuildDataSchemaUri(messageSchemaReference);

        return new AioCloudEvent
        {
            Source = new Uri(source),
            Type = type,
            Subject = subject,
            DataSchema = dataSchema,
            AioDeviceRef = aioDeviceRef,
            AioAssetRef = aioAssetRef
        };
    }

    /// <summary>
    /// Builds AIO CloudEvent for a specific asset and event combination.
    /// </summary>
    /// <param name="device">ADR Device model.</param>
    /// <param name="endpointName">Endpoint name from the asset's deviceRef.</param>
    /// <param name="endpointAddress">Endpoint address/protocol identifier.</param>
    /// <param name="asset">ADR Asset model.</param>
    /// <param name="eventGroupName">Event group name.</param>
    /// <param name="assetEvent">ADR AssetEvent model.</param>
    /// <param name="messageSchemaReference">Optional message schema reference reported to ADR. Used to construct the aio-sr:// DataSchema URI.</param>
    /// <param name="deviceName">Device name for fallback in source/subject generation.</param>
    /// <param name="assetName">Asset name for fallback in subject generation.</param>
    /// <param name="subSubject">Optional sub-subject to append to the CloudEvents subject.</param>
    /// <returns>Generated AIO CloudEvent.</returns>
    public static AioCloudEvent Build(
        Device device,
        string endpointName,
        string? endpointAddress,
        Asset asset,
        string eventGroupName,
        AssetEvent assetEvent,
        MessageSchemaReference? messageSchemaReference = null,
        string? deviceName = null,
        string? assetName = null,
        string? subSubject = null)
    {
        ArgumentNullException.ThrowIfNull(device);
        ArgumentNullException.ThrowIfNull(endpointName);
        ArgumentNullException.ThrowIfNull(asset);
        ArgumentNullException.ThrowIfNull(eventGroupName);
        ArgumentNullException.ThrowIfNull(assetEvent);

        var dataSource = assetEvent.DataSource;
        var source = BuildSource(device, endpointAddress, deviceName, dataSource);

        // Use assetEvent.TypeRef
        var type = BuildType("Event", assetEvent.TypeRef);

        var subject = BuildSubject(asset, assetName, eventGroupName, subSubject);

        var aioDeviceRef = BuildAioDeviceRef(device, endpointName);
        var aioAssetRef = BuildAioAssetRef(asset);
        var dataSchema = BuildDataSchemaUri(messageSchemaReference);

        return new AioCloudEvent
        {
            Source = new Uri(source),
            Type = type,
            Subject = subject,
            DataSchema = dataSchema,
            AioDeviceRef = aioDeviceRef,
            AioAssetRef = aioAssetRef
        };
    }

    /// <summary>
    /// Builds the CloudEvents data_schema URI from the message schema reference reported to ADR.
    /// </summary>
    /// <param name="messageSchemaReference">The message schema reference reported to ADR, or null if no schema is defined.</param>
    /// <returns>The formatted aio-sr:// URI string, or null if no schema reference is provided.</returns>
    private static string? BuildDataSchemaUri(MessageSchemaReference? messageSchemaReference)
    {
        if (messageSchemaReference == null)
        {
            return null;
        }

        return $"aio-sr://{messageSchemaReference.SchemaRegistryNamespace}/{messageSchemaReference.SchemaName}:{messageSchemaReference.SchemaVersion}";
    }

    /// <summary>
    /// Builds the CloudEvents source value.
    /// </summary>
    /// <param name="device">ADR Device model.</param>
    /// <param name="endpointAddress">Endpoint address/protocol identifier.</param>
    /// <param name="deviceName">Device name for fallback in source generation.</param>
    /// <param name="dataSource">Optional data source sub-path to append.</param>
    /// <returns>The formatted CloudEvents source string.</returns>
    private static string BuildSource(Device device, string? endpointAddress, string? deviceName, string? dataSource)
    {
<<<<<<< HEAD
        // Priority 1: Device compound key (customer master data), not available until ADR implementation

        // Priority 2: Protocol specific identifier (device inbound endpoint address)
        // Priority 3: External device ID if different from UUID
        // Priority 4: Device name
        string? deviceIdentifier = !string.IsNullOrWhiteSpace(endpointAddress) ? endpointAddress
            : !string.IsNullOrWhiteSpace(device.ExternalDeviceId) && !IsEqualToUuid(device.ExternalDeviceId, device.Uuid) ? device.ExternalDeviceId
            : !string.IsNullOrWhiteSpace(deviceName) ? deviceName
            : throw new InvalidOperationException("Unable to determine device identifier: all identification fields are null or empty.");
=======
        string? deviceIdentifier =
            !string.IsNullOrWhiteSpace(endpointAddress) ? endpointAddress :
            !string.IsNullOrWhiteSpace(device.ExternalDeviceId) && !IsEqualToUuid(device.ExternalDeviceId, device.Uuid) ? device.ExternalDeviceId :
            !string.IsNullOrWhiteSpace(deviceName) ? deviceName :
            throw new InvalidOperationException("Unable to determine device identifier: all identification fields are null or empty.");
>>>>>>> d8fad3d3

        var source = $"ms-aio:{deviceIdentifier}";

        if (!string.IsNullOrWhiteSpace(dataSource))
        {
            source += $"/{dataSource}";
        }

        return source;
    }

    /// <summary>
    /// Builds the CloudEvents type value.
    /// </summary>
    /// <param name="typePrefix">Type prefix ("DataSet" or "Event").</param>
    /// <param name="typeRef">Optional type reference from ADR model.</param>
    /// <returns>The formatted CloudEvents type string.</returns>
    private static string BuildType(string typePrefix, string? typeRef)
    {
        if (string.IsNullOrWhiteSpace(typeRef))
        {
            return typePrefix;
        }

        return $"{typePrefix}/{typeRef}";
    }

    /// <summary>
    /// Builds the CloudEvents subject value.
    /// </summary>
    /// <param name="asset">ADR Asset model.</param>
    /// <param name="assetName">Asset name for fallback in subject generation.</param>
    /// <param name="name">Dataset name or event group name.</param>
    /// <param name="subSubject">Optional sub-subject to append.</param>
    /// <returns>The formatted CloudEvents subject string.</returns>
    private static string BuildSubject(Asset asset, string? assetName, string name, string? subSubject)
    {
<<<<<<< HEAD
        // Priority 1: Asset compound key (customer master data), not available until ADR implementation

        // Priority 2: External asset ID if different from UUID
        // Priority 3: Asset name from Attributes
        string? assetIdentifier = !string.IsNullOrWhiteSpace(asset.ExternalAssetId) && !IsEqualToUuid(asset.ExternalAssetId, asset.Uuid) ? asset.ExternalAssetId
            : !string.IsNullOrWhiteSpace(assetName) ? assetName
            : throw new InvalidOperationException("Unable to determine asset identifier: all identification fields are null or empty.");
=======
        string? assetIdentifier =
            !string.IsNullOrWhiteSpace(asset.ExternalAssetId) && !IsEqualToUuid(asset.ExternalAssetId, asset.Uuid) ? asset.ExternalAssetId :
            !string.IsNullOrWhiteSpace(assetName) ? assetName :
            throw new InvalidOperationException("Unable to determine asset identifier: all identification fields are null or empty.");
>>>>>>> d8fad3d3

        var subject = $"{assetIdentifier}/{name}";

        if (!string.IsNullOrWhiteSpace(subSubject))
        {
            subject += $"/{subSubject}";
        }

        return subject;
    }

    /// <summary>
    /// Builds the aiodeviceref value.
    /// </summary>
    /// <param name="device">ADR Device model.</param>
    /// <param name="endpointName">Endpoint name from the asset's deviceRef.</param>
    /// <returns>The formatted aiodeviceref string.</returns>
    private static string BuildAioDeviceRef(Device device, string endpointName)
    {
        if (string.IsNullOrWhiteSpace(device.Uuid))
        {
            throw new InvalidOperationException("Device UUID is required for aiodeviceref but is null or empty.");
        }

        return $"ms-aio:{device.Uuid}_{endpointName}";
    }

    /// <summary>
    /// Builds the aioassetref value.
    /// </summary>
    /// <param name="asset">ADR Asset model.</param>
    /// <returns>The formatted aioassetref string.</returns>
    private static string BuildAioAssetRef(Asset asset)
    {
        if (string.IsNullOrWhiteSpace(asset.Uuid))
        {
            throw new InvalidOperationException("Asset UUID is required for aioassetref but is null or empty.");
        }

        return $"ms-aio:{asset.Uuid}";
    }

    /// <summary>
    /// Checks if a string value equals a UUID (case-insensitive, handles various formats).
    /// Used to determine if ExternalDeviceId/ExternalAssetId should be included in CloudEvents.
    /// Per email clarification: If ExternalDeviceId/ExternalAssetId not specified by customer,
    /// ADR applies the Device/Asset UUID to that field, so they will often be equal.
    /// </summary>
    /// <param name="value">The string value to compare.</param>
    /// <param name="uuid">The UUID to compare against.</param>
    /// <returns>True if the value equals the UUID, false otherwise.</returns>
    private static bool IsEqualToUuid(string? value, string? uuid)
    {
        if (string.IsNullOrWhiteSpace(value) || string.IsNullOrWhiteSpace(uuid))
        {
            return false;
        }

        var normalizedValue = value.Replace("-", "").Replace("{", "").Replace("}", "").Trim();
        var normalizedUuid = uuid.Replace("-", "").Replace("{", "").Replace("}", "").Trim();

        return string.Equals(normalizedValue, normalizedUuid, StringComparison.OrdinalIgnoreCase);
    }
}<|MERGE_RESOLUTION|>--- conflicted
+++ resolved
@@ -137,23 +137,11 @@
     /// <returns>The formatted CloudEvents source string.</returns>
     private static string BuildSource(Device device, string? endpointAddress, string? deviceName, string? dataSource)
     {
-<<<<<<< HEAD
-        // Priority 1: Device compound key (customer master data), not available until ADR implementation
-
-        // Priority 2: Protocol specific identifier (device inbound endpoint address)
-        // Priority 3: External device ID if different from UUID
-        // Priority 4: Device name
-        string? deviceIdentifier = !string.IsNullOrWhiteSpace(endpointAddress) ? endpointAddress
-            : !string.IsNullOrWhiteSpace(device.ExternalDeviceId) && !IsEqualToUuid(device.ExternalDeviceId, device.Uuid) ? device.ExternalDeviceId
-            : !string.IsNullOrWhiteSpace(deviceName) ? deviceName
-            : throw new InvalidOperationException("Unable to determine device identifier: all identification fields are null or empty.");
-=======
         string? deviceIdentifier =
             !string.IsNullOrWhiteSpace(endpointAddress) ? endpointAddress :
             !string.IsNullOrWhiteSpace(device.ExternalDeviceId) && !IsEqualToUuid(device.ExternalDeviceId, device.Uuid) ? device.ExternalDeviceId :
             !string.IsNullOrWhiteSpace(deviceName) ? deviceName :
             throw new InvalidOperationException("Unable to determine device identifier: all identification fields are null or empty.");
->>>>>>> d8fad3d3
 
         var source = $"ms-aio:{deviceIdentifier}";
 
@@ -191,20 +179,10 @@
     /// <returns>The formatted CloudEvents subject string.</returns>
     private static string BuildSubject(Asset asset, string? assetName, string name, string? subSubject)
     {
-<<<<<<< HEAD
-        // Priority 1: Asset compound key (customer master data), not available until ADR implementation
-
-        // Priority 2: External asset ID if different from UUID
-        // Priority 3: Asset name from Attributes
-        string? assetIdentifier = !string.IsNullOrWhiteSpace(asset.ExternalAssetId) && !IsEqualToUuid(asset.ExternalAssetId, asset.Uuid) ? asset.ExternalAssetId
-            : !string.IsNullOrWhiteSpace(assetName) ? assetName
-            : throw new InvalidOperationException("Unable to determine asset identifier: all identification fields are null or empty.");
-=======
         string? assetIdentifier =
             !string.IsNullOrWhiteSpace(asset.ExternalAssetId) && !IsEqualToUuid(asset.ExternalAssetId, asset.Uuid) ? asset.ExternalAssetId :
             !string.IsNullOrWhiteSpace(assetName) ? assetName :
             throw new InvalidOperationException("Unable to determine asset identifier: all identification fields are null or empty.");
->>>>>>> d8fad3d3
 
         var subject = $"{assetIdentifier}/{name}";
 
