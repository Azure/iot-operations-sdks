--- conflicted
+++ resolved
@@ -13,11 +13,8 @@
 using Azure.Iot.Operations.Services.SchemaRegistry;
 using Azure.Iot.Operations.Services.StateStore;
 using Microsoft.Extensions.Logging;
-<<<<<<< HEAD
 using System.Collections.Concurrent;
 using System.Text;
-=======
->>>>>>> 46883f51
 
 namespace Azure.Iot.Operations.Connector
 {
@@ -168,61 +165,10 @@
                     }
                 }
 
-<<<<<<< HEAD
                 _adrClient = _adrClientWrapperFactory.CreateAdrClientWrapper(_applicationContext, _mqttClient);
 
-                _adrClient.DeviceChanged += async (sender, args) =>
-                {
-                    string compoundDeviceName = $"{args.DeviceName}_{args.InboundEndpointName}";
-                    if (args.ChangeType == ChangeType.Created)
-                    {
-                        _logger.LogInformation("Device with name {0} and/or its endpoint with name {} was created", args.DeviceName, args.InboundEndpointName);
-                        DeviceAvailable(args, compoundDeviceName);
-                        if (args.Device != null)
-                        {
-                            OnDeviceAvailable?.Invoke(this, new(args.Device, args.InboundEndpointName));
-                        }
-                    }
-                    else if (args.ChangeType == ChangeType.Deleted)
-                    {
-                        _logger.LogInformation("Device with name {0} and/or its endpoint with name {} was deleted", args.DeviceName, args.InboundEndpointName);
-                        await DeviceUnavailableAsync(args, compoundDeviceName, false);
-                        OnDeviceUnavailable?.Invoke(this, new(args.DeviceName, args.InboundEndpointName));
-                    }
-                    else if (args.ChangeType == ChangeType.Updated)
-                    {
-                        _logger.LogInformation("Device with name {0} and/or its endpoint with name {} was updated", args.DeviceName, args.InboundEndpointName);
-                        await DeviceUnavailableAsync(args, compoundDeviceName, true);
-                        DeviceAvailable(args, compoundDeviceName);
-                    }
-                };
-
-                _adrClient.AssetChanged += async (sender, args) =>
-                {
-                    string compoundDeviceName = $"{args.DeviceName}_{args.InboundEndpointName}";
-                    if (args.ChangeType == ChangeType.Created)
-                    {
-                        _logger.LogInformation("Asset with name {0} created on endpoint with name {1} on device with name {2}", args.AssetName, args.InboundEndpointName, args.DeviceName);
-                        await AssetAvailableAsync(args.DeviceName, args.InboundEndpointName, args.Asset, args.AssetName, linkedToken);
-                        _adrClient.ObserveAssets(args.DeviceName, args.InboundEndpointName);
-                    }
-                    else if (args.ChangeType == ChangeType.Deleted)
-                    {
-                        _logger.LogInformation("Asset with name {0} deleted from endpoint with name {1} on device with name {2}", args.AssetName, args.InboundEndpointName, args.DeviceName);
-                        AssetUnavailable(args.DeviceName, args.InboundEndpointName, args.AssetName, false);
-                        await _adrClient.UnobserveAssetsAsync(args.DeviceName, args.InboundEndpointName);
-                    }
-                    else if (args.ChangeType == ChangeType.Updated)
-                    {
-                        _logger.LogInformation("Asset with name {0} updated on endpoint with name {1} on device with name {2}", args.AssetName, args.InboundEndpointName, args.DeviceName);
-                        AssetUnavailable(args.DeviceName, args.InboundEndpointName, args.AssetName, true);
-                        await AssetAvailableAsync(args.DeviceName, args.InboundEndpointName, args.Asset, args.AssetName, linkedToken);
-                    }
-                };
-=======
-                _assetMonitor.DeviceChanged += OnDeviceChanged;
-                _assetMonitor.AssetChanged += OnAssetChanged;
->>>>>>> 46883f51
+                _adrClient.DeviceChanged += OnDeviceChanged;
+                _adrClient.AssetChanged += OnAssetChanged;
 
                 _logger.LogInformation("Starting to observe devices...");
                 _adrClient.ObserveDevices();
