--- conflicted
+++ resolved
@@ -288,12 +288,13 @@
         }
 
         // Called by AssetClient instances
-<<<<<<< HEAD
-        internal async Task ForwardSampledDatasetAsync(string deviceName, Device device, string inboundEndpointName, string assetName, Asset asset, AssetDataset dataset, byte[] serializedPayload, Dictionary<string, string>? userData = null, CancellationToken cancellationToken = default)
+        internal async Task ForwardSampledDatasetAsync(string deviceName, Device device, string inboundEndpointName, string assetName, Asset asset,
+            AssetDataset dataset, byte[] serializedPayload, Dictionary<string, string>? userData = null, string? protocolSpecificIdentifier = null,
+            CancellationToken cancellationToken = default)
         {
             ObjectDisposedException.ThrowIf(_isDisposed, this);
 
-            CloudEvent? cloudEvent = null;
+            CloudEvents.AioCloudEvent? aioCloudEvent = null;
             Schema? registeredDatasetMessageSchema = null;
             if (!_registeredDatasetMessageSchemas.ContainsKey($"{deviceName}_{inboundEndpointName}_{assetName}_{dataset.Name}"))
             {
@@ -327,51 +328,6 @@
                 }
             }
 
-            if (_registeredDatasetMessageSchemas.TryGetValue($"{deviceName}_{inboundEndpointName}_{assetName}_{dataset.Name}", out registeredDatasetMessageSchema))
-=======
-        internal async Task ForwardSampledDatasetAsync(string deviceName, Device device, string inboundEndpointName, string assetName, Asset asset,
-            AssetDataset dataset, byte[] serializedPayload, Dictionary<string, string>? userData = null, string? protocolSpecificIdentifier = null,
-            CancellationToken cancellationToken = default)
-        {
-            ObjectDisposedException.ThrowIf(_isDisposed, this);
-
-            CloudEvents.AioCloudEvent? aioCloudEvent = null;
-            Schema? registeredDatasetMessageSchema = null;
-            if (!_registeredDatasetMessageSchemas.ContainsKey($"{deviceName}_{inboundEndpointName}_{assetName}_{dataset.Name}"))
->>>>>>> 409b6968
-            {
-                // This may register a message schema that has already been uploaded, but the schema registry service is idempotent
-                var datasetMessageSchema = await _messageSchemaProviderFactory.GetMessageSchemaAsync(device, asset, dataset.Name!, dataset);
-                if (datasetMessageSchema != null)
-                {
-                    try
-                    {
-                        _logger.LogInformation($"Registering message schema for dataset with name {dataset.Name} on asset with name {assetName} associated with device with name {deviceName} and inbound endpoint name {inboundEndpointName}");
-                        await using SchemaRegistryClient schemaRegistryClient = new(_applicationContext, _mqttClient);
-                        registeredDatasetMessageSchema = await schemaRegistryClient.PutAsync(
-                            datasetMessageSchema.SchemaContent,
-                            datasetMessageSchema.SchemaFormat,
-                            datasetMessageSchema.SchemaType,
-                            datasetMessageSchema.Version ?? "1",
-                            datasetMessageSchema.Tags);
-
-                        _logger.LogInformation($"Registered message schema for dataset with name {dataset.Name} on asset with name {assetName} associated with device with name {deviceName} and inbound endpoint name {inboundEndpointName}.");
-
-                        _registeredDatasetMessageSchemas.TryAdd($"{deviceName}_{inboundEndpointName}_{assetName}_{dataset.Name}", registeredDatasetMessageSchema);
-                    }
-                    catch (Exception ex)
-                    {
-                        _logger.LogError($"Failed to register message schema for dataset with name {dataset.Name} on asset with name {assetName} associated with device with name {deviceName} and inbound endpoint name {inboundEndpointName}. Error: {ex.Message}");
-                    }
-                }
-                else
-                {
-                    _logger.LogInformation($"No message schema will be registered for dataset with name {dataset.Name} on asset with name {assetName} associated with device with name {deviceName} and inbound endpoint name {inboundEndpointName}");
-                }
-            }
-
-<<<<<<< HEAD
-=======
             if (_registeredDatasetMessageSchemas.TryGetValue($"{deviceName}_{inboundEndpointName}_{assetName}_{dataset.Name}", out registeredDatasetMessageSchema))
             {
                 aioCloudEvent = ConstructCloudEventHeadersForDataset(
@@ -385,7 +341,6 @@
                     protocolSpecificIdentifier);
             }
 
->>>>>>> 409b6968
             _logger.LogInformation($"Received sampled payload from dataset with name {dataset.Name} in asset with name {assetName}. Now publishing it to MQTT broker: {Encoding.UTF8.GetString(serializedPayload)}");
 
             if (dataset.Destinations == null)
@@ -473,13 +428,9 @@
         }
 
         // Called by AssetClient instances
-<<<<<<< HEAD
-        internal async Task ForwardReceivedEventAsync(string deviceName, Device device, string inboundEndpointName, string assetName, Asset asset, string eventGroupName, AssetEvent assetEvent, byte[] serializedPayload, Dictionary<string, string>? userData = null, CancellationToken cancellationToken = default)
-=======
         internal async Task ForwardReceivedEventAsync(string deviceName, Device device, string inboundEndpointName, string assetName, Asset asset,
             string eventGroupName, AssetEvent assetEvent, byte[] serializedPayload, Dictionary<string, string>? userData = null,
             string? protocolSpecificIdentifier = null, CancellationToken cancellationToken = default)
->>>>>>> 409b6968
         {
             ObjectDisposedException.ThrowIf(_isDisposed, this);
 
@@ -493,42 +444,6 @@
 
             Schema? registeredEventMessageSchema = null;
             if (!_registeredEventMessageSchemas.ContainsKey($"{deviceName}_{inboundEndpointName}_{assetName}_{eventGroupName}_{assetEvent.Name}"))
-<<<<<<< HEAD
-            {
-                // This may register a message schema that has already been uploaded, but the schema registry service is idempotent
-                var eventMessageSchema = await _messageSchemaProviderFactory.GetMessageSchemaAsync(device, asset, assetEvent.Name, assetEvent);
-                if (eventMessageSchema != null)
-                {
-                    try
-                    {
-                        _logger.LogInformation($"Registering message schema for event with name {assetEvent.Name} in event group with name {eventGroupName} on asset with name {assetName} associated with device with name {deviceName} and inbound endpoint name {inboundEndpointName}");
-                        await using SchemaRegistryClient schemaRegistryClient = new(_applicationContext, _mqttClient);
-                        registeredEventMessageSchema = await schemaRegistryClient.PutAsync(
-                            eventMessageSchema.SchemaContent,
-                            eventMessageSchema.SchemaFormat,
-                            eventMessageSchema.SchemaType,
-                            eventMessageSchema.Version ?? "1",
-                            eventMessageSchema.Tags);
-
-                        _logger.LogInformation($"Registered message schema for event with name {assetEvent.Name} on asset with name {assetName} associated with device with name {deviceName} and inbound endpoint name {inboundEndpointName}.");
-
-                        _registeredEventMessageSchemas.TryAdd($"{deviceName}_{inboundEndpointName}_{assetName}_{eventGroupName}_{assetEvent.Name}", registeredEventMessageSchema);
-                    }
-                    catch (Exception ex)
-                    {
-                        _logger.LogError($"Failed to register message schema for event with name {assetEvent.Name} on asset with name {assetName} associated with device with name {deviceName} and inbound endpoint name {inboundEndpointName}. Error: {ex.Message}");
-                    }
-                }
-                else
-                {
-                    _logger.LogInformation($"No message schema will be registered for event with name {assetEvent.Name} on asset with name {assetName} associated with device with name {deviceName} and inbound endpoint name {inboundEndpointName}");
-                }
-            }
-
-            CloudEvent? cloudEvent = null;
-            if (_registeredEventMessageSchemas.TryGetValue($"{deviceName}_{inboundEndpointName}_{assetName}_{eventGroupName}_{assetEvent.Name}", out registeredEventMessageSchema))
-=======
->>>>>>> 409b6968
             {
                 // This may register a message schema that has already been uploaded, but the schema registry service is idempotent
                 var eventMessageSchema = await _messageSchemaProviderFactory.GetMessageSchemaAsync(device, asset, assetEvent.Name, assetEvent);
