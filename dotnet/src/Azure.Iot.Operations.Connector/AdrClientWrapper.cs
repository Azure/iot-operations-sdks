--- conflicted
+++ resolved
@@ -177,15 +177,9 @@
             return _client.DisposeAsync();
         }
 
-<<<<<<< HEAD
-        private Task DeviceUpdateReceived(string deviceName, Device device)
-        {
-            DeviceChanged?.Invoke(this, new(deviceName, "todo", ChangeType.Updated, device));
-=======
         private Task DeviceUpdateReceived(string deviceName, string inboundEndpointName, Device device)
         {
             DeviceChanged?.Invoke(this, new(deviceName, inboundEndpointName, ChangeType.Updated, device));
->>>>>>> 763215a2
             return Task.CompletedTask;
         }
 
