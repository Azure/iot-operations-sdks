--- conflicted
+++ resolved
@@ -209,17 +209,13 @@
         {
             if (e.ChangeType == FileChangeType.Deleted)
             {
-<<<<<<< HEAD
-                await _client.SetNotificationPreferenceForAssetUpdatesAsync(e.DeviceName, e.InboundEndpointName, e.AssetName, NotificationPreference.Off);
+                // Do not set notification preference for asset updates to "off" for this asset because the ADR service no longer knows this asset. Notifications will cease automatically.
+                AssetChanged?.Invoke(this, new(e.DeviceName, e.InboundEndpointName, e.AssetName, ChangeType.Deleted, null));
                 if (_observedAssets.TryGetValue(e.DeviceName, out HashSet<string>? observedAssetNames))
                 {
                     // This notes down that this asset on this device is no longer being observed
                     observedAssetNames.Remove(e.AssetName);
                 }
-=======
-                // Do not set notification preference for asset updates to "off" for this asset because the ADR service no longer knows this asset. Notifications will cease automatically.
->>>>>>> 48edb82b
-                AssetChanged?.Invoke(this, new(e.DeviceName, e.InboundEndpointName, e.AssetName, ChangeType.Deleted, null));
             }
             else if (e.ChangeType == FileChangeType.Created)
             {
@@ -258,15 +254,10 @@
         {
             if (e.ChangeType == FileChangeType.Deleted)
             {
-<<<<<<< HEAD
-                await _client.SetNotificationPreferenceForDeviceUpdatesAsync(e.DeviceName, e.InboundEndpointName, NotificationPreference.Off);
-
                 // This notes down that this device is no longer being observed
                 _observedDevices.TryRemove(e.DeviceName + "_" + e.InboundEndpointName, out _);
 
-=======
                 // Do not set notification preference for device updates to "off" for this device because the ADR service no longer knows this device. Notifications will cease automatically.
->>>>>>> 48edb82b
                 DeviceChanged?.Invoke(this, new(e.DeviceName, e.InboundEndpointName, ChangeType.Deleted, null));
             }
             else if (e.ChangeType == FileChangeType.Created)
