--- conflicted
+++ resolved
@@ -1,32 +1,16 @@
-<<<<<<< HEAD
-// Copyright (c) Microsoft Corporation.
-// Licensed under the MIT License.
-
-using Azure.Iot.Operations.Mqtt.Session;
-using Azure.Iot.Operations.Protocol;
-using EventDrivenApp;
-
-var builder = Host.CreateApplicationBuilder(args);
-
-builder.Services
-    .AddSingleton<ApplicationContext>()
-    .AddTransient<SessionClientFactory>()
-    .AddHostedService<InputWorker>()
-    .AddHostedService<OutputWorker>();
-
-builder.Build().Run();
-=======
-// Copyright (c) Microsoft Corporation.
-// Licensed under the MIT License.
-
-using EventDrivenApp;
-
-var builder = Host.CreateApplicationBuilder(args);
-
-builder.Services
-    .AddTransient<SessionClientFactory>()
-    .AddHostedService<InputWorker>()
-    .AddHostedService<OutputWorker>();
-
-builder.Build().Run();
->>>>>>> 91c26dc7
+// Copyright (c) Microsoft Corporation.
+// Licensed under the MIT License.
+
+using Azure.Iot.Operations.Mqtt.Session;
+using Azure.Iot.Operations.Protocol;
+using EventDrivenApp;
+
+var builder = Host.CreateApplicationBuilder(args);
+
+builder.Services
+    .AddSingleton<ApplicationContext>()
+    .AddTransient<SessionClientFactory>()
+    .AddHostedService<InputWorker>()
+    .AddHostedService<OutputWorker>();
+
+builder.Build().Run();