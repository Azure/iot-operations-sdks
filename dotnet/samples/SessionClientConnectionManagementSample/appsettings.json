{
  "Logging": {
    "LogLevel": {
      "Default": "Information",
      "Microsoft.Hosting.Lifetime": "Information"
    },
    "Console": {
      "FormatterName": "simple",
      "FormatterOptions": {
        "singleLine": "true"
      }
    }
  },
  "ConnectionStrings": {
<<<<<<< HEAD
    "default": "HostName=localhost;TcpPort=1883;UseTls=false"
=======
    "default": "HostName=localhost;TcpPort=1883;UseTls=false;SessionExpiry=PT5M;ClientId=SCCMSample"
>>>>>>> 6c90644c
  },
  "mqttDiag": true
}<|MERGE_RESOLUTION|>--- conflicted
+++ resolved
@@ -12,11 +12,7 @@
     }
   },
   "ConnectionStrings": {
-<<<<<<< HEAD
-    "default": "HostName=localhost;TcpPort=1883;UseTls=false"
-=======
-    "default": "HostName=localhost;TcpPort=1883;UseTls=false;SessionExpiry=PT5M;ClientId=SCCMSample"
->>>>>>> 6c90644c
+    "default": "HostName=localhost;TcpPort=1883;UseTls=false;ClientId=SCCMSample"
   },
   "mqttDiag": true
 }