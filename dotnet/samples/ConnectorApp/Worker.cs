// Copyright (c) Microsoft Corporation.
// Licensed under the MIT License.

using Azure.Iot.Operations.Mqtt.Session;
using Azure.Iot.Operations.Protocol;
using Azure.Iot.Operations.Protocol.Connection;
using Azure.Iot.Operations.Protocol.Telemetry;
using Azure.Iot.Operations.Services.AzureDeviceRegistry;
using Azure.Iot.Operations.Services.SchemaRegistry;
using System.Text;
using System.Text.Json;
using System.Text.Json.Nodes;

namespace DotnetHttpConnectorWorkerService
{
    public class StringTelemetrySender : TelemetrySender<string>
    {
        public StringTelemetrySender(IMqttPubSubClient mqttClient)
            : base(mqttClient, "test", new Utf8JsonSerializer())
        {
        }
    }

    public class Worker : BackgroundService
    {
        private readonly ILogger<Worker> _logger;

        public Worker(ILogger<Worker> logger)
        {
            _logger = logger;
        }

        protected override async Task ExecuteAsync(CancellationToken cancellationToken)
        {
            while (!cancellationToken.IsCancellationRequested)
            {
                // ADR client stub
                AzureDeviceRegistryClient adrClient = new();
                Console.WriteLine("Successfully created ADR client");

                string assetId = "todo - doesn't matter yet";
                AssetEndpointProfile httpServerAssetEndpointProfile = await adrClient.GetAssetEndpointProfileAsync(assetId);

                // TODO the asset is not currently deployed by the operator. Stubbing out this code in the meantime
                //Asset httpServerAsset = await adrClient.GetAssetAsync(assetId);
                Asset httpServerAsset = GetStubAsset(assetId);

                Console.WriteLine("Successfully retrieved asset endpoint profile");

                string httpServerUsername = httpServerAssetEndpointProfile.Credentials!.Username!;
                byte[] httpServerPassword = httpServerAssetEndpointProfile.Credentials!.Password!;

                Dataset httpServerDataset = httpServerAsset.Datasets![0];
                TimeSpan samplingInterval = TimeSpan.FromMilliseconds(httpServerDataset.DatasetConfiguration!.RootElement.GetProperty("samplingInterval").GetInt16());
                DataPoint httpServerDataPoint = httpServerDataset.DataPoints![0];

                HttpMethod httpMethod = HttpMethod.Parse(httpServerDataPoint.DataPointConfiguration!.RootElement.GetProperty("HttpRequestMethod").GetString());
                string httpServerRequestPath = httpServerDataPoint.DataSource!;
                using HttpDataRetriever httpDataRetriever = new(httpServerAssetEndpointProfile.TargetAddress, httpServerRequestPath, httpMethod, httpServerUsername, httpServerPassword);

<<<<<<< HEAD
                // Create MQTT client from credentials provided by the operator
                MqttConnectionSettings mqttConnectionSettings = MqttConnectionSettings.FromFileMount();
                MqttSessionClient sessionClient = new();
                await sessionClient.ConnectAsync(mqttConnectionSettings);
=======
                //MqttConnectionSettings mqttConnectionSettings = null;
                //MqttSessionClient sessionClient = null;

                //await sessionClient.ConnectAsync(mqttConnectionSettings);
>>>>>>> d919b97b

                while (true)
                {
                    // Read data from the 3rd party asset
                    string httpData = await httpDataRetriever.RetrieveDataAsync();

                    Console.WriteLine("Read data from http asset endpoint:");
                    Console.WriteLine(httpData + "\n");
                    
                    /*var sender = new StringTelemetrySender(sessionClient)
                    {
                        TopicPattern = "sample",
                        ModelId = "someModel",
                    };

                    for (int i = 0; i < 5; i++)
                    {
                        await sender.SendTelemetryAsync(httpData);
                    }
                    */
                    await Task.Delay(samplingInterval);
                }
            }
        }

        private Asset GetStubAsset(string assetId)
        {
            return new()
            {
                Datasets = new Dataset[]
                {
                    new Dataset()
                    {
                        Name = "machine_status",
                        DataPoints = new DataPoint[]
                        {
                            new DataPoint()
                            {
                                Name = "status",
                                DataSource = "/api/machine/status",
                                DataPointConfiguration = JsonDocument.Parse("{\"HttpRequestMethod\":\"GET\"}"),
                            },
                        },
                        DatasetConfiguration = JsonDocument.Parse("{\"samplingInterval\": 400}"),
                        Topic = new()
                        {
                            Path = "mqtt/machine/status",
                            Retain = "Keep",
                        }
                    }
                }
            };
        }
    }
}<|MERGE_RESOLUTION|>--- conflicted
+++ resolved
@@ -1,126 +1,119 @@
-// Copyright (c) Microsoft Corporation.
-// Licensed under the MIT License.
-
-using Azure.Iot.Operations.Mqtt.Session;
-using Azure.Iot.Operations.Protocol;
-using Azure.Iot.Operations.Protocol.Connection;
-using Azure.Iot.Operations.Protocol.Telemetry;
-using Azure.Iot.Operations.Services.AzureDeviceRegistry;
-using Azure.Iot.Operations.Services.SchemaRegistry;
-using System.Text;
-using System.Text.Json;
-using System.Text.Json.Nodes;
-
-namespace DotnetHttpConnectorWorkerService
-{
-    public class StringTelemetrySender : TelemetrySender<string>
-    {
-        public StringTelemetrySender(IMqttPubSubClient mqttClient)
-            : base(mqttClient, "test", new Utf8JsonSerializer())
-        {
-        }
-    }
-
-    public class Worker : BackgroundService
-    {
-        private readonly ILogger<Worker> _logger;
-
-        public Worker(ILogger<Worker> logger)
-        {
-            _logger = logger;
-        }
-
-        protected override async Task ExecuteAsync(CancellationToken cancellationToken)
-        {
-            while (!cancellationToken.IsCancellationRequested)
-            {
-                // ADR client stub
-                AzureDeviceRegistryClient adrClient = new();
-                Console.WriteLine("Successfully created ADR client");
-
-                string assetId = "todo - doesn't matter yet";
-                AssetEndpointProfile httpServerAssetEndpointProfile = await adrClient.GetAssetEndpointProfileAsync(assetId);
-
-                // TODO the asset is not currently deployed by the operator. Stubbing out this code in the meantime
-                //Asset httpServerAsset = await adrClient.GetAssetAsync(assetId);
-                Asset httpServerAsset = GetStubAsset(assetId);
-
-                Console.WriteLine("Successfully retrieved asset endpoint profile");
-
-                string httpServerUsername = httpServerAssetEndpointProfile.Credentials!.Username!;
-                byte[] httpServerPassword = httpServerAssetEndpointProfile.Credentials!.Password!;
-
-                Dataset httpServerDataset = httpServerAsset.Datasets![0];
-                TimeSpan samplingInterval = TimeSpan.FromMilliseconds(httpServerDataset.DatasetConfiguration!.RootElement.GetProperty("samplingInterval").GetInt16());
-                DataPoint httpServerDataPoint = httpServerDataset.DataPoints![0];
-
-                HttpMethod httpMethod = HttpMethod.Parse(httpServerDataPoint.DataPointConfiguration!.RootElement.GetProperty("HttpRequestMethod").GetString());
-                string httpServerRequestPath = httpServerDataPoint.DataSource!;
-                using HttpDataRetriever httpDataRetriever = new(httpServerAssetEndpointProfile.TargetAddress, httpServerRequestPath, httpMethod, httpServerUsername, httpServerPassword);
-
-<<<<<<< HEAD
-                // Create MQTT client from credentials provided by the operator
-                MqttConnectionSettings mqttConnectionSettings = MqttConnectionSettings.FromFileMount();
-                MqttSessionClient sessionClient = new();
-                await sessionClient.ConnectAsync(mqttConnectionSettings);
-=======
-                //MqttConnectionSettings mqttConnectionSettings = null;
-                //MqttSessionClient sessionClient = null;
-
-                //await sessionClient.ConnectAsync(mqttConnectionSettings);
->>>>>>> d919b97b
-
-                while (true)
-                {
-                    // Read data from the 3rd party asset
-                    string httpData = await httpDataRetriever.RetrieveDataAsync();
-
-                    Console.WriteLine("Read data from http asset endpoint:");
-                    Console.WriteLine(httpData + "\n");
-                    
-                    /*var sender = new StringTelemetrySender(sessionClient)
-                    {
-                        TopicPattern = "sample",
-                        ModelId = "someModel",
-                    };
-
-                    for (int i = 0; i < 5; i++)
-                    {
-                        await sender.SendTelemetryAsync(httpData);
-                    }
-                    */
-                    await Task.Delay(samplingInterval);
-                }
-            }
-        }
-
-        private Asset GetStubAsset(string assetId)
-        {
-            return new()
-            {
-                Datasets = new Dataset[]
-                {
-                    new Dataset()
-                    {
-                        Name = "machine_status",
-                        DataPoints = new DataPoint[]
-                        {
-                            new DataPoint()
-                            {
-                                Name = "status",
-                                DataSource = "/api/machine/status",
-                                DataPointConfiguration = JsonDocument.Parse("{\"HttpRequestMethod\":\"GET\"}"),
-                            },
-                        },
-                        DatasetConfiguration = JsonDocument.Parse("{\"samplingInterval\": 400}"),
-                        Topic = new()
-                        {
-                            Path = "mqtt/machine/status",
-                            Retain = "Keep",
-                        }
-                    }
-                }
-            };
-        }
-    }
+// Copyright (c) Microsoft Corporation.
+// Licensed under the MIT License.
+
+using Azure.Iot.Operations.Mqtt.Session;
+using Azure.Iot.Operations.Protocol;
+using Azure.Iot.Operations.Protocol.Connection;
+using Azure.Iot.Operations.Protocol.Telemetry;
+using Azure.Iot.Operations.Services.AzureDeviceRegistry;
+using Azure.Iot.Operations.Services.SchemaRegistry;
+using System.Text;
+using System.Text.Json;
+using System.Text.Json.Nodes;
+
+namespace DotnetHttpConnectorWorkerService
+{
+    public class StringTelemetrySender : TelemetrySender<string>
+    {
+        public StringTelemetrySender(IMqttPubSubClient mqttClient)
+            : base(mqttClient, "test", new Utf8JsonSerializer())
+        {
+        }
+    }
+
+    public class Worker : BackgroundService
+    {
+        private readonly ILogger<Worker> _logger;
+
+        public Worker(ILogger<Worker> logger)
+        {
+            _logger = logger;
+        }
+
+        protected override async Task ExecuteAsync(CancellationToken cancellationToken)
+        {
+            while (!cancellationToken.IsCancellationRequested)
+            {
+                // ADR client stub
+                AzureDeviceRegistryClient adrClient = new();
+                Console.WriteLine("Successfully created ADR client");
+
+                string assetId = "todo - doesn't matter yet";
+                AssetEndpointProfile httpServerAssetEndpointProfile = await adrClient.GetAssetEndpointProfileAsync(assetId);
+
+                // TODO the asset is not currently deployed by the operator. Stubbing out this code in the meantime
+                //Asset httpServerAsset = await adrClient.GetAssetAsync(assetId);
+                Asset httpServerAsset = GetStubAsset(assetId);
+
+                Console.WriteLine("Successfully retrieved asset endpoint profile");
+
+                string httpServerUsername = httpServerAssetEndpointProfile.Credentials!.Username!;
+                byte[] httpServerPassword = httpServerAssetEndpointProfile.Credentials!.Password!;
+
+                Dataset httpServerDataset = httpServerAsset.Datasets![0];
+                TimeSpan samplingInterval = TimeSpan.FromMilliseconds(httpServerDataset.DatasetConfiguration!.RootElement.GetProperty("samplingInterval").GetInt16());
+                DataPoint httpServerDataPoint = httpServerDataset.DataPoints![0];
+
+                HttpMethod httpMethod = HttpMethod.Parse(httpServerDataPoint.DataPointConfiguration!.RootElement.GetProperty("HttpRequestMethod").GetString());
+                string httpServerRequestPath = httpServerDataPoint.DataSource!;
+                using HttpDataRetriever httpDataRetriever = new(httpServerAssetEndpointProfile.TargetAddress, httpServerRequestPath, httpMethod, httpServerUsername, httpServerPassword);
+
+                // Create MQTT client from credentials provided by the operator
+                MqttConnectionSettings mqttConnectionSettings = MqttConnectionSettings.FromFileMount();
+                MqttSessionClient sessionClient = new();
+                await sessionClient.ConnectAsync(mqttConnectionSettings);
+
+                while (true)
+                {
+                    // Read data from the 3rd party asset
+                    string httpData = await httpDataRetriever.RetrieveDataAsync();
+
+                    Console.WriteLine("Read data from http asset endpoint:");
+                    Console.WriteLine(httpData + "\n");
+                    
+                    /*var sender = new StringTelemetrySender(sessionClient)
+                    {
+                        TopicPattern = "sample",
+                        ModelId = "someModel",
+                    };
+
+                    for (int i = 0; i < 5; i++)
+                    {
+                        await sender.SendTelemetryAsync(httpData);
+                    }
+                    */
+                    await Task.Delay(samplingInterval);
+                }
+            }
+        }
+
+        private Asset GetStubAsset(string assetId)
+        {
+            return new()
+            {
+                Datasets = new Dataset[]
+                {
+                    new Dataset()
+                    {
+                        Name = "machine_status",
+                        DataPoints = new DataPoint[]
+                        {
+                            new DataPoint()
+                            {
+                                Name = "status",
+                                DataSource = "/api/machine/status",
+                                DataPointConfiguration = JsonDocument.Parse("{\"HttpRequestMethod\":\"GET\"}"),
+                            },
+                        },
+                        DatasetConfiguration = JsonDocument.Parse("{\"samplingInterval\": 400}"),
+                        Topic = new()
+                        {
+                            Path = "mqtt/machine/status",
+                            Retain = "Keep",
+                        }
+                    }
+                }
+            };
+        }
+    }
 }