--- conflicted
+++ resolved
@@ -39,13 +39,8 @@
             {
                 ExternalTemperature = 100 - counter,
                 InternalTemperature = 200 + counter,
-<<<<<<< HEAD
-            }, metadata, MqttQualityOfServiceLevel.AtMostOnce);
-
-=======
             }, metadata, null, MqttQualityOfServiceLevel.AtMostOnce);
             
->>>>>>> 6e827491
             if (counter % 2 == 0)
             {
                 await ovenService.SendTelemetryAsync(new TelemetryCollection()
