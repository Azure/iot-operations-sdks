﻿// Copyright (c) Microsoft Corporation.
// Licensed under the MIT License.

using Azure.Iot.Operations.Protocol;
using SampleClient;

IHost host = Host.CreateDefaultBuilder(args)
    .ConfigureServices(services =>
    {
<<<<<<< HEAD
        services.AddSingleton<ApplicationContext>();
        services.AddSingleton(MqttSessionClientFactoryProvider.MqttSessionClientFactory);
        services.AddHostedService<RpcCommandRunner>();
        services.AddTransient<GreeterEnvoyClient>();
        services.AddTransient<MathClient>();
        services.AddTransient(CounterClient.Factory);
        services.AddTransient<MemMonClient>();
        services.AddTransient<CustomTopicTokenClient>();
    })
    .Build();

=======
        services.AddSingleton<ApplicationContext>();
        services.AddSingleton(MqttSessionClientFactoryProvider.MqttSessionClientFactory);
        services.AddHostedService<RpcCommandRunner>();
        services.AddTransient<GreeterEnvoyClient>();
        services.AddTransient<MathClient>();
        services.AddTransient(CounterClient.Factory);
        services.AddTransient<MemMonClient>();
    })
    .Build();

>>>>>>> 3f767dd4
host.Run();<|MERGE_RESOLUTION|>--- conflicted
+++ resolved
@@ -7,7 +7,6 @@
 IHost host = Host.CreateDefaultBuilder(args)
     .ConfigureServices(services =>
     {
-<<<<<<< HEAD
         services.AddSingleton<ApplicationContext>();
         services.AddSingleton(MqttSessionClientFactoryProvider.MqttSessionClientFactory);
         services.AddHostedService<RpcCommandRunner>();
@@ -19,16 +18,4 @@
     })
     .Build();
 
-=======
-        services.AddSingleton<ApplicationContext>();
-        services.AddSingleton(MqttSessionClientFactoryProvider.MqttSessionClientFactory);
-        services.AddHostedService<RpcCommandRunner>();
-        services.AddTransient<GreeterEnvoyClient>();
-        services.AddTransient<MathClient>();
-        services.AddTransient(CounterClient.Factory);
-        services.AddTransient<MemMonClient>();
-    })
-    .Build();
-
->>>>>>> 3f767dd4
 host.Run();