// Copyright (c) Microsoft Corporation.
// Licensed under the MIT License.

using Azure.Iot.Operations.Protocol;
using SampleServer;

IHost host = Host.CreateDefaultBuilder(args)
    .ConfigureServices(services =>
    {
<<<<<<< HEAD
        services.AddSingleton<ApplicationContext>();
        services.AddSingleton(MqttSessionClientFactoryProvider.MqttSessionClientFactory);
        services.AddHostedService<RpcHostBackgroundService>();
        services.AddTransient<CounterService>();
        services.AddTransient<MathService>();
        services.AddTransient<GreeterService>();
        services.AddTransient<MemMonService>();
        services.AddTransient<CustomTopicTokenService>();
    })
    .Build();

host.Run();
=======
        services.AddSingleton<ApplicationContext>();
        services.AddSingleton(MqttSessionClientFactoryProvider.MqttSessionClientFactory);
        services.AddHostedService<RpcHostBackgroundService>();
        services.AddTransient<CounterService>();
        services.AddTransient<MathService>();
        services.AddTransient<GreeterService>();
        services.AddTransient<MemMonService>();
    })
    .Build();

host.Run();
>>>>>>> 3f767dd4
<|MERGE_RESOLUTION|>--- conflicted
+++ resolved
@@ -7,7 +7,6 @@
 IHost host = Host.CreateDefaultBuilder(args)
     .ConfigureServices(services =>
     {
-<<<<<<< HEAD
         services.AddSingleton<ApplicationContext>();
         services.AddSingleton(MqttSessionClientFactoryProvider.MqttSessionClientFactory);
         services.AddHostedService<RpcHostBackgroundService>();
@@ -19,17 +18,4 @@
     })
     .Build();
 
-host.Run();
-=======
-        services.AddSingleton<ApplicationContext>();
-        services.AddSingleton(MqttSessionClientFactoryProvider.MqttSessionClientFactory);
-        services.AddHostedService<RpcHostBackgroundService>();
-        services.AddTransient<CounterService>();
-        services.AddTransient<MathService>();
-        services.AddTransient<GreeterService>();
-        services.AddTransient<MemMonService>();
-    })
-    .Build();
-
-host.Run();
->>>>>>> 3f767dd4
+host.Run();