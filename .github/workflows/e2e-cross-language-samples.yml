--- conflicted
+++ resolved
@@ -54,13 +54,8 @@
         run: |
           codegen=$(realpath codegen/src/Azure.Iot.Operations.ProtocolCompiler/bin/Release/net8.0/Azure.Iot.Operations.ProtocolCompiler)
           (pushd dotnet/samples/TestEnvoys; $codegen --modelFile ../../../eng/test/schema-samples/counter.json --sdkPath ../../src/Azure.Iot.Operations.Protocol --lang=csharp; popd)
-<<<<<<< HEAD
-          (pushd go/samples/counter/envoy; $codegen --modelFile ../../../counter.json --lang go; popd)
+          (pushd go/samples/protocol/counter/envoy; $codegen --modelFile ../../../counter.json --lang go; popd)
           (pushd rust/sample_applications/counter/envoy; $codegen --modelFile ../../../../eng/test/schema-samples/counter.json --sdkPath ../../.. --lang=rust; popd)
-=======
-          (pushd go/samples/protocol/counter/envoy; $codegen --modelFile ../../../counter.json --lang go; popd)
-        #  (pushd samples/rust/counter/counter_envoy; $codegen --modelFile ../../../counter.json --sdkPath ../../../../lib --lang rust; cargo fmt; popd)
->>>>>>> 090df96d
 
       - name: Build dotnet
         if: matrix.counter_server == 'counter-server-dotnet' || matrix.counter_client == 'counter-client-dotnet'
