{
  "@context": [
    "dtmi:dtdl:context;4#limitless",
    "dtmi:dtdl:limits:onvif;1",
    "dtmi:dtdl:extension:mqtt;2",
    "dtmi:dtdl:extension:requirement;1"
  ],
  "@id": "dtmi:com:microsoft:akri:AdrBaseService;1",
  "@type": [
    "Interface",
    "Mqtt"
  ],
  "commandTopic": "akri/connector/resources/{ex:connectorClientId}/{ex:deviceName}/{ex:inboundEndpointName}/{commandName}",
  "telemetryTopic": "akri/connector/resources/telemetry/{ex:connectorClientId}/{ex:deviceName}/{ex:inboundEndpointName}/{telemetryName}",
  "payloadFormat": "Json/ecma/404",
  "contents": [
    {
      "@type": "Command",
      "name": "getDevice",
      "response": {
        "name": "device",
        "schema": "dtmi:com:microsoft:akri:Device;1"
      }
    },
    {
      "@type": "Command",
      "name": "getAsset",
      "request": {
        "name": "assetName",
        "schema": "string"
      },
      "response": {
        "name": "asset",
        "schema": "dtmi:com:microsoft:akri:Asset;1"
      }
    },
    {
      "@type": "Command",
      "name": "updateDeviceStatus",
      "request": {
        "name": "deviceStatusUpdate",
        "schema": "dtmi:com:microsoft:akri:DeviceStatus;1"
      },
      "response": {
        "name": "updatedDevice",
        "schema": "dtmi:com:microsoft:akri:Device;1"
      }
    },
    {
      "@type": "Command",
      "name": "updateAssetStatus",
      "request": {
        "name": "assetStatusUpdate",
        "schema": {
          "@type": "Object",
          "fields": [
            {
              "@type": ["Field", "Required"],
              "name": "assetName",
              "schema": "string"
            },
            {
              "@type": ["Field", "Required"],
              "name": "assetStatus",
              "schema": "dtmi:com:microsoft:akri:AssetStatus;1"
            }
          ]
        }
      },
      "response": {
        "name": "updatedAsset",
        "schema": "dtmi:com:microsoft:akri:Asset;1"
      }
    },
    {
      "@type": "Telemetry",
      "name": "deviceUpdateEvent",
      "schema": {
        "@type": "Object",
        "fields": [
          {
            "@type": ["Field", "Required"],
            "name": "device",
            "schema": "dtmi:com:microsoft:akri:Device;1"
          }
        ]
      }
    },
    {
      "@type": "Telemetry",
      "name": "assetUpdateEvent",
      "schema": {
        "@type": "Object",
        "fields": [
          {
            "@type": ["Field", "Required"],
            "name": "assetName",
            "schema": "string"
          },
          {
            "@type": ["Field", "Required"],
            "name": "asset",
            "schema": "dtmi:com:microsoft:akri:Asset;1"
          }
        ]
      }
    },
    {
      "@type": "Command",
      "name": "setNotificationPreferenceForDeviceUpdates",
      "request": {
        "name": "notificationPreferenceRequest",
        "schema": "dtmi:com:microsoft:akri:NotificationPreference;1"
      },
      "response": {
        "name": "notificationPreferenceResponse",
        "schema": "dtmi:com:microsoft:akri:NotificationPreferenceResponse;1"
      }
    },
    {
      "@type": "Command",
      "name": "setNotificationPreferenceForAssetUpdates",
      "request": {
        "name": "notificationPreferenceRequest",
        "schema": {
          "@type": "Object",
          "fields": [
            {
              "@type": ["Field", "Required"],
              "name": "assetName",
              "schema": "string"
            },
            {
              "@type": ["Field", "Required"],
              "name": "notificationPreference",
              "schema": "dtmi:com:microsoft:akri:NotificationPreference;1"
            }
          ]
        }
      },
      "response": {
        "name": "notificationPreferenceResponse",
        "schema": "dtmi:com:microsoft:akri:NotificationPreferenceResponse;1"
      }
    },
    {
      "@type": "Command",
      "name": "createDetectedAsset",
      "request": {
        "name": "detectedAsset",
        "schema": "dtmi:com:microsoft:akri:DetectedAsset;1"
      },
      "response": {
        "name": "createDetectedAssetResponse",
        "schema": {
          "@type": "Object",
          "fields": [
            {
              "@type": ["Field", "Required"],
              "@id": "dtmi:com:microsoft:akri:DetectedAssetResponseStatus;1",
              "name": "status",
              "description": "status of detected asset creation",
              "schema": {
                "@type": "Enum",
                "valueSchema": "string",
                "enumValues": [
                  {
                    "name": "Created",
                    "enumValue": "created"
                  },
                  {
                    "name": "Duplicate",
                    "enumValue": "duplicate"
                  },
                  {
                    "name": "Failed",
                    "enumValue": "failed"
                  }
                ]
              }
            }
          ]
        }
      }
    }
  ],
  "schemas": [
    {
      "@id": "dtmi:com:microsoft:akri:Device;1",
      "@type": "Object",
      "fields": [
        {
          "@type": ["Field", "Required"],
          "name": "name",
          "schema": "string"
        },
        {
          "@type": [ "Field", "Required" ],
          "@id": "dtmi:com:microsoft:akri:DeviceSpecification;1",
          "name": "specification",
          "schema": {
            "@type": "Object",
            "fields": [
              {
                "@type": "Field",
                "name": "attributes",
                "schema": {
                  "@type": "Map",
                  "mapKey": {
                    "name": "attributeKey",
                    "schema": "string"
                  },
                  "mapValue": {
                    "name": "attributeValue",
                    "schema": "string"
                  }
                }
              },
              {
                "@type": "Field",
                "name": "discoveredDeviceRef",
                "schema": "string"
              },
              {
                "@type": "Field",
                "name": "enabled",
                "schema": "boolean"
              },
              {
                "@type": "Field",
                "@id": "dtmi:com:microsoft:akri:DeviceEndpoint;1",
                "name": "endpoints",
                "schema": {
                  "@type": "Object",
                  "fields": [
                    {
                      "@type": "Field",
                      "name": "inbound",
                      "schema": {
                        "@type": "Map",
                        "mapKey": {
                          "name": "endpointName",
                          "schema": "string"
                        },
                        "mapValue": {
                          "name": "inboundEndpoint",
                          "schema": {
                            "@type": "Object",
                            "fields": [
                              {
                                "@type": "Field",
                                "name": "additionalConfiguration",
                                "schema": "string"
                              },
                              {
                                "@type": [ "Field", "Required" ],
                                "name": "address",
                                "schema": "string"
                              },
                              {
                                "@type": "Field",
                                "name": "authentication",
                                "schema": {
                                  "@type": "Object",
                                  "fields": [
                                    {
                                      "@type": [ "Field", "Required" ],
                                      "name": "method",
                                      "schema": {
                                        "@type": "Enum",
                                        "valueSchema": "string",
                                        "enumValues": [
                                          {
                                            "name": "Anonymous",
                                            "enumValue": "Anonymous"
                                          },
                                          {
                                            "name": "Certificate",
                                            "enumValue": "Certificate"
                                          },
                                          {
                                            "name": "UsernamePassword",
                                            "enumValue": "UsernamePassword"
                                          }
                                        ]
                                      }
                                    },
                                    {
                                      "@type": "Field",
                                      "name": "usernamePasswordCredentials",
                                      "schema": {
                                        "@type": "Object",
                                        "fields": [
                                          {
                                            "@type": [ "Field", "Required" ],
                                            "name": "usernameSecretName",
                                            "schema": "string"
                                          },
                                          {
                                            "@type": [ "Field", "Required" ],
                                            "name": "passwordSecretName",
                                            "schema": "string"
                                          }
                                        ]
                                      }
                                    },
                                    {
                                      "@type": "Field",
                                      "name": "x509Credentials",
                                      "schema": {
                                        "@type": "Object",
                                        "fields": [
                                          {
                                            "@type": [ "Field", "Required" ],
                                            "name": "certificateSecretName",
                                            "schema": "string"
                                          }
                                        ]
                                      }
                                    }
                                  ]
                                }
                              },
                              {
<<<<<<< HEAD
                                "@type": [ "Field", "Required" ],
=======
                                "@type": [
                                  "Field",
                                  "Required"
                                ],
>>>>>>> fcf861a2
                                "@id": "dtmi:com:microsoft:akri:DeviceInboundEndpointType;1",
                                "name": "endpointType",
                                "schema": "string"
                              },
                              {
                                "@type": "Field",
                                "name": "trustSettings",
                                "schema": {
                                  "@type": "Object",
                                  "fields": [
                                    {
                                      "@type": "Field",
                                      "name": "issuerList",
                                      "schema": "string"
                                    },
                                    {
                                      "@type": "Field",
                                      "name": "trustList",
                                      "schema": "string"
                                    }
                                  ]
                                }
                              },
                              {
                                "@type": "Field",
                                "name": "version",
                                "schema": "string"
                              }
                            ]
                          }
                        }
                      }
                    },
                    {
                      "@type": "Field",
                      "name": "outbound",
                      "schema": {
                        "@type": "Object",
                        "fields": [
                          {
<<<<<<< HEAD
                            "@type": ["Field", "Required"],
=======
                            "@type": [
                              "Field",
                              "Required"
                            ],
>>>>>>> fcf861a2
                            "name": "assigned",
                            "schema": {
                              "@type": "Map",
                              "mapKey": {
                                "name": "assignedOutboundEndpointName",
                                "schema": "string"
                              },
                              "mapValue": {
                                "name": "assignedOutboundEndpoint",
                                "schema": "dtmi:com:microsoft:akri:DeviceOutboundEndpoint;1"
                              }
                            }
                          },
                          {
                            "@type": "Field",
                            "name": "unassigned",
                            "schema": {
                              "@type": "Map",
                              "mapKey": {
                                "name": "unassignedOutboundEndpointName",
                                "schema": "string"
                              },
                              "mapValue": {
                                "name": "unassignedOutboundEndpoint",
                                "schema": "dtmi:com:microsoft:akri:DeviceOutboundEndpoint;1"
                              }
                            }
                          }
                        ]
                      }
                    }
                  ]
                }
              },
              {
                "@type": "Field",
                "name": "externalDeviceId",
                "schema": "string"
              },
              {
                "@type": "Field",
                "name": "lastTransitionTime",
                "schema": "string"
              },
              {
                "@type": "Field",
                "name": "manufacturer",
                "schema": "string"
              },
              {
                "@type": "Field",
                "name": "model",
                "schema": "string"
              },
              {
                "@type": "Field",
                "name": "operatingSystem",
                "schema": "string"
              },
              {
                "@type": "Field",
                "name": "operatingSystemVersion",
                "schema": "string"
              },
              {
                "@type": "Field",
                "name": "uuid",
                "schema": "string"
              },
              {
                "@type": "Field",
                "name": "version",
                "schema": "unsignedLong"
              }
            ]
          }
        },
        {
          "@type": "Field",
          "name": "status",
          "schema": "dtmi:com:microsoft:akri:DeviceStatus;1"
        }
      ]
    },
    {
      "@id": "dtmi:com:microsoft:akri:Asset;1",
      "@type": "Object",
      "fields": [
        {
          "@type": ["Field", "Required"],
          "name": "name",
          "schema": "string"
        },
        {
          "@type": ["Field", "Required"],
          "@id": "dtmi:com:microsoft:akri:AssetSpecification;1",
          "name": "specification",
          "schema": {
            "@type": "Object",
            "fields": [
              {
                "@type": "Field",
                "name": "assetTypeRefs",
                "schema": {
                  "@type": "Array",
                  "elementSchema": "string"
                }
              },
              {
                "@type": "Field",
                "name": "attributes",
                "schema": {
                  "@type": "Map",
                  "mapKey": {
                    "name": "attributeKey",
                    "schema": "string"
                  },
                  "mapValue": {
                    "name": "attributeValue",
                    "schema": "string"
                  }
                }
              },
              {
                "@type": "Field",
                "@id": "dtmi:com:microsoft:akri:AssetDataset;1",
                "name": "datasets",
                "schema": {
                  "@type": "Array",
                  "elementSchema": {
                    "@type": "Object",
                    "fields": [
                      {
                        "@type": "Field",
                        "@id": "dtmi:com:microsoft:akri:AssetDatasetDataPoint;1",
                        "name": "dataPoints",
                        "schema": {
                          "@type": "Array",
                          "elementSchema": {
                            "@type": "Object",
                            "fields": [
                              {
                                "@type": "Field",
                                "name": "dataPointConfiguration",
                                "schema": "string"
                              },
                              {
                                "@type": ["Field", "Required"],
                                "name": "dataSource",
                                "schema": "string"
                              },
                              {
                                "@type": ["Field", "Required"],
                                "name": "name",
                                "schema": "string"
                              },
                              {
                                "@type": "Field",
                                "name": "typeRef",
                                "schema": "string"
                              }
                            ]
                          }
                        }
                      },
                      {
                        "@type": "Field",
                        "name": "dataSource",
                        "schema": "string"
                      },
                      {
                        "@type": "Field",
                        "@id": "dtmi:com:microsoft:akri:AssetDatasetDestination;1",
                        "name": "destinations",
                        "schema": {
                          "@type": "Array",
                          "elementSchema": {
                            "@type": "Object",
                            "fields": [
                              {
                                "@type": ["Field", "Required"],
                                "name": "configuration",
                                "schema": "dtmi:com:microsoft:akri:DestinationConfiguration;1"
                              },
                              {
                                "@type": ["Field", "Required"],
                                "name": "target",
                                "schema": "dtmi:com:microsoft:akri:DatasetTarget;1"
                              }
                            ]
                          }
                        }
                      },
                      {
                        "@type": ["Field", "Required"],
                        "name": "name",
                        "schema": "string"
                      },
                      {
                        "@type": "Field",
                        "name": "typeRef",
                        "schema": "string"
                      }
                    ]
                  }
                }
              },
              {
                "@type": "Field",
                "name": "defaultDatasetsConfiguration",
                "schema": "string"
              },
              {
                "@type": "Field",
                "name": "defaultDatasetsDestinations",
                "schema": {
                  "@type": "Array",
                  "elementSchema": {
                    "@type": "Object",
                    "fields": [
                      {
                        "@type": ["Field", "Required"],
                        "name": "configuration",
                        "schema": "dtmi:com:microsoft:akri:DestinationConfiguration;1"
                      },
                      {
                        "@type": ["Field", "Required"],
                        "name": "target",
                        "schema": "dtmi:com:microsoft:akri:DatasetTarget;1"
                      }
                    ]
                  }
                }
              },
              {
                "@type": "Field",
                "name": "defaultEventsConfiguration",
                "schema": "string"
              },
              {
                "@type": "Field",
                "name": "defaultEventsDestinations",
                "schema": {
                  "@type": "Array",
                  "elementSchema": {
                    "@type": "Object",
                    "fields": [
                      {
                        "@type": ["Field", "Required"],
                        "name": "configuration",
                        "schema": "dtmi:com:microsoft:akri:DestinationConfiguration;1"
                      },
                      {
                        "@type": ["Field", "Required"],
                        "name": "target",
                        "schema": "dtmi:com:microsoft:akri:EventStreamTarget;1"
                      }
                    ]
                  }
                }
              },
              {
                "@type": "Field",
                "name": "defaultManagementGroupsConfiguration",
                "schema": "string"
              },
              {
                "@type": "Field",
                "name": "defaultStreamsConfiguration",
                "schema": "string"
              },
              {
                "@type": "Field",
                "name": "defaultStreamsDestinations",
                "schema": {
                  "@type": "Array",
                  "elementSchema": {
                    "@type": "Object",
                    "fields": [
                      {
                        "@type": ["Field", "Required"],
                        "name": "configuration",
                        "schema": "dtmi:com:microsoft:akri:DestinationConfiguration;1"
                      },
                      {
                        "@type": ["Field", "Required"],
                        "name": "target",
                        "schema": "dtmi:com:microsoft:akri:EventStreamTarget;1"
                      }
                    ]
                  }
                }
              },
              {
                "@type": "Field",
                "name": "description",
                "schema": "string"
              },
              {
                "@type": ["Field", "Required"],
                "name": "deviceRef",
                "schema": {
                  "@type": "Object",
                  "fields": [
                    {
                      "@type": ["Field", "Required"],
                      "name": "deviceName",
                      "schema": "string"
                    },
                    {
                      "@type": ["Field", "Required"],
                      "name": "endpointName",
                      "schema": "string"
                    }
                  ]
                }
              },
              {
                "@type": "Field",
                "name": "discoveredAssetRefs",
                "schema": {
                  "@type": "Array",
                  "elementSchema": "string"
                }
              },
              {
                "@type": "Field",
                "name": "displayName",
                "schema": "string"
              },
              {
                "@type": "Field",
                "name": "documentationUri",
                "schema": "string"
              },
              {
                "@type": "Field",
                "name": "enabled",
                "schema": "boolean"
              },
              {
                "@type": "Field",
                "@id": "dtmi:com:microsoft:akri:AssetEvent;1",
                "name": "events",
                "schema": {
                  "@type": "Array",
                  "elementSchema": {
                    "@type": "Object",
                    "fields": [
                      {
                        "@type": "Field",
                        "@id": "dtmi:com:microsoft:akri:AssetEventDataPoint;1",
                        "name": "dataPoints",
                        "schema": {
                          "@type": "Array",
                          "elementSchema": {
                            "@type": "Object",
                            "fields": [
                              {
                                "@type": "Field",
                                "name": "dataPointConfiguration",
                                "schema": "string"
                              },
                              {
                                "@type": ["Field", "Required"],
                                "name": "dataSource",
                                "schema": "string"
                              },
                              {
                                "@type": ["Field", "Required"],
                                "name": "name",
                                "schema": "string"
                              }
                            ]
                          }
                        }
                      },
                      {
                        "@type": "Field",
                        "@id": "dtmi:com:microsoft:akri:AssetEventDestination;1",
                        "name": "destinations",
                        "schema": {
                          "@type": "Array",
                          "elementSchema": {
                            "@type": "Object",
                            "fields": [
                              {
                                "@type": ["Field", "Required"],
                                "name": "configuration",
                                "schema": "dtmi:com:microsoft:akri:DestinationConfiguration;1"
                              },
                              {
                                "@type": ["Field", "Required"],
                                "name": "target",
                                "schema": "dtmi:com:microsoft:akri:EventStreamTarget;1"
                              }
                            ]
                          }
                        }
                      },
                      {
                        "@type": "Field",
                        "name": "eventConfiguration",
                        "schema": "string"
                      },
                      {
                        "@type": ["Field", "Required"],
                        "name": "eventNotifier",
                        "schema": "string"
                      },
                      {
                        "@type": ["Field", "Required"],
                        "name": "name",
                        "schema": "string"
                      },
                      {
                        "@type": "Field",
                        "name": "typeRef",
                        "schema": "string"
                      }
                    ]
                  }
                }
              },
              {
                "@type": "Field",
                "name": "externalAssetId",
                "schema": "string"
              },
              {
                "@type": "Field",
                "name": "hardwareRevision",
                "schema": "string"
              },
              {
                "@type": "Field",
                "name": "lastTransitionTime",
                "schema": "string"
              },
              {
                "@type": "Field",
                "@id": "dtmi:com:microsoft:akri:AssetManagementGroup;1",
                "name": "managementGroups",
                "schema": {
                  "@type": "Array",
                  "elementSchema": {
                    "@type": "Object",
                    "fields": [
                      {
                        "@type": "Field",
                        "@id": "dtmi:com:microsoft:akri:AssetManagementGroupAction;1",
                        "name": "actions",
                        "schema": {
                          "@type": "Array",
                          "elementSchema": {
                            "@type": "Object",
                            "fields": [
                              {
                                "@type": "Field",
                                "name": "actionConfiguration",
<<<<<<< HEAD
                                "schema": "string"
                              },
                              {
                                "@type": ["Field", "Required"],
                                "@id": "dtmi:com:microsoft:akri:AssetManagementGroupActionType;1",
                                "name": "actionType",
                                "schema": {
                                  "@type": "Enum",
                                  "valueSchema": "string",
                                  "enumValues": [
                                    {
                                      "name": "Read",
                                      "enumValue": "Read"
                                    },
                                    {
                                      "name": "Write",
                                      "enumValue": "Write"
                                    },
                                    {
                                      "name": "Call",
                                      "enumValue": "Call"
                                    }
                                  ]
                                }
                              },
                              {
                                "@type": ["Field", "Required"],
                                "name": "name",
                                "schema": "string"
                              },
                              {
                                "@type": ["Field", "Required"],
                                "name": "targetUri",
                                "schema": "string"
                              },
                              {
                                "@type": "Field",
                                "name": "timeOutInSeconds",
                                "schema": "unsignedInteger"
                              },
                              {
                                "@type": "Field",
                                "name": "topic",
                                "schema": "string"
                              },
                              {
=======
                                "schema": "string"
                              },
                              {
                                "@type": [
                                  "Field",
                                  "Required"
                                ],
                                "@id": "dtmi:com:microsoft:akri:AssetManagementGroupActionType;1",
                                "name": "actionType",
                                "schema": {
                                  "@type": "Enum",
                                  "valueSchema": "string",
                                  "enumValues": [
                                    {
                                      "name": "Read",
                                      "enumValue": "Read"
                                    },
                                    {
                                      "name": "Write",
                                      "enumValue": "Write"
                                    },
                                    {
                                      "name": "Call",
                                      "enumValue": "Call"
                                    }
                                  ]
                                }
                              },
                              {
                                "@type": [
                                  "Field",
                                  "Required"
                                ],
                                "name": "name",
                                "schema": "string"
                              },
                              {
                                "@type": [
                                  "Field",
                                  "Required"
                                ],
                                "name": "targetUri",
                                "schema": "string"
                              },
                              {
                                "@type": "Field",
                                "name": "timeOutInSeconds",
                                "schema": "unsignedInteger"
                              },
                              {
                                "@type": "Field",
                                "name": "topic",
                                "schema": "string"
                              },
                              {
>>>>>>> fcf861a2
                                "@type": "Field",
                                "name": "typeRef",
                                "schema": "string"
                              }
                            ]
                          }
                        }
                      },
                      {
                        "@type": "Field",
                        "name": "defaultTimeOutInSeconds",
                        "schema": "unsignedInteger"
                      },
                      {
                        "@type": "Field",
                        "name": "defaultTopic",
                        "schema": "string"
                      },
                      {
                        "@type": "Field",
                        "name": "managementGroupConfiguration",
                        "schema": "string"
                      },
                      {
                        "@type": ["Field", "Required"],
                        "name": "name",
                        "schema": "string"
                      },
                      {
                        "@type": "Field",
                        "name": "typeRef",
                        "schema": "string"
                      }
                    ]
                  }
                }
              },
              {
                "@type": "Field",
                "name": "manufacturer",
                "schema": "string"
              },
              {
                "@type": "Field",
                "name": "manufacturerUri",
                "schema": "string"
              },
              {
                "@type": "Field",
                "name": "model",
                "schema": "string"
              },
              {
                "@type": "Field",
                "name": "productCode",
                "schema": "string"
              },
              {
                "@type": "Field",
                "name": "serialNumber",
                "schema": "string"
              },
              {
                "@type": "Field",
                "name": "softwareRevision",
                "schema": "string"
              },
              {
                "@type": "Field",
                "@id": "dtmi:com:microsoft:akri:AssetStream;1",
                "name": "streams",
                "schema": {
                  "@type": "Array",
                  "elementSchema": {
                    "@type": "Object",
                    "fields": [
                      {
                        "@type": "Field",
                        "@id": "dtmi:com:microsoft:akri:AssetStreamDestination;1",
                        "name": "destinations",
                        "schema": {
                          "@type": "Array",
                          "elementSchema": {
                            "@type": "Object",
                            "fields": [
                              {
                                "@type": ["Field", "Required"],
                                "name": "configuration",
                                "schema": "dtmi:com:microsoft:akri:DestinationConfiguration;1"
                              },
                              {
                                "@type": ["Field", "Required"],
                                "name": "target",
                                "schema": "dtmi:com:microsoft:akri:EventStreamTarget;1"
                              }
                            ]
                          }
                        }
                      },
                      {
                        "@type": ["Field", "Required"],
                        "name": "name",
                        "schema": "string"
                      },
                      {
                        "@type": "Field",
                        "name": "streamConfiguration",
                        "schema": "string"
                      },
                      {
                        "@type": "Field",
                        "name": "typeRef",
                        "schema": "string"
                      }
                    ]
                  }
                }
              },
              {
                "@type": "Field",
                "name": "uuid",
                "schema": "string"
              },
              {
                "@type": "Field",
                "name": "version",
                "schema": "unsignedLong"
              }
            ]
          }
        },
        {
          "@type": "Field",
          "name": "status",
          "schema": "dtmi:com:microsoft:akri:AssetStatus;1"
        }
      ]
    },
    {
      "@id": "dtmi:com:microsoft:akri:DeviceOutboundEndpoint;1",
      "@type": "Object",
      "fields": [
        {
<<<<<<< HEAD
          "@type": ["Field", "Required"],
=======
          "@type": [
            "Field",
            "Required"
          ],
>>>>>>> fcf861a2
          "name": "address",
          "schema": "string"
        },
        {
          "@type": "Field",
          "name": "endpointType",
          "schema": "string"
        }
      ]
    },
    {
      "@id": "dtmi:com:microsoft:akri:DestinationConfiguration;1",
      "@type": "Object",
      "fields": [
        {
          "@type": "Field",
          "name": "key",
          "schema": "string"
        },
        {
          "@type": "Field",
          "name": "path",
          "schema": "string"
        },
        {
          "@type": "Field",
          "name": "qos",
          "schema": "dtmi:com:microsoft:akri:Qos;1"
        },
        {
          "@type": "Field",
          "name": "retain",
          "schema": "dtmi:com:microsoft:akri:Retain;1"
        },
        {
          "@type": "Field",
          "name": "topic",
          "schema": "string"
        },
        {
          "@type": "Field",
          "name": "ttl",
          "schema": "unsignedLong"
        }
      ]
    },
    {
      "@id": "dtmi:com:microsoft:akri:Qos;1",
      "@type": "Enum",
      "valueSchema": "string",
      "enumValues": [
        {
          "name": "Qos0",
          "enumValue": "Qos0"
        },
        {
          "name": "Qos1",
          "enumValue": "Qos1"
        }
      ]
    },
    {
      "@id": "dtmi:com:microsoft:akri:Retain;1",
      "@type": "Enum",
      "valueSchema": "string",
      "enumValues": [
        {
          "name": "Keep",
          "enumValue": "Keep"
        },
        {
          "name": "Never",
          "enumValue": "Never"
        }
      ]
    },
    {
      "@id": "dtmi:com:microsoft:akri:Topic;1",
      "@type": "Object",
      "fields": [
        {
          "@type": ["Field", "Required"],
          "name": "path",
          "schema": "string"
        },
        {
          "@type": "Field",
          "name": "retain",
          "schema": "dtmi:com:microsoft:akri:Retain;1"
        }
      ]
    },
    {
      "@id": "dtmi:com:microsoft:akri:MessageSchemaReference;1",
      "@type": "Object",
      "fields": [
        {
          "@type": ["Field", "Required"],
          "name": "schemaName",
          "schema": "string"
        },
        {
          "@type": ["Field", "Required"],
          "name": "schemaRegistryNamespace",
          "schema": "string"
        },
        {
          "@type": ["Field", "Required"],
          "name": "schemaVersion",
          "schema": "string"
        }
      ]
    },
    {
      "@id": "dtmi:com:microsoft:akri:ConfigError;1",
      "@type": "Object",
      "fields": [
        {
          "@type": "Field",
          "name": "code",
          "schema": "string"
        },
        {
          "@type": "Field",
          "name": "details",
          "schema": {
            "@type": "Array",
            "elementSchema": {
              "@type": "Object",
              "fields": [
                {
                  "@type": "Field",
                  "name": "code",
                  "schema": "string"
                },
                {
                  "@type": "Field",
                  "name": "correlationId",
                  "schema": "string"
                },
                {
                  "@type": "Field",
                  "name": "info",
                  "schema": "string"
                },
                {
                  "@type": "Field",
                  "name": "message",
                  "schema": "string"
                }
              ]
            }
          }
        },
        {
          "@type": "Field",
          "name": "innerError",
          "schema": {
            "@type": "Map",
            "mapKey": {
              "name": "innerErrorKey",
              "schema": "string"
            },
            "mapValue": {
              "name": "innerErrorValue",
              "schema": "string"
            }
          }
        },
        {
          "@type": "Field",
          "name": "message",
          "schema": "string"
        }
      ]
    },
    {
      "@id": "dtmi:com:microsoft:akri:DatasetTarget;1",
      "@type": "Enum",
      "valueSchema": "string",
      "enumValues": [
        {
          "name": "Mqtt",
          "enumValue": "Mqtt"
        },
        {
          "name": "BrokerStateStore",
          "enumValue": "BrokerStateStore"
        },
        {
          "name": "Storage",
          "enumValue": "Storage"
        }
      ]
    },
    {
      "@id": "dtmi:com:microsoft:akri:EventStreamTarget;1",
      "@type": "Enum",
      "valueSchema": "string",
      "enumValues": [
        {
          "name": "Mqtt",
          "enumValue": "Mqtt"
        },
        {
          "name": "Storage",
          "enumValue": "Storage"
        }
      ]
    },
    {
      "@id": "dtmi:com:microsoft:akri:DeviceStatus;1",
      "@type": "Object",
      "fields": [
        {
          "@type": "Field",
          "@id": "dtmi:com:microsoft:akri:DeviceStatusConfig;1",
          "name": "config",
          "schema": {
            "@type": "Object",
            "fields": [
              {
                "@type": "Field",
                "name": "error",
                "schema": "dtmi:com:microsoft:akri:ConfigError;1"
              },
              {
                "@type": "Field",
                "name": "lastTransitionTime",
                "schema": "string"
              },
              {
                "@type": "Field",
                "name": "version",
                "schema": "unsignedLong"
              }
            ]
          }
        },
        {
          "@type": "Field",
          "@id": "dtmi:com:microsoft:akri:DeviceStatusEndpoint;1",
          "name": "endpoints",
          "schema": {
            "@type": "Object",
            "fields": [
              {
                "@type": "Field",
                "@id": "dtmi:com:microsoft:akri:DeviceStatusInboundEndpoint;1",
                "name": "inbound",
                "schema": {
                  "@type": "Map",
                  "mapKey": {
                    "name": "inboundEndpointName",
                    "schema": "string"
                  },
                  "mapValue": {
                    "name": "inboundEndpointStatus",
                    "schema": {
                      "@type": "Object",
                      "fields": [
                        {
                          "@type": "Field",
                          "name": "error",
                          "schema": "dtmi:com:microsoft:akri:ConfigError;1"
                        }
                      ]
                    }
                  }
                }
              }
            ]
          }
        }
      ]
    },
    {
      "@id": "dtmi:com:microsoft:akri:AssetStatus;1",
      "@type": "Object",
      "fields": [
        {
          "@type": "Field",
          "@id": "dtmi:com:microsoft:akri:AssetConfigStatus;1",
          "name": "config",
          "schema": {
            "@type": "Object",
            "fields": [
              {
                "@type": "Field",
                "name": "error",
                "schema": "dtmi:com:microsoft:akri:ConfigError;1"
              },
              {
                "@type": "Field",
                "name": "lastTransitionTime",
                "schema": "string"
              },
              {
                "@type": "Field",
                "name": "version",
                "schema": "unsignedLong"
              }
            ]
          }
        },
        {
          "@type": "Field",
          "@id": "dtmi:com:microsoft:akri:AssetDatasetStatus;1",
          "name": "datasets",
          "schema": {
            "@type": "Array",
            "elementSchema": "dtmi:com:microsoft:akri:AssetDatasetEventStreamStatus;1"
          }
        },
        {
          "@type": "Field",
          "@id": "dtmi:com:microsoft:akri:AssetEventStatus;1",
          "name": "events",
          "schema": {
            "@type": "Array",
            "elementSchema": "dtmi:com:microsoft:akri:AssetDatasetEventStreamStatus;1"
          }
        },
        {
          "@type": "Field",
          "@id": "dtmi:com:microsoft:akri:AssetManagementGroupStatus;1",
          "name": "managementGroups",
          "schema": {
            "@type": "Array",
            "elementSchema": {
              "@type": "Object",
              "fields": [
                {
                  "@type": "Field",
                  "@id": "dtmi:com:microsoft:akri:AssetManagementGroupActionStatus;1",
                  "name": "actions",
                  "schema": {
                    "@type": "Array",
                    "elementSchema": {
                      "@type": "Object",
                      "fields": [
                        {
                          "@type": "Field",
                          "name": "error",
                          "schema": "dtmi:com:microsoft:akri:ConfigError;1"
                        },
                        {
                          "@type": ["Field", "Required"],
                          "name": "name",
                          "schema": "string"
                        },
                        {
                          "@type": "Field",
                          "name": "requestMessageSchemaReference",
                          "schema": "dtmi:com:microsoft:akri:MessageSchemaReference;1"
                        },
                        {
                          "@type": "Field",
                          "name": "responseMessageSchemaReference",
                          "schema": "dtmi:com:microsoft:akri:MessageSchemaReference;1"
                        }
                      ]
                    }
                  }
                },
                {
                  "@type": ["Field", "Required"],
                  "name": "name",
                  "schema": "string"
                }
              ]
            }
          }
        },
        {
          "@type": "Field",
          "@id": "dtmi:com:microsoft:akri:AssetStreamStatus;1",
          "name": "streams",
          "schema": {
            "@type": "Array",
            "elementSchema": "dtmi:com:microsoft:akri:AssetDatasetEventStreamStatus;1"
          }
        }
      ]
    },
    {
      "@id": "dtmi:com:microsoft:akri:AssetDatasetEventStreamStatus;1",
      "@type": "Object",
      "fields": [
        {
          "@type": "Field",
          "name": "error",
          "schema": "dtmi:com:microsoft:akri:ConfigError;1"
        },
        {
          "@type": "Field",
          "name": "messageSchemaReference",
          "schema": "dtmi:com:microsoft:akri:MessageSchemaReference;1"
        },
        {
          "@type": ["Field", "Required"],
          "name": "name",
          "schema": "string"
        }
      ]
    },
    {
      "@id": "dtmi:com:microsoft:akri:DetectedAsset;1",
      "@type": "Object",
      "fields": [
        {
          "@type": "Field",
          "name": "assetName",
          "description": "Name of the asset if available.",
          "schema": "string"
        },
        {
          "@type": ["Field", "Required"],
          "name": "assetEndpointProfileRef",
          "description": "A reference to the asset endpoint profile.",
          "schema": "string"
        },
        {
          "@type": "Field",
          "name": "manufacturer",
          "description": "Asset manufacturer name.",
          "schema": "string"
        },
        {
          "@type": "Field",
          "name": "manufacturerUri",
          "description": "URI to the manufacturer of the asset.",
          "schema": "string"
        },
        {
          "@type": "Field",
          "name": "model",
          "description": "Asset model name.",
          "schema": "string"
        },
        {
          "@type": "Field",
          "name": "productCode",
          "description": "Asset product code.",
          "schema": "string"
        },
        {
          "@type": "Field",
          "name": "hardwareRevision",
          "schema": "string"
        },
        {
          "@type": "Field",
          "name": "softwareRevision",
          "description": "Revision number of the software.",
          "schema": "string"
        },
        {
          "@type": "Field",
          "name": "documentationUri",
          "description": "URI to the documentation of the asset.",
          "schema": "string"
        },
        {
          "@type": "Field",
          "name": "serialNumber",
          "description": "Asset serial number.",
          "schema": "string"
        },
        {
          "@type": "Field",
          "name": "defaultDatasetsConfiguration",
          "schema": "string"
        },
        {
          "@type": "Field",
          "name": "defaultEventsConfiguration",
          "schema": "string"
        },
        {
          "@type": "Field",
          "name": "defaultTopic",
          "schema": "dtmi:com:microsoft:akri:Topic;1"
        },
        {
          "@type": "Field",
          "@id": "dtmi:com:microsoft:akri:DetectedAssetDataset;1",
          "name": "datasets",
          "description": "Array of datasets that are part of the asset. Each dataset spec describes the datapoints that make up the set.",
          "schema": {
            "@type": "Array",
            "elementSchema": {
              "@type": "Object",
              "fields": [
                {
                  "@type": ["Field", "Required"],
                  "name": "name",
                  "schema": "string"
                },
                {
                  "@type": "Field",
                  "name": "dataSetConfiguration",
                  "schema": "string"
                },
                {
                  "@type": "Field",
                  "name": "topic",
                  "schema": "dtmi:com:microsoft:akri:Topic;1"
                },
                {
                  "@id": "dtmi:com:microsoft:akri:DetectedAssetDataPoint;1",
                  "name": "dataPoints",
                  "schema": {
                    "@type": "Array",
                    "elementSchema": {
                      "@type": "Object",
                      "fields": [
                        {
                          "@type": "Field",
                          "name": "name",
                          "schema": "string"
                        },
                        {
                          "@type": ["Field", "Required"],
                          "name": "dataSource",
                          "schema": "string"
                        },
                        {
                          "@type": "Field",
                          "name": "dataPointConfiguration",
                          "schema": "string"
                        },
                        {
                          "@type": "Field",
                          "name": "lastUpdatedOn",
                          "schema": "string"
                        }
                      ]
                    }
                  }
                }
              ]
            }
          }
        },
        {
          "@type": "Field",
          "@id": "dtmi:com:microsoft:akri:DetectedAssetEvent;1",
          "name": "events",
          "description": "Array of events that are part of the asset. Each event can reference an asset type capability and have per-event configuration.",
          "schema": {
            "@type": "Array",
            "elementSchema": {
              "@type": "Object",
              "fields": [
                {
                  "@type": ["Field", "Required"],
                  "name": "name",
                  "schema": "string"
                },
                {
                  "@type": ["Field", "Required"],
                  "name": "eventNotifier",
                  "schema": "string"
                },
                {
                  "@type": "Field",
                  "name": "eventConfiguration",
                  "schema": "string"
                },
                {
                  "@type": "Field",
                  "name": "topic",
                  "schema": "dtmi:com:microsoft:akri:Topic;1"
                },
                {
                  "@type": "Field",
                  "name": "lastUpdatedOn",
                  "schema": "string"
                }
              ]
            }
          }
        }
      ]
    },
    {
      "@id": "dtmi:com:microsoft:akri:NotificationPreference;1",
      "@type": "Enum",
      "valueSchema": "string",
      "enumValues": [
        {
          "name": "On",
          "enumValue": "On"
        },
        {
          "name": "Off",
          "enumValue": "Off"
        }
      ]
    },
    {
      "@id": "dtmi:com:microsoft:akri:NotificationPreferenceResponse;1",
      "@type": "Enum",
      "valueSchema": "string",
      "enumValues": [
        {
          "name": "Accepted",
          "enumValue": "Accepted"
        },
        {
          "name": "Failed",
          "enumValue": "Failed"
        }
      ]
    }
  ]
}<|MERGE_RESOLUTION|>--- conflicted
+++ resolved
@@ -322,14 +322,10 @@
                                 }
                               },
                               {
-<<<<<<< HEAD
-                                "@type": [ "Field", "Required" ],
-=======
                                 "@type": [
                                   "Field",
                                   "Required"
                                 ],
->>>>>>> fcf861a2
                                 "@id": "dtmi:com:microsoft:akri:DeviceInboundEndpointType;1",
                                 "name": "endpointType",
                                 "schema": "string"
@@ -370,14 +366,10 @@
                         "@type": "Object",
                         "fields": [
                           {
-<<<<<<< HEAD
-                            "@type": ["Field", "Required"],
-=======
                             "@type": [
                               "Field",
                               "Required"
                             ],
->>>>>>> fcf861a2
                             "name": "assigned",
                             "schema": {
                               "@type": "Map",
@@ -838,54 +830,6 @@
                               {
                                 "@type": "Field",
                                 "name": "actionConfiguration",
-<<<<<<< HEAD
-                                "schema": "string"
-                              },
-                              {
-                                "@type": ["Field", "Required"],
-                                "@id": "dtmi:com:microsoft:akri:AssetManagementGroupActionType;1",
-                                "name": "actionType",
-                                "schema": {
-                                  "@type": "Enum",
-                                  "valueSchema": "string",
-                                  "enumValues": [
-                                    {
-                                      "name": "Read",
-                                      "enumValue": "Read"
-                                    },
-                                    {
-                                      "name": "Write",
-                                      "enumValue": "Write"
-                                    },
-                                    {
-                                      "name": "Call",
-                                      "enumValue": "Call"
-                                    }
-                                  ]
-                                }
-                              },
-                              {
-                                "@type": ["Field", "Required"],
-                                "name": "name",
-                                "schema": "string"
-                              },
-                              {
-                                "@type": ["Field", "Required"],
-                                "name": "targetUri",
-                                "schema": "string"
-                              },
-                              {
-                                "@type": "Field",
-                                "name": "timeOutInSeconds",
-                                "schema": "unsignedInteger"
-                              },
-                              {
-                                "@type": "Field",
-                                "name": "topic",
-                                "schema": "string"
-                              },
-                              {
-=======
                                 "schema": "string"
                               },
                               {
@@ -941,7 +885,6 @@
                                 "schema": "string"
                               },
                               {
->>>>>>> fcf861a2
                                 "@type": "Field",
                                 "name": "typeRef",
                                 "schema": "string"
@@ -1085,14 +1028,10 @@
       "@type": "Object",
       "fields": [
         {
-<<<<<<< HEAD
-          "@type": ["Field", "Required"],
-=======
           "@type": [
             "Field",
             "Required"
           ],
->>>>>>> fcf861a2
           "name": "address",
           "schema": "string"
         },
