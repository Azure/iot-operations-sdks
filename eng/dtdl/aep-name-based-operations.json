--- conflicted
+++ resolved
@@ -1,46 +1,4 @@
 {
-<<<<<<< HEAD
-    "@context": [
-        "dtmi:dtdl:context;4",
-        "dtmi:dtdl:extension:mqtt;2",
-        "dtmi:dtdl:extension:requirement;1"
-    ],
-    "@id": "dtmi:com:microsoft:akri:AdrBaseService;1",
-    "@type": [
-        "Interface",
-        "Mqtt"
-    ],
-    "commandTopic": "akri/connector/resources/{ex:connectorClientId}/{ex:aepName}/{commandName}",
-    "telemetryTopic": "akri/connector/resources/telemetry/{ex:connectorClientId}/{ex:aepName}/{telemetryName}",
-    "payloadFormat": "Json/ecma/404",
-    "contents": [
-        {
-            "@type": "Command",
-            "name": "getAssetEndpointProfile",
-            "response": {
-                "name": "assetEndpointProfile",
-                "schema": "dtmi:com:microsoft:akri:AssetEndpointProfile;1"
-            }
-        },
-        {
-            "@type": "Command",
-            "name": "getAsset",
-            "request": {
-                "name": "assetName",
-                "schema": "string"
-            },
-            "response": {
-                "name": "asset",
-                "schema": "dtmi:com:microsoft:akri:Asset;1"
-            }
-        },
-        {
-            "@type": "Command",
-            "name": "updateAssetEndpointProfileStatus",
-            "request": {
-                "name": "assetEndpointProfileStatusUpdate",
-                "schema": "dtmi:com:microsoft:akri:AssetEndpointProfileStatus;1"
-=======
   "@context": [
     "dtmi:dtdl:context;4",
     "dtmi:dtdl:extension:mqtt;2",
@@ -96,45 +54,21 @@
           "@type": "Object",
           "fields": [
             {
-              "@type": ["Field", "Required"],
+              "@type": [
+                "Field",
+                "Required"
+              ],
               "name": "assetName",
               "schema": "string"
->>>>>>> 5b7c965c
             },
             {
-              "@type": ["Field", "Required"],
+              "@type": [
+                "Field",
+                "Required"
+              ],
               "name": "assetStatus",
               "schema": "dtmi:com:microsoft:akri:AssetStatus;1"
             }
-<<<<<<< HEAD
-        },
-        {
-            "@type": "Command",
-            "name": "updateAssetStatus",
-            "request": {
-                "name": "assetStatusUpdate",
-                "schema": {
-                    "@type": "Object",
-                    "fields": [
-                        {
-                            "@type": [
-                                "Field",
-                                "Required"
-                            ],
-                            "name": "assetName",
-                            "schema": "string"
-                        },
-                        {
-                            "@type": [
-                                "Field",
-                                "Required"
-                            ],
-                            "name": "assetStatus",
-                            "schema": "dtmi:com:microsoft:akri:AssetStatus;1"
-                        }
-                    ]
-                }
-=======
           ]
         }
       },
@@ -150,7 +84,10 @@
         "@type": "Object",
         "fields": [
           {
-            "@type": ["Field", "Required"],
+            "@type": [
+              "Field",
+              "Required"
+            ],
             "name": "assetEndpointProfile",
             "schema": "dtmi:com:microsoft:akri:AssetEndpointProfile;1"
           }
@@ -164,12 +101,18 @@
         "@type": "Object",
         "fields": [
           {
-            "@type": ["Field", "Required"],
+            "@type": [
+              "Field",
+              "Required"
+            ],
             "name": "assetName",
             "schema": "string"
           },
           {
-            "@type": ["Field", "Required"],
+            "@type": [
+              "Field",
+              "Required"
+            ],
             "name": "asset",
             "schema": "dtmi:com:microsoft:akri:Asset;1"
           }
@@ -197,33 +140,21 @@
           "@type": "Object",
           "fields": [
             {
-              "@type": ["Field", "Required"],
+              "@type": [
+                "Field",
+                "Required"
+              ],
               "name": "assetName",
               "schema": "string"
->>>>>>> 5b7c965c
             },
             {
-              "@type": ["Field", "Required"],
+              "@type": [
+                "Field",
+                "Required"
+              ],
               "name": "notificationMessageType",
               "schema": "dtmi:com:microsoft:akri:NotificationMessageType;1"
             }
-<<<<<<< HEAD
-        },
-        {
-            "@type": "Telemetry",
-            "name": "assetEndpointProfileUpdateEvent",
-            "schema": {
-                "@type": "Object",
-                "fields": [
-                    {
-                        "@type": [
-                            "Field",
-                            "Required"
-                        ],
-                        "name": "assetEndpointProfile",
-                        "schema": "dtmi:com:microsoft:akri:AssetEndpointProfile;1"
-                    }
-=======
           ]
         }
       },
@@ -245,7 +176,10 @@
           "@type": "Object",
           "fields": [
             {
-              "@type": ["Field", "Required"],
+              "@type": [
+                "Field",
+                "Required"
+              ],
               "@id": "dtmi:com:microsoft:akri:DetectedAssetResponseStatus;1",
               "name": "status",
               "description": "status of detected asset creation",
@@ -265,7 +199,6 @@
                     "name": "Failed",
                     "enumValue": "failed"
                   }
->>>>>>> 5b7c965c
                 ]
               }
             }
@@ -280,12 +213,18 @@
       "@type": "Object",
       "fields": [
         {
-          "@type": ["Field", "Required"],
+          "@type": [
+            "Field",
+            "Required"
+          ],
           "name": "name",
           "schema": "string"
         },
         {
-          "@type": ["Field", "Required"],
+          "@type": [
+            "Field",
+            "Required"
+          ],
           "@id": "dtmi:com:microsoft:akri:AssetEndpointProfileSpecification;1",
           "name": "specification",
           "schema": {
@@ -303,23 +242,10 @@
                   "@type": "Object",
                   "fields": [
                     {
-<<<<<<< HEAD
-                        "@type": [
-                            "Field",
-                            "Required"
-                        ],
-                        "name": "assetName",
-                        "schema": "string"
-                    },
-                    {
-                        "@type": [
-                            "Field",
-                            "Required"
-                        ],
-                        "name": "asset",
-                        "schema": "dtmi:com:microsoft:akri:Asset;1"
-=======
-                      "@type": ["Field", "Required"],
+                      "@type": [
+                        "Field",
+                        "Required"
+                      ],
                       "name": "method",
                       "schema": {
                         "@type": "Enum",
@@ -347,12 +273,18 @@
                         "@type": "Object",
                         "fields": [
                           {
-                            "@type": ["Field", "Required"],
+                            "@type": [
+                              "Field",
+                              "Required"
+                            ],
                             "name": "usernameSecretName",
                             "schema": "string"
                           },
                           {
-                            "@type": ["Field", "Required"],
+                            "@type": [
+                              "Field",
+                              "Required"
+                            ],
                             "name": "passwordSecretName",
                             "schema": "string"
                           }
@@ -366,13 +298,15 @@
                         "@type": "Object",
                         "fields": [
                           {
-                            "@type": ["Field", "Required"],
+                            "@type": [
+                              "Field",
+                              "Required"
+                            ],
                             "name": "certificateSecretName",
                             "schema": "string"
                           }
                         ]
                       }
->>>>>>> 5b7c965c
                     }
                   ]
                 }
@@ -383,12 +317,18 @@
                 "schema": "string"
               },
               {
-                "@type": ["Field", "Required"],
+                "@type": [
+                  "Field",
+                  "Required"
+                ],
                 "name": "endpointProfileType",
                 "schema": "string"
               },
               {
-                "@type": ["Field", "Required"],
+                "@type": [
+                  "Field",
+                  "Required"
+                ],
                 "name": "targetAddress",
                 "schema": "string"
               },
@@ -412,19 +352,28 @@
       "@type": "Object",
       "fields": [
         {
-          "@type": ["Field", "Required"],
+          "@type": [
+            "Field",
+            "Required"
+          ],
           "name": "name",
           "schema": "string"
         },
         {
-          "@type": ["Field", "Required"],
+          "@type": [
+            "Field",
+            "Required"
+          ],
           "@id": "dtmi:com:microsoft:akri:AssetSpecification;1",
           "name": "specification",
           "schema": {
             "@type": "Object",
             "fields": [
               {
-                "@type": ["Field", "Required"],
+                "@type": [
+                  "Field",
+                  "Required"
+                ],
                 "name": "assetEndpointProfileRef",
                 "schema": "string"
               },
@@ -432,27 +381,6 @@
                 "@type": "Field",
                 "name": "attributes",
                 "schema": {
-<<<<<<< HEAD
-                    "@type": "Object",
-                    "fields": [
-                        {
-                            "@type": [
-                                "Field",
-                                "Required"
-                            ],
-                            "name": "assetName",
-                            "schema": "string"
-                        },
-                        {
-                            "@type": [
-                                "Field",
-                                "Required"
-                            ],
-                            "name": "notificationMessageType",
-                            "schema": "dtmi:com:microsoft:akri:NotificationMessageType;1"
-                        }
-                    ]
-=======
                   "@type": "Map",
                   "mapKey": {
                     "name": "attributeKey",
@@ -462,7 +390,6 @@
                     "name": "attributeValue",
                     "schema": "string"
                   }
->>>>>>> 5b7c965c
                 }
               },
               {
@@ -474,20 +401,6 @@
                   "elementSchema": {
                     "@type": "Object",
                     "fields": [
-<<<<<<< HEAD
-                        {
-                            "@type": [
-                                "Field",
-                                "Required"
-                            ],
-                            "@id": "dtmi:com:microsoft:akri:DetectedAssetResponseStatus;1",
-                            "name": "status",
-                            "description": "status of detected asset creation",
-                            "schema": {
-                                "@type": "Enum",
-                                "valueSchema": "string",
-                                "enumValues": [
-=======
                       {
                         "@type": "Field",
                         "@id": "dtmi:com:microsoft:akri:AssetDataPoint;1",
@@ -503,12 +416,18 @@
                                 "schema": "string"
                               },
                               {
-                                "@type": ["Field", "Required"],
+                                "@type": [
+                                  "Field",
+                                  "Required"
+                                ],
                                 "name": "dataSource",
                                 "schema": "string"
                               },
                               {
-                                "@type": ["Field", "Required"],
+                                "@type": [
+                                  "Field",
+                                  "Required"
+                                ],
                                 "name": "name",
                                 "schema": "string"
                               },
@@ -528,7 +447,6 @@
                                       "name": "Counter",
                                       "enumValue": "Counter"
                                     },
->>>>>>> 5b7c965c
                                     {
                                       "name": "Gauge",
                                       "enumValue": "Gauge"
@@ -554,7 +472,10 @@
                         "schema": "string"
                       },
                       {
-                        "@type": ["Field", "Required"],
+                        "@type": [
+                          "Field",
+                          "Required"
+                        ],
                         "name": "name",
                         "schema": "string"
                       },
@@ -566,135 +487,6 @@
                     ]
                   }
                 }
-<<<<<<< HEAD
-            }
-        }
-    ],
-    "schemas": [
-        {
-            "@id": "dtmi:com:microsoft:akri:AssetEndpointProfile;1",
-            "@type": "Object",
-            "fields": [
-                {
-                    "@type": [
-                        "Field",
-                        "Required"
-                    ],
-                    "name": "name",
-                    "schema": "string"
-                },
-                {
-                    "@type": [
-                        "Field",
-                        "Required"
-                    ],
-                    "@id": "dtmi:com:microsoft:akri:AssetEndpointProfileSpecification;1",
-                    "name": "specification",
-                    "schema": {
-                        "@type": "Object",
-                        "fields": [
-                            {
-                                "@type": "Field",
-                                "name": "additionalConfiguration",
-                                "schema": "string"
-                            },
-                            {
-                                "@type": "Field",
-                                "name": "authentication",
-                                "schema": {
-                                    "@type": "Object",
-                                    "fields": [
-                                        {
-                                            "@type": [
-                                                "Field",
-                                                "Required"
-                                            ],
-                                            "name": "method",
-                                            "schema": {
-                                                "@type": "Enum",
-                                                "valueSchema": "string",
-                                                "enumValues": [
-                                                    {
-                                                        "name": "Anonymous",
-                                                        "enumValue": "Anonymous"
-                                                    },
-                                                    {
-                                                        "name": "Certificate",
-                                                        "enumValue": "Certificate"
-                                                    },
-                                                    {
-                                                        "name": "UsernamePassword",
-                                                        "enumValue": "UsernamePassword"
-                                                    }
-                                                ]
-                                            }
-                                        },
-                                        {
-                                            "@type": "Field",
-                                            "name": "usernamePasswordCredentials",
-                                            "schema": {
-                                                "@type": "Object",
-                                                "fields": [
-                                                    {
-                                                        "@type": [
-                                                            "Field",
-                                                            "Required"
-                                                        ],
-                                                        "name": "usernameSecretName",
-                                                        "schema": "string"
-                                                    },
-                                                    {
-                                                        "@type": [
-                                                            "Field",
-                                                            "Required"
-                                                        ],
-                                                        "name": "passwordSecretName",
-                                                        "schema": "string"
-                                                    }
-                                                ]
-                                            }
-                                        },
-                                        {
-                                            "@type": "Field",
-                                            "name": "x509Credentials",
-                                            "schema": {
-                                                "@type": "Object",
-                                                "fields": [
-                                                    {
-                                                        "@type": [
-                                                            "Field",
-                                                            "Required"
-                                                        ],
-                                                        "name": "certificateSecretName",
-                                                        "schema": "string"
-                                                    }
-                                                ]
-                                            }
-                                        }
-                                    ]
-                                }
-                            },
-                            {
-                                "@type": "Field",
-                                "name": "discoveredAssetEndpointProfileRef",
-                                "schema": "string"
-                            },
-                            {
-                                "@type": [
-                                    "Field",
-                                    "Required"
-                                ],
-                                "name": "endpointProfileType",
-                                "schema": "string"
-                            },
-                            {
-                                "@type": [
-                                    "Field",
-                                    "Required"
-                                ],
-                                "name": "targetAddress",
-                                "schema": "string"
-=======
               },
               {
                 "@type": "Field",
@@ -754,12 +546,18 @@
                         "schema": "string"
                       },
                       {
-                        "@type": ["Field", "Required"],
+                        "@type": [
+                          "Field",
+                          "Required"
+                        ],
                         "name": "eventNotifier",
                         "schema": "string"
                       },
                       {
-                        "@type": ["Field", "Required"],
+                        "@type": [
+                          "Field",
+                          "Required"
+                        ],
                         "name": "name",
                         "schema": "string"
                       },
@@ -774,7 +572,6 @@
                             {
                               "name": "None",
                               "enumValue": "None"
->>>>>>> 5b7c965c
                             },
                             {
                               "name": "Log",
@@ -840,345 +637,12 @@
               {
                 "@type": "Field",
                 "name": "version",
-                "schema": "string"
+                "schema": "unsignedLong"
               }
             ]
           }
         },
         {
-<<<<<<< HEAD
-            "@id": "dtmi:com:microsoft:akri:Asset;1",
-            "@type": "Object",
-            "fields": [
-                {
-                    "@type": [
-                        "Field",
-                        "Required"
-                    ],
-                    "name": "name",
-                    "schema": "string"
-                },
-                {
-                    "@type": [
-                        "Field",
-                        "Required"
-                    ],
-                    "@id": "dtmi:com:microsoft:akri:AssetSpecification;1",
-                    "name": "specification",
-                    "schema": {
-                        "@type": "Object",
-                        "fields": [
-                            {
-                                "@type": [
-                                    "Field",
-                                    "Required"
-                                ],
-                                "name": "assetEndpointProfileRef",
-                                "schema": "string"
-                            },
-                            {
-                                "@type": "Field",
-                                "name": "attributes",
-                                "schema": {
-                                    "@type": "Map",
-                                    "mapKey": {
-                                        "name": "attributeKey",
-                                        "schema": "string"
-                                    },
-                                    "mapValue": {
-                                        "name": "attributeValue",
-                                        "schema": "string"
-                                    }
-                                }
-                            },
-                            {
-                                "@type": "Field",
-                                "@id": "dtmi:com:microsoft:akri:AssetDataset;1",
-                                "name": "datasets",
-                                "schema": {
-                                    "@type": "Array",
-                                    "elementSchema": {
-                                        "@type": "Object",
-                                        "fields": [
-                                            {
-                                                "@type": "Field",
-                                                "@id": "dtmi:com:microsoft:akri:AssetDataPoint;1",
-                                                "name": "dataPoints",
-                                                "schema": {
-                                                    "@type": "Array",
-                                                    "elementSchema": {
-                                                        "@type": "Object",
-                                                        "fields": [
-                                                            {
-                                                                "@type": "Field",
-                                                                "name": "dataPointConfiguration",
-                                                                "schema": "string"
-                                                            },
-                                                            {
-                                                                "@type": [
-                                                                    "Field",
-                                                                    "Required"
-                                                                ],
-                                                                "name": "dataSource",
-                                                                "schema": "string"
-                                                            },
-                                                            {
-                                                                "@type": [
-                                                                    "Field",
-                                                                    "Required"
-                                                                ],
-                                                                "name": "name",
-                                                                "schema": "string"
-                                                            },
-                                                            {
-                                                                "@type": "Field",
-                                                                "@id": "dtmi:com:microsoft:akri:AssetDataPointObservabilityMode;1",
-                                                                "name": "observabilityMode",
-                                                                "schema": {
-                                                                    "@type": "Enum",
-                                                                    "valueSchema": "string",
-                                                                    "enumValues": [
-                                                                        {
-                                                                            "name": "None",
-                                                                            "enumValue": "None"
-                                                                        },
-                                                                        {
-                                                                            "name": "Counter",
-                                                                            "enumValue": "Counter"
-                                                                        },
-                                                                        {
-                                                                            "name": "Gauge",
-                                                                            "enumValue": "Gauge"
-                                                                        },
-                                                                        {
-                                                                            "name": "Histogram",
-                                                                            "enumValue": "Histogram"
-                                                                        },
-                                                                        {
-                                                                            "name": "Log",
-                                                                            "enumValue": "Log"
-                                                                        }
-                                                                    ]
-                                                                }
-                                                            }
-                                                        ]
-                                                    }
-                                                }
-                                            },
-                                            {
-                                                "@type": "Field",
-                                                "name": "datasetConfiguration",
-                                                "schema": "string"
-                                            },
-                                            {
-                                                "@type": [
-                                                    "Field",
-                                                    "Required"
-                                                ],
-                                                "name": "name",
-                                                "schema": "string"
-                                            },
-                                            {
-                                                "@type": "Field",
-                                                "name": "topic",
-                                                "schema": "dtmi:com:microsoft:akri:Topic;1"
-                                            }
-                                        ]
-                                    }
-                                }
-                            },
-                            {
-                                "@type": "Field",
-                                "name": "defaultDatasetsConfiguration",
-                                "schema": "string"
-                            },
-                            {
-                                "@type": "Field",
-                                "name": "defaultEventsConfiguration",
-                                "schema": "string"
-                            },
-                            {
-                                "@type": "Field",
-                                "name": "defaultTopic",
-                                "schema": "dtmi:com:microsoft:akri:Topic;1"
-                            },
-                            {
-                                "@type": "Field",
-                                "name": "description",
-                                "schema": "string"
-                            },
-                            {
-                                "@type": "Field",
-                                "name": "discoveredAssetRefs",
-                                "schema": {
-                                    "@type": "Array",
-                                    "elementSchema": "string"
-                                }
-                            },
-                            {
-                                "@type": "Field",
-                                "name": "displayName",
-                                "schema": "string"
-                            },
-                            {
-                                "@type": "Field",
-                                "name": "documentationUri",
-                                "schema": "string"
-                            },
-                            {
-                                "@type": "Field",
-                                "name": "enabled",
-                                "schema": "boolean"
-                            },
-                            {
-                                "@type": "Field",
-                                "@id": "dtmi:com:microsoft:akri:AssetEvent;1",
-                                "name": "events",
-                                "schema": {
-                                    "@type": "Array",
-                                    "elementSchema": {
-                                        "@type": "Object",
-                                        "fields": [
-                                            {
-                                                "@type": "Field",
-                                                "name": "eventConfiguration",
-                                                "schema": "string"
-                                            },
-                                            {
-                                                "@type": [
-                                                    "Field",
-                                                    "Required"
-                                                ],
-                                                "name": "eventNotifier",
-                                                "schema": "string"
-                                            },
-                                            {
-                                                "@type": [
-                                                    "Field",
-                                                    "Required"
-                                                ],
-                                                "name": "name",
-                                                "schema": "string"
-                                            },
-                                            {
-                                                "@type": "Field",
-                                                "@id": "dtmi:com:microsoft:akri:AssetEventObservabilityMode;1",
-                                                "name": "observabilityMode",
-                                                "schema": {
-                                                    "@type": "Enum",
-                                                    "valueSchema": "string",
-                                                    "enumValues": [
-                                                        {
-                                                            "name": "None",
-                                                            "enumValue": "None"
-                                                        },
-                                                        {
-                                                            "name": "Log",
-                                                            "enumValue": "Log"
-                                                        }
-                                                    ]
-                                                }
-                                            },
-                                            {
-                                                "@type": "Field",
-                                                "name": "topic",
-                                                "schema": "dtmi:com:microsoft:akri:Topic;1"
-                                            }
-                                        ]
-                                    }
-                                }
-                            },
-                            {
-                                "@type": "Field",
-                                "name": "externalAssetId",
-                                "schema": "string"
-                            },
-                            {
-                                "@type": "Field",
-                                "name": "hardwareRevision",
-                                "schema": "string"
-                            },
-                            {
-                                "@type": "Field",
-                                "name": "manufacturer",
-                                "schema": "string"
-                            },
-                            {
-                                "@type": "Field",
-                                "name": "manufacturerUri",
-                                "schema": "string"
-                            },
-                            {
-                                "@type": "Field",
-                                "name": "model",
-                                "schema": "string"
-                            },
-                            {
-                                "@type": "Field",
-                                "name": "productCode",
-                                "schema": "string"
-                            },
-                            {
-                                "@type": "Field",
-                                "name": "serialNumber",
-                                "schema": "string"
-                            },
-                            {
-                                "@type": "Field",
-                                "name": "softwareRevision",
-                                "schema": "string"
-                            },
-                            {
-                                "@type": "Field",
-                                "name": "uuid",
-                                "schema": "string"
-                            },
-                            {
-                                "@type": "Field",
-                                "name": "version",
-                                "schema": "string"
-                            }
-                        ]
-                    }
-                },
-                {
-                    "@type": "Field",
-                    "name": "status",
-                    "schema": "dtmi:com:microsoft:akri:AssetStatus;1"
-                }
-            ]
-        },
-        {
-            "@id": "dtmi:com:microsoft:akri:Topic;1",
-            "@type": "Object",
-            "fields": [
-                {
-                    "@type": [
-                        "Field",
-                        "Required"
-                    ],
-                    "name": "path",
-                    "schema": "string"
-                },
-                {
-                    "@type": "Field",
-                    "name": "retain",
-                    "schema": {
-                        "@type": "Enum",
-                        "valueSchema": "string",
-                        "enumValues": [
-                            {
-                                "name": "Keep",
-                                "enumValue": "Keep"
-                            },
-                            {
-                                "name": "Never",
-                                "enumValue": "Never"
-                            }
-                        ]
-                    }
-                }
-=======
           "@type": "Field",
           "name": "status",
           "schema": "dtmi:com:microsoft:akri:AssetStatus;1"
@@ -1190,7 +654,10 @@
       "@type": "Object",
       "fields": [
         {
-          "@type": ["Field", "Required"],
+          "@type": [
+            "Field",
+            "Required"
+          ],
           "name": "path",
           "schema": "string"
         },
@@ -1209,7 +676,6 @@
                 "name": "Never",
                 "enumValue": "Never"
               }
->>>>>>> 5b7c965c
             ]
           }
         }
@@ -1220,45 +686,26 @@
       "@type": "Object",
       "fields": [
         {
-          "@type": ["Field", "Required"],
+          "@type": [
+            "Field",
+            "Required"
+          ],
           "name": "schemaName",
           "schema": "string"
         },
         {
-<<<<<<< HEAD
-            "@id": "dtmi:com:microsoft:akri:MessageSchemaReference;1",
-            "@type": "Object",
-            "fields": [
-                {
-                    "@type": [
-                        "Field",
-                        "Required"
-                    ],
-                    "name": "schemaName",
-                    "schema": "string"
-                },
-                {
-                    "@type": [
-                        "Field",
-                        "Required"
-                    ],
-                    "name": "schemaNamespace",
-                    "schema": "string"
-                },
-                {
-                    "@type": [
-                        "Field",
-                        "Required"
-                    ],
-                    "name": "schemaVersion",
-                    "schema": "string"
-=======
-          "@type": ["Field", "Required"],
-          "name": "schemaNamespace",
-          "schema": "string"
-        },
-        {
-          "@type": ["Field", "Required"],
+          "@type": [
+            "Field",
+            "Required"
+          ],
+          "name": "schemaRegistryNamespace",
+          "schema": "string"
+        },
+        {
+          "@type": [
+            "Field",
+            "Required"
+          ],
           "name": "schemaVersion",
           "schema": "string"
         }
@@ -1307,30 +754,10 @@
               "@type": "Object",
               "fields": [
                 {
-                  "@type": ["Field", "Required"],
-                  "name": "name",
-                  "schema": "string"
-                },
-                {
-                  "@type": "Field",
-                  "name": "messageSchemaReference",
-                  "schema": "dtmi:com:microsoft:akri:MessageSchemaReference;1"
->>>>>>> 5b7c965c
-                }
-              ]
-            }
-          }
-        },
-        {
-          "@type": "Field",
-          "name": "eventsSchema",
-          "schema": {
-            "@type": "Array",
-            "elementSchema": {
-              "@type": "Object",
-              "fields": [
-                {
-                  "@type": ["Field", "Required"],
+                  "@type": [
+                    "Field",
+                    "Required"
+                  ],
                   "name": "name",
                   "schema": "string"
                 },
@@ -1345,6 +772,31 @@
         },
         {
           "@type": "Field",
+          "name": "eventsSchema",
+          "schema": {
+            "@type": "Array",
+            "elementSchema": {
+              "@type": "Object",
+              "fields": [
+                {
+                  "@type": [
+                    "Field",
+                    "Required"
+                  ],
+                  "name": "name",
+                  "schema": "string"
+                },
+                {
+                  "@type": "Field",
+                  "name": "messageSchemaReference",
+                  "schema": "dtmi:com:microsoft:akri:MessageSchemaReference;1"
+                }
+              ]
+            }
+          }
+        },
+        {
+          "@type": "Field",
           "name": "errors",
           "schema": {
             "@type": "Array",
@@ -1352,78 +804,9 @@
           }
         },
         {
-<<<<<<< HEAD
-            "@id": "dtmi:com:microsoft:akri:AssetStatus;1",
-            "@type": "Object",
-            "fields": [
-                {
-                    "@type": "Field",
-                    "name": "datasetsSchema",
-                    "schema": {
-                        "@type": "Array",
-                        "elementSchema": {
-                            "@type": "Object",
-                            "fields": [
-                                {
-                                    "@type": [
-                                        "Field",
-                                        "Required"
-                                    ],
-                                    "name": "name",
-                                    "schema": "string"
-                                },
-                                {
-                                    "@type": "Field",
-                                    "name": "messageSchemaReference",
-                                    "schema": "dtmi:com:microsoft:akri:MessageSchemaReference;1"
-                                }
-                            ]
-                        }
-                    }
-                },
-                {
-                    "@type": "Field",
-                    "name": "eventsSchema",
-                    "schema": {
-                        "@type": "Array",
-                        "elementSchema": {
-                            "@type": "Object",
-                            "fields": [
-                                {
-                                    "@type": [
-                                        "Field",
-                                        "Required"
-                                    ],
-                                    "name": "name",
-                                    "schema": "string"
-                                },
-                                {
-                                    "@type": "Field",
-                                    "name": "messageSchemaReference",
-                                    "schema": "dtmi:com:microsoft:akri:MessageSchemaReference;1"
-                                }
-                            ]
-                        }
-                    }
-                },
-                {
-                    "@type": "Field",
-                    "name": "errors",
-                    "schema": {
-                        "@type": "Array",
-                        "elementSchema": "dtmi:com:microsoft:akri:Error;1"
-                    }
-                },
-                {
-                    "@type": "Field",
-                    "name": "version",
-                    "schema": "integer"
-                }
-            ]
-=======
           "@type": "Field",
           "name": "version",
-          "schema": "integer"
+          "schema": "unsignedLong"
         }
       ]
     },
@@ -1435,7 +818,6 @@
         {
           "name": "On",
           "enumValue": "On"
->>>>>>> 5b7c965c
         },
         {
           "name": "Off",
@@ -1457,60 +839,6 @@
           "enumValue": "Update"
         },
         {
-<<<<<<< HEAD
-            "@id": "dtmi:com:microsoft:akri:DetectedAsset;1",
-            "@type": "Object",
-            "fields": [
-                {
-                    "@type": "Field",
-                    "name": "assetName",
-                    "description": "Name of the asset if available.",
-                    "schema": "string"
-                },
-                {
-                    "@type": [
-                        "Field",
-                        "Required"
-                    ],
-                    "name": "assetEndpointProfileRef",
-                    "description": "A reference to the asset endpoint profile.",
-                    "schema": "string"
-                },
-                {
-                    "@type": "Field",
-                    "name": "manufacturer",
-                    "description": "Asset manufacturer name.",
-                    "schema": "string"
-                },
-                {
-                    "@type": "Field",
-                    "name": "manufacturerUri",
-                    "description": "URI to the manufacturer of the asset.",
-                    "schema": "string"
-                },
-                {
-                    "@type": "Field",
-                    "name": "model",
-                    "description": "Asset model name.",
-                    "schema": "string"
-                },
-                {
-                    "@type": "Field",
-                    "name": "productCode",
-                    "description": "Asset product code.",
-                    "schema": "string"
-                },
-                {
-                    "@type": "Field",
-                    "name": "hardwareRevision",
-                    "schema": "string"
-                },
-                {
-                    "@type": "Field",
-                    "name": "softwareRevision",
-                    "description": "Revision number of the software.",
-                    "schema": "string"
-=======
           "name": "Delete",
           "enumValue": "Delete"
         }
@@ -1527,7 +855,10 @@
           "schema": "string"
         },
         {
-          "@type": ["Field", "Required"],
+          "@type": [
+            "Field",
+            "Required"
+          ],
           "name": "assetEndpointProfileRef",
           "description": "A reference to the asset endpoint profile.",
           "schema": "string"
@@ -1605,10 +936,12 @@
               "@type": "Object",
               "fields": [
                 {
-                  "@type": ["Field", "Required"],
+                  "@type": [
+                    "Field",
+                    "Required"
+                  ],
                   "name": "name",
                   "schema": "string"
->>>>>>> 5b7c965c
                 },
                 {
                   "@type": "Field",
@@ -1634,7 +967,10 @@
                           "schema": "string"
                         },
                         {
-                          "@type": ["Field", "Required"],
+                          "@type": [
+                            "Field",
+                            "Required"
+                          ],
                           "name": "dataSource",
                           "schema": "string"
                         },
@@ -1667,12 +1003,18 @@
               "@type": "Object",
               "fields": [
                 {
-                  "@type": ["Field", "Required"],
+                  "@type": [
+                    "Field",
+                    "Required"
+                  ],
                   "name": "name",
                   "schema": "string"
                 },
                 {
-                  "@type": ["Field", "Required"],
+                  "@type": [
+                    "Field",
+                    "Required"
+                  ],
                   "name": "eventNotifier",
                   "schema": "string"
                 },
@@ -1682,118 +1024,6 @@
                   "schema": "string"
                 },
                 {
-<<<<<<< HEAD
-                    "@type": "Field",
-                    "@id": "dtmi:com:microsoft:akri:DetectedAssetDataset;1",
-                    "name": "datasets",
-                    "description": "Array of datasets that are part of the asset. Each dataset spec describes the datapoints that make up the set.",
-                    "schema": {
-                        "@type": "Array",
-                        "elementSchema": {
-                            "@type": "Object",
-                            "fields": [
-                                {
-                                    "@type": [
-                                        "Field",
-                                        "Required"
-                                    ],
-                                    "name": "name",
-                                    "schema": "string"
-                                },
-                                {
-                                    "@type": "Field",
-                                    "name": "dataSetConfiguration",
-                                    "schema": "string"
-                                },
-                                {
-                                    "@type": "Field",
-                                    "name": "topic",
-                                    "schema": "dtmi:com:microsoft:akri:Topic;1"
-                                },
-                                {
-                                    "@id": "dtmi:com:microsoft:akri:DetectedAssetDataPoint;1",
-                                    "name": "dataPoints",
-                                    "schema": {
-                                        "@type": "Array",
-                                        "elementSchema": {
-                                            "@type": "Object",
-                                            "fields": [
-                                                {
-                                                    "@type": "Field",
-                                                    "name": "name",
-                                                    "schema": "string"
-                                                },
-                                                {
-                                                    "@type": [
-                                                        "Field",
-                                                        "Required"
-                                                    ],
-                                                    "name": "dataSource",
-                                                    "schema": "string"
-                                                },
-                                                {
-                                                    "@type": "Field",
-                                                    "name": "dataPointConfiguration",
-                                                    "schema": "string"
-                                                },
-                                                {
-                                                    "@type": "Field",
-                                                    "name": "lastUpdatedOn",
-                                                    "schema": "string"
-                                                }
-                                            ]
-                                        }
-                                    }
-                                }
-                            ]
-                        }
-                    }
-                },
-                {
-                    "@type": "Field",
-                    "@id": "dtmi:com:microsoft:akri:DetectedAssetEvent;1",
-                    "name": "events",
-                    "description": "Array of events that are part of the asset. Each event can reference an asset type capability and have per-event configuration.",
-                    "schema": {
-                        "@type": "Array",
-                        "elementSchema": {
-                            "@type": "Object",
-                            "fields": [
-                                {
-                                    "@type": [
-                                        "Field",
-                                        "Required"
-                                    ],
-                                    "name": "name",
-                                    "schema": "string"
-                                },
-                                {
-                                    "@type": [
-                                        "Field",
-                                        "Required"
-                                    ],
-                                    "name": "eventNotifier",
-                                    "schema": "string"
-                                },
-                                {
-                                    "@type": "Field",
-                                    "name": "eventConfiguration",
-                                    "schema": "string"
-                                },
-                                {
-                                    "@type": "Field",
-                                    "name": "topic",
-                                    "schema": "dtmi:com:microsoft:akri:Topic;1"
-                                },
-                                {
-                                    "@type": "Field",
-                                    "name": "lastUpdatedOn",
-                                    "schema": "string"
-                                }
-                            ]
-                        }
-                    }
-=======
                   "@type": "Field",
                   "name": "topic",
                   "schema": "dtmi:com:microsoft:akri:Topic;1"
@@ -1802,7 +1032,6 @@
                   "@type": "Field",
                   "name": "lastUpdatedOn",
                   "schema": "string"
->>>>>>> 5b7c965c
                 }
               ]
             }
