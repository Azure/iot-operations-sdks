{
  "@context": [
    "dtmi:dtdl:context;4#limitless",
    "dtmi:dtdl:limits:onvif;1",
    "dtmi:dtdl:extension:mqtt;2",
    "dtmi:dtdl:extension:requirement;1"
  ],
  "@id": "dtmi:com:microsoft:akri:AdrBaseService;1",
  "@type": [
    "Interface",
    "Mqtt"
  ],
  "commandTopic": "akri/connector/resources/{ex:connectorClientId}/{ex:deviceName}/{ex:inboundEndpointName}/{commandName}",
  "telemetryTopic": "akri/connector/resources/telemetry/{ex:connectorClientId}/{ex:deviceName}/{ex:inboundEndpointName}/{telemetryName}",
  "payloadFormat": "Json/ecma/404",
  "contents": [
    {
      "@type": "Command",
      "name": "getDevice",
      "response": {
        "name": "device",
        "schema": "dtmi:com:microsoft:akri:Device;1"
      }
    },
    {
      "@type": "Command",
      "name": "getAsset",
      "request": {
        "name": "assetName",
        "schema": "string"
      },
      "response": {
        "name": "asset",
        "schema": "dtmi:com:microsoft:akri:Asset;1"
      }
    },
    {
      "@type": "Command",
      "name": "updateDeviceStatus",
      "request": {
        "name": "deviceStatusUpdate",
        "schema": "dtmi:com:microsoft:akri:DeviceStatus;1"
      },
      "response": {
        "name": "updatedDevice",
        "schema": "dtmi:com:microsoft:akri:Device;1"
      }
    },
    {
      "@type": "Command",
      "name": "updateAssetStatus",
      "request": {
        "name": "assetStatusUpdate",
        "schema": {
          "@type": "Object",
          "fields": [
            {
              "@type": [
                "Field",
                "Required"
              ],
              "name": "assetName",
              "schema": "string"
            },
            {
              "@type": [
                "Field",
                "Required"
              ],
              "name": "assetStatus",
              "schema": "dtmi:com:microsoft:akri:AssetStatus;1"
            }
          ]
        }
      },
      "response": {
        "name": "updatedAsset",
        "schema": "dtmi:com:microsoft:akri:Asset;1"
      }
    },
    {
      "@type": "Telemetry",
      "name": "deviceUpdateEvent",
      "schema": {
        "@type": "Object",
        "fields": [
          {
<<<<<<< HEAD
            "@type": [
              "Field",
              "Required"
            ],
            "name": "assetEndpointProfile",
            "schema": "dtmi:com:microsoft:akri:AssetEndpointProfile;1"
=======
            "@type": ["Field", "Required"],
            "name": "device",
            "schema": "dtmi:com:microsoft:akri:Device;1"
>>>>>>> 857fd824
          }
        ]
      }
    },
    {
      "@type": "Telemetry",
      "name": "assetUpdateEvent",
      "schema": {
        "@type": "Object",
        "fields": [
          {
            "@type": [
              "Field",
              "Required"
            ],
            "name": "assetName",
            "schema": "string"
          },
          {
            "@type": [
              "Field",
              "Required"
            ],
            "name": "asset",
            "schema": "dtmi:com:microsoft:akri:Asset;1"
          }
        ]
      }
    },
    {
      "@type": "Command",
      "name": "setNotificationPreferenceForDeviceUpdates",
      "request": {
        "name": "notificationPreferenceRequest",
        "schema": "dtmi:com:microsoft:akri:NotificationPreference;1"
      },
      "response": {
        "name": "notificationPreferenceResponse",
        "schema": "dtmi:com:microsoft:akri:NotificationPreferenceResponse;1"
      }
    },
    {
      "@type": "Command",
      "name": "setNotificationPreferenceForAssetUpdates",
      "request": {
        "name": "notificationPreferenceRequest",
        "schema": {
          "@type": "Object",
          "fields": [
            {
              "@type": [
                "Field",
                "Required"
              ],
              "name": "assetName",
              "schema": "string"
            },
            {
<<<<<<< HEAD
              "@type": [
                "Field",
                "Required"
              ],
              "name": "notificationMessageType",
              "schema": "dtmi:com:microsoft:akri:NotificationMessageType;1"
=======
              "@type": ["Field", "Required"],
              "name": "notificationPreference",
              "schema": "dtmi:com:microsoft:akri:NotificationPreference;1"
>>>>>>> 857fd824
            }
          ]
        }
      },
      "response": {
        "name": "notificationPreferenceResponse",
        "schema": "dtmi:com:microsoft:akri:NotificationPreferenceResponse;1"
      }
    },
    {
      "@type": "Command",
      "name": "createDetectedAsset",
      "request": {
        "name": "detectedAsset",
        "schema": "dtmi:com:microsoft:akri:DetectedAsset;1"
      },
      "response": {
        "name": "createDetectedAssetResponse",
        "schema": {
          "@type": "Object",
          "fields": [
            {
              "@type": [
                "Field",
                "Required"
              ],
              "@id": "dtmi:com:microsoft:akri:DetectedAssetResponseStatus;1",
              "name": "status",
              "description": "status of detected asset creation",
              "schema": {
                "@type": "Enum",
                "valueSchema": "string",
                "enumValues": [
                  {
                    "name": "Created",
                    "enumValue": "created"
                  },
                  {
                    "name": "Duplicate",
                    "enumValue": "duplicate"
                  },
                  {
                    "name": "Failed",
                    "enumValue": "failed"
                  }
                ]
              }
            }
          ]
        }
      }
    }
  ],
  "schemas": [
    {
      "@id": "dtmi:com:microsoft:akri:Device;1",
      "@type": "Object",
      "fields": [
        {
          "@type": [
            "Field",
            "Required"
          ],
          "name": "name",
          "schema": "string"
        },
        {
<<<<<<< HEAD
          "@type": [
            "Field",
            "Required"
          ],
          "@id": "dtmi:com:microsoft:akri:AssetEndpointProfileSpecification;1",
=======
          "@type": [ "Field", "Required" ],
          "@id": "dtmi:com:microsoft:akri:DeviceSpecification;1",
>>>>>>> 857fd824
          "name": "specification",
          "schema": {
            "@type": "Object",
            "fields": [
              {
                "@type": "Field",
                "name": "attributes",
                "schema": {
                  "@type": "Map",
                  "mapKey": {
                    "name": "attributeKey",
                    "schema": "string"
                  },
                  "mapValue": {
                    "name": "attributeValue",
                    "schema": "string"
                  }
                }
              },
              {
                "@type": "Field",
                "name": "discoveredDeviceRef",
                "schema": "string"
              },
              {
                "@type": "Field",
                "name": "enabled",
                "schema": "boolean"
              },
              {
                "@type": "Field",
                "@id": "dtmi:com:microsoft:akri:DeviceEndpoint;1",
                "name": "endpoints",
                "schema": {
                  "@type": "Object",
                  "fields": [
                    {
<<<<<<< HEAD
                      "@type": [
                        "Field",
                        "Required"
                      ],
                      "name": "method",
                      "schema": {
                        "@type": "Enum",
                        "valueSchema": "string",
                        "enumValues": [
                          {
                            "name": "Anonymous",
                            "enumValue": "Anonymous"
                          },
                          {
                            "name": "Certificate",
                            "enumValue": "Certificate"
                          },
                          {
                            "name": "UsernamePassword",
                            "enumValue": "UsernamePassword"
                          }
                        ]
                      }
                    },
                    {
                      "@type": "Field",
                      "name": "usernamePasswordCredentials",
                      "schema": {
                        "@type": "Object",
                        "fields": [
                          {
                            "@type": [
                              "Field",
                              "Required"
                            ],
                            "name": "usernameSecretName",
                            "schema": "string"
                          },
                          {
                            "@type": [
                              "Field",
                              "Required"
                            ],
                            "name": "passwordSecretName",
                            "schema": "string"
                          }
                        ]
                      }
                    },
                    {
=======
>>>>>>> 857fd824
                      "@type": "Field",
                      "@id": "dtmi:com:microsoft:akri:DeviceInboundEndpoint;1",
                      "name": "inbound",
                      "schema": {
<<<<<<< HEAD
                        "@type": "Object",
                        "fields": [
                          {
                            "@type": [
                              "Field",
                              "Required"
                            ],
                            "name": "certificateSecretName",
                            "schema": "string"
=======
                        "@type": "Map",
                        "mapKey": {
                          "name": "endpointName",
                          "schema": "string"
                        },
                        "mapValue": {
                          "name": "inboundEndpoint",
                          "schema": {
                            "@type": "Object",
                            "fields": [
                              {
                                "@type": "Field",
                                "name": "additionalConfiguration",
                                "schema": "string"
                              },
                              {
                                "@type": [ "Field", "Required" ],
                                "name": "address",
                                "schema": "string"
                              },
                              {
                                "@type": "Field",
                                "name": "authentication",
                                "schema": {
                                  "@type": "Object",
                                  "fields": [
                                    {
                                      "@type": [ "Field", "Required" ],
                                      "name": "method",
                                      "schema": {
                                        "@type": "Enum",
                                        "valueSchema": "string",
                                        "enumValues": [
                                          {
                                            "name": "Anonymous",
                                            "enumValue": "Anonymous"
                                          },
                                          {
                                            "name": "Certificate",
                                            "enumValue": "Certificate"
                                          },
                                          {
                                            "name": "UsernamePassword",
                                            "enumValue": "UsernamePassword"
                                          }
                                        ]
                                      }
                                    },
                                    {
                                      "@type": "Field",
                                      "name": "usernamePasswordCredentials",
                                      "schema": {
                                        "@type": "Object",
                                        "fields": [
                                          {
                                            "@type": [ "Field", "Required" ],
                                            "name": "usernameSecretName",
                                            "schema": "string"
                                          },
                                          {
                                            "@type": [ "Field", "Required" ],
                                            "name": "passwordSecretName",
                                            "schema": "string"
                                          }
                                        ]
                                      }
                                    },
                                    {
                                      "@type": "Field",
                                      "name": "x509Credentials",
                                      "schema": {
                                        "@type": "Object",
                                        "fields": [
                                          {
                                            "@type": [ "Field", "Required" ],
                                            "name": "certificateSecretName",
                                            "schema": "string"
                                          }
                                        ]
                                      }
                                    }
                                  ]
                                }
                              },
                              {
                                "@type": "Field",
                                "name": "trustSettings",
                                "schema": {
                                  "@type": "Object",
                                  "fields": [
                                    {
                                      "@type": "Field",
                                      "name": "issuerList",
                                      "schema": "string"
                                    },
                                    {
                                      "@type": "Field",
                                      "name": "trustList",
                                      "schema": "string"
                                    },
                                    {
                                      "@type": [ "Field", "Required" ],
                                      "name": "trustMode",
                                      "schema": "string"
                                    }
                                  ]
                                }
                              },
                              {
                                "@type": [ "Field", "Required" ],
                                "@id": "dtmi:com:microsoft:akri:DeviceInboundEndpointType;1",
                                "name": "type",
                                "schema": "string"
                              },
                              {
                                "@type": "Field",
                                "name": "version",
                                "schema": "string"
                              }
                            ]
>>>>>>> 857fd824
                          }
                        }
                      }
                    }
                  ]
                }
              },
              {
                "@type": "Field",
                "name": "externalDeviceId",
                "schema": "string"
              },
              {
<<<<<<< HEAD
                "@type": [
                  "Field",
                  "Required"
                ],
                "name": "endpointProfileType",
                "schema": "string"
              },
              {
                "@type": [
                  "Field",
                  "Required"
                ],
                "name": "targetAddress",
=======
                "@type": "Field",
                "name": "lastTransitionTime",
                "schema": "string"
              },
              {
                "@type": "Field",
                "name": "manufacturer",
                "schema": "string"
              },
              {
                "@type": "Field",
                "name": "model",
                "schema": "string"
              },
              {
                "@type": "Field",
                "name": "operatingSystem",
                "schema": "string"
              },
              {
                "@type": "Field",
                "name": "operatingSystemVersion",
>>>>>>> 857fd824
                "schema": "string"
              },
              {
                "@type": "Field",
                "name": "uuid",
                "schema": "string"
              },
              {
                "@type": "Field",
                "name": "version",
                "schema": "unsignedLong"
              }
            ]
          }
        },
        {
          "@type": "Field",
          "name": "status",
          "schema": "dtmi:com:microsoft:akri:DeviceStatus;1"
        }
      ]
    },
    {
      "@id": "dtmi:com:microsoft:akri:Asset;1",
      "@type": "Object",
      "fields": [
        {
          "@type": [
            "Field",
            "Required"
          ],
          "name": "name",
          "schema": "string"
        },
        {
          "@type": [
            "Field",
            "Required"
          ],
          "@id": "dtmi:com:microsoft:akri:AssetSpecification;1",
          "name": "specification",
          "schema": {
            "@type": "Object",
            "fields": [
              {
<<<<<<< HEAD
                "@type": [
                  "Field",
                  "Required"
                ],
                "name": "assetEndpointProfileRef",
                "schema": "string"
              },
              {
=======
>>>>>>> 857fd824
                "@type": "Field",
                "name": "attributes",
                "schema": {
                  "@type": "Map",
                  "mapKey": {
                    "name": "attributeKey",
                    "schema": "string"
                  },
                  "mapValue": {
                    "name": "attributeValue",
                    "schema": "string"
                  }
                }
              },
              {
                "@type": "Field",
                "@id": "dtmi:com:microsoft:akri:AssetDataset;1",
                "name": "datasets",
                "schema": {
                  "@type": "Array",
                  "elementSchema": {
                    "@type": "Object",
                    "fields": [
                      {
                        "@type": "Field",
                        "@id": "dtmi:com:microsoft:akri:AssetDatasetDataPoint;1",
                        "name": "dataPoints",
                        "schema": {
                          "@type": "Array",
                          "elementSchema": {
                            "@type": "Object",
                            "fields": [
                              {
                                "@type": "Field",
                                "name": "dataPointConfiguration",
                                "schema": "string"
                              },
                              {
                                "@type": [
                                  "Field",
                                  "Required"
                                ],
                                "name": "dataSource",
                                "schema": "string"
                              },
                              {
                                "@type": [
                                  "Field",
                                  "Required"
                                ],
                                "name": "name",
                                "schema": "string"
                              },
                              {
                                "@type": "Field",
                                "name": "typeRef",
                                "schema": "string"
                              }
                            ]
                          }
                        }
                      },
                      {
                        "@type": "Field",
                        "name": "dataSource",
                        "schema": "string"
                      },
                      {
<<<<<<< HEAD
                        "@type": [
                          "Field",
                          "Required"
                        ],
=======
                        "@type": "Field",
                        "@id": "dtmi:com:microsoft:akri:AssetDatasetDestination;1",
                        "name": "destinations",
                        "schema": {
                          "@type": "Array",
                          "elementSchema": {
                            "@type": "Object",
                            "fields": [
                              {
                                "@type": ["Field", "Required"],
                                "name": "configuration",
                                "schema": "dtmi:com:microsoft:akri:DestinationConfiguration;1"
                              },
                              {
                                "@type": ["Field", "Required"],
                                "name": "target",
                                "schema": "dtmi:com:microsoft:akri:DatasetTarget;1"
                              }
                            ]
                          }
                        }
                      },
                      {
                        "@type": ["Field", "Required"],
>>>>>>> 857fd824
                        "name": "name",
                        "schema": "string"
                      },
                      {
                        "@type": "Field",
                        "name": "typeRef",
                        "schema": "string"
                      }
                    ]
                  }
                }
              },
              {
                "@type": "Field",
                "name": "defaultDatasetsConfiguration",
                "schema": "string"
              },
              {
                "@type": "Field",
                "name": "defaultDatasetsDestinations",
                "schema": {
                  "@type": "Array",
                  "elementSchema": {
                    "@type": "Object",
                    "fields": [
                      {
                        "@type": ["Field", "Required"],
                        "name": "configuration",
                        "schema": "dtmi:com:microsoft:akri:DestinationConfiguration;1"
                      },
                      {
                        "@type": ["Field", "Required"],
                        "name": "target",
                        "schema": "dtmi:com:microsoft:akri:DatasetTarget;1"
                      }
                    ]
                  }
                }
              },
              {
                "@type": "Field",
                "name": "defaultEventsConfiguration",
                "schema": "string"
              },
              {
                "@type": "Field",
                "name": "defaultEventsDestinations",
                "schema": {
                  "@type": "Array",
                  "elementSchema": {
                    "@type": "Object",
                    "fields": [
                      {
                        "@type": ["Field", "Required"],
                        "name": "configuration",
                        "schema": "dtmi:com:microsoft:akri:DestinationConfiguration;1"
                      },
                      {
                        "@type": ["Field", "Required"],
                        "name": "target",
                        "schema": "dtmi:com:microsoft:akri:EventStreamTarget;1"
                      }
                    ]
                  }
                }
              },
              {
                "@type": "Field",
                "name": "defaultManagementGroupsConfiguration",
                "schema": "string"
              },
              {
                "@type": "Field",
                "name": "defaultStreamsConfiguration",
                "schema": "string"
              },
              {
                "@type": "Field",
                "name": "defaultStreamsDestinations",
                "schema": {
                  "@type": "Array",
                  "elementSchema": {
                    "@type": "Object",
                    "fields": [
                      {
                        "@type": ["Field", "Required"],
                        "name": "configuration",
                        "schema": "dtmi:com:microsoft:akri:DestinationConfiguration;1"
                      },
                      {
                        "@type": ["Field", "Required"],
                        "name": "target",
                        "schema": "dtmi:com:microsoft:akri:EventStreamTarget;1"
                      }
                    ]
                  }
                }
              },
              {
                "@type": "Field",
                "name": "description",
                "schema": "string"
              },
              {
                "@type": ["Field", "Required"],
                "name": "deviceRef",
                "schema": {
                  "@type": "Object",
                  "fields": [
                    {
                      "@type": ["Field", "Required"],
                      "name": "deviceName",
                      "schema": "string"
                    },
                    {
                      "@type": ["Field", "Required"],
                      "name": "endpointName",
                      "schema": "string"
                    }
                  ]
                }
              },
              {
                "@type": "Field",
                "name": "discoveredAssetRefs",
                "schema": {
                  "@type": "Array",
                  "elementSchema": "string"
                }
              },
              {
                "@type": "Field",
                "name": "displayName",
                "schema": "string"
              },
              {
                "@type": "Field",
                "name": "documentationUri",
                "schema": "string"
              },
              {
                "@type": "Field",
                "name": "enabled",
                "schema": "boolean"
              },
              {
                "@type": "Field",
                "@id": "dtmi:com:microsoft:akri:AssetEvent;1",
                "name": "events",
                "schema": {
                  "@type": "Array",
                  "elementSchema": {
                    "@type": "Object",
                    "fields": [
                      {
                        "@type": "Field",
                        "@id": "dtmi:com:microsoft:akri:AssetEventDataPoint;1",
                        "name": "dataPoints",
                        "schema": {
                          "@type": "Array",
                          "elementSchema": {
                            "@type": "Object",
                            "fields": [
                              {
                                "@type": "Field",
                                "name": "dataPointConfiguration",
                                "schema": "string"
                              },
                              {
                                "@type": ["Field", "Required"],
                                "name": "dataSource",
                                "schema": "string"
                              },
                              {
                                "@type": ["Field", "Required"],
                                "name": "name",
                                "schema": "string"
                              }
                            ]
                          }
                        }
                      },
                      {
                        "@type": "Field",
                        "@id": "dtmi:com:microsoft:akri:AssetEventDestination;1",
                        "name": "destinations",
                        "schema": {
                          "@type": "Array",
                          "elementSchema": {
                            "@type": "Object",
                            "fields": [
                              {
                                "@type": ["Field", "Required"],
                                "name": "configuration",
                                "schema": "dtmi:com:microsoft:akri:DestinationConfiguration;1"
                              },
                              {
                                "@type": ["Field", "Required"],
                                "name": "target",
                                "schema": "dtmi:com:microsoft:akri:EventStreamTarget;1"
                              }
                            ]
                          }
                        }
                      },
                      {
                        "@type": "Field",
                        "name": "eventConfiguration",
                        "schema": "string"
                      },
                      {
                        "@type": [
                          "Field",
                          "Required"
                        ],
                        "name": "eventNotifier",
                        "schema": "string"
                      },
                      {
                        "@type": [
                          "Field",
                          "Required"
                        ],
                        "name": "name",
                        "schema": "string"
                      },
                      {
                        "@type": "Field",
                        "name": "typeRef",
                        "schema": "string"
                      }
                    ]
                  }
                }
              },
              {
                "@type": "Field",
                "name": "externalAssetId",
                "schema": "string"
              },
              {
                "@type": "Field",
                "name": "hardwareRevision",
                "schema": "string"
              },
              {
                "@type": "Field",
                "name": "lastTransitionTime",
                "schema": "string"
              },
              {
                "@type": "Field",
                "@id": "dtmi:com:microsoft:akri:AssetManagementGroup;1",
                "name": "managementGroups",
                "schema": {
                  "@type": "Array",
                  "elementSchema": {
                    "@type": "Object",
                    "fields": [
                      {
                        "@type": "Field",
                        "@id": "dtmi:com:microsoft:akri:AssetManagementGroupAction;1",
                        "name": "actions",
                        "schema": {
                          "@type": "Array",
                          "elementSchema": {
                            "@type": "Object",
                            "fields": [
                              {
                                "@type": "Field",
                                "name": "managementActionConfiguration",
                                "schema": "string"
                              },
                              {
                                "@type": ["Field", "Required"],
                                "name": "name",
                                "schema": "string"
                              },
                              {
                                "@type": ["Field", "Required"],
                                "name": "targetUri",
                                "schema": "string"
                              },
                              {
                                "@type": "Field",
                                "name": "timeOutInSeconds",
                                "schema": "unsignedInteger"
                              },
                              {
                                "@type": "Field",
                                "name": "topic",
                                "schema": "string"
                              },
                              {
                                "@type": ["Field", "Required"],
                                "@id": "dtmi:com:microsoft:akri:AssetManagementGroupActionType;1",
                                "name": "type",
                                "schema": {
                                  "@type": "Enum",
                                  "valueSchema": "string",
                                  "enumValues": [
                                    {
                                      "name": "Read",
                                      "enumValue": "Read"
                                    },
                                    {
                                      "name": "Write",
                                      "enumValue": "Write"
                                    },
                                    {
                                      "name": "Call",
                                      "enumValue": "Call"
                                    }
                                  ]
                                }
                              },
                              {
                                "@type": "Field",
                                "name": "typeRef",
                                "schema": "string"
                              }
                            ]
                          }
                        }
                      },
                      {
                        "@type": "Field",
                        "name": "defaultTimeOutInSeconds",
                        "schema": "unsignedInteger"
                      },
                      {
                        "@type": "Field",
                        "name": "defaultTopic",
                        "schema": "string"
                      },
                      {
                        "@type": "Field",
                        "name": "managementGroupConfiguration",
                        "schema": "string"
                      },
                      {
                        "@type": ["Field", "Required"],
                        "name": "name",
                        "schema": "string"
                      },
                      {
                        "@type": "Field",
                        "name": "typeRef",
                        "schema": "string"
                      }
                    ]
                  }
                }
              },
              {
                "@type": "Field",
                "name": "manufacturer",
                "schema": "string"
              },
              {
                "@type": "Field",
                "name": "manufacturerUri",
                "schema": "string"
              },
              {
                "@type": "Field",
                "name": "model",
                "schema": "string"
              },
              {
                "@type": "Field",
                "name": "productCode",
                "schema": "string"
              },
              {
                "@type": "Field",
                "name": "serialNumber",
                "schema": "string"
              },
              {
                "@type": "Field",
                "name": "softwareRevision",
                "schema": "string"
              },
              {
                "@type": "Field",
                "@id": "dtmi:com:microsoft:akri:AssetStream;1",
                "name": "streams",
                "schema": {
                  "@type": "Array",
                  "elementSchema": {
                    "@type": "Object",
                    "fields": [
                      {
                        "@type": "Field",
                        "@id": "dtmi:com:microsoft:akri:AssetStreamDestination;1",
                        "name": "destinations",
                        "schema": {
                          "@type": "Array",
                          "elementSchema": {
                            "@type": "Object",
                            "fields": [
                              {
                                "@type": ["Field", "Required"],
                                "name": "configuration",
                                "schema": "dtmi:com:microsoft:akri:DestinationConfiguration;1"
                              },
                              {
                                "@type": ["Field", "Required"],
                                "name": "target",
                                "schema": "dtmi:com:microsoft:akri:EventStreamTarget;1"
                              }
                            ]
                          }
                        }
                      },
                      {
                        "@type": ["Field", "Required"],
                        "name": "name",
                        "schema": "string"
                      },
                      {
                        "@type": "Field",
                        "name": "streamConfiguration",
                        "schema": "string"
                      },
                      {
                        "@type": "Field",
                        "name": "typeRef",
                        "schema": "string"
                      }
                    ]
                  }
                }
              },
              {
                "@type": "Field",
                "name": "uuid",
                "schema": "string"
              },
              {
                "@type": "Field",
                "name": "version",
                "schema": "unsignedLong"
              }
            ]
          }
        },
        {
          "@type": "Field",
          "name": "status",
          "schema": "dtmi:com:microsoft:akri:AssetStatus;1"
        }
      ]
    },
    {
      "@id": "dtmi:com:microsoft:akri:DestinationConfiguration;1",
      "@type": "Object",
      "fields": [
        {
          "@type": "Field",
          "name": "key",
          "schema": "string"
        },
        {
          "@type": "Field",
          "name": "path",
          "schema": "string"
        },
        {
          "@type": "Field",
          "name": "qos",
          "schema": "dtmi:com:microsoft:akri:QoS;1"
        },
        {
          "@type": "Field",
          "name": "retain",
          "schema": "dtmi:com:microsoft:akri:Retain;1"
        },
        {
          "@type": "Field",
          "name": "topic",
          "schema": "string"
        },
        {
          "@type": "Field",
          "name": "ttl",
          "schema": "unsignedLong"
        }
      ]
    },
    {
      "@id": "dtmi:com:microsoft:akri:QoS;1",
      "@type": "Enum",
      "valueSchema": "string",
      "enumValues": [
        {
          "name": "Qos0",
          "enumValue": "Qos0"
        },
        {
          "name": "Qos1",
          "enumValue": "Qos1"
        }
      ]
    },
    {
      "@id": "dtmi:com:microsoft:akri:Retain;1",
      "@type": "Enum",
      "valueSchema": "string",
      "enumValues": [
        {
          "name": "Keep",
          "enumValue": "Keep"
        },
        {
          "name": "Never",
          "enumValue": "Never"
        }
      ]
    },
    {
      "@id": "dtmi:com:microsoft:akri:Topic;1",
      "@type": "Object",
      "fields": [
        {
          "@type": [
            "Field",
            "Required"
          ],
          "name": "path",
          "schema": "string"
        },
        {
          "@type": "Field",
          "name": "retain",
          "schema": "dtmi:com:microsoft:akri:Retain;1"
        }
      ]
    },
    {
      "@id": "dtmi:com:microsoft:akri:MessageSchemaReference;1",
      "@type": "Object",
      "fields": [
        {
          "@type": [
            "Field",
            "Required"
          ],
          "name": "schemaName",
          "schema": "string"
        },
        {
<<<<<<< HEAD
          "@type": [
            "Field",
            "Required"
          ],
=======
          "@type": ["Field", "Required"],
>>>>>>> 857fd824
          "name": "schemaRegistryNamespace",
          "schema": "string"
        },
        {
          "@type": [
            "Field",
            "Required"
          ],
          "name": "schemaVersion",
          "schema": "string"
        }
      ]
    },
    {
      "@id": "dtmi:com:microsoft:akri:ConfigError;1",
      "@type": "Object",
      "fields": [
        {
          "@type": "Field",
          "name": "code",
          "schema": "string"
        },
        {
          "@type": "Field",
          "name": "details",
          "schema": {
            "@type": "Array",
            "elementSchema": {
              "@type": "Object",
              "fields": [
                {
                  "@type": "Field",
                  "name": "code",
                  "schema": "string"
                },
                {
                  "@type": "Field",
                  "name": "correlationId",
                  "schema": "string"
                },
                {
                  "@type": "Field",
                  "name": "info",
                  "schema": "string"
                },
                {
                  "@type": "Field",
                  "name": "message",
                  "schema": "string"
                }
              ]
            }
          }
        },
        {
          "@type": "Field",
          "name": "innerError",
          "schema": {
            "@type": "Map",
            "mapKey": {
              "name": "innerErrorKey",
              "schema": "string"
            },
            "mapValue": {
              "name": "innerErrorValue",
              "schema": "string"
            }
          }
        },
        {
          "@type": "Field",
          "name": "message",
          "schema": "string"
        }
      ]
    },
    {
      "@id": "dtmi:com:microsoft:akri:DatasetTarget;1",
      "@type": "Enum",
      "valueSchema": "string",
      "enumValues": [
        {
          "name": "Mqtt",
          "enumValue": "Mqtt"
        },
        {
          "name": "BrokerStateStore",
          "enumValue": "BrokerStateStore"
        },
        {
          "name": "Storage",
          "enumValue": "Storage"
        }
      ]
    },
    {
      "@id": "dtmi:com:microsoft:akri:EventStreamTarget;1",
      "@type": "Enum",
      "valueSchema": "string",
      "enumValues": [
        {
          "name": "BrokerStateStore",
          "enumValue": "BrokerStateStore"
        },
        {
          "name": "Storage",
          "enumValue": "Storage"
        }
      ]
    },
    {
      "@id": "dtmi:com:microsoft:akri:DeviceStatus;1",
      "@type": "Object",
      "fields": [
        {
          "@type": "Field",
          "@id": "dtmi:com:microsoft:akri:DeviceStatusConfig;1",
          "name": "config",
          "schema": {
            "@type": "Object",
            "fields": [
              {
                "@type": "Field",
                "name": "error",
                "schema": "dtmi:com:microsoft:akri:ConfigError;1"
              },
              {
                "@type": "Field",
                "name": "lastTransitionTime",
                "schema": "string"
              },
              {
                "@type": "Field",
                "name": "version",
                "schema": "unsignedLong"
              }
            ]
          }
        },
        {
          "@type": "Field",
          "@id": "dtmi:com:microsoft:akri:DeviceStatusEndpoint;1",
          "name": "endpoints",
          "schema": {
            "@type": "Object",
            "fields": [
              {
                "@type": "Field",
                "@id": "dtmi:com:microsoft:akri:DeviceStatusInboundEndpoint;1",
                "name": "inbound",
                "schema": {
                  "@type": "Map",
                  "mapKey": {
                    "name": "inboundEndpointName",
                    "schema": "string"
                  },
                  "mapValue": {
                    "name": "inboundEndpointStatus",
                    "schema": {
                      "@type": "Object",
                      "fields": [
                        {
                          "@type": "Field",
                          "name": "error",
                          "schema": "dtmi:com:microsoft:akri:ConfigError;1"
                        }
                      ]
                    }
                  }
                }
              }
            ]
          }
        }
      ]
    },
    {
      "@id": "dtmi:com:microsoft:akri:AssetStatus;1",
      "@type": "Object",
      "fields": [
        {
          "@type": "Field",
          "@id": "dtmi:com:microsoft:akri:AssetStatusConfig;1",
          "name": "config",
          "schema": {
            "@type": "Object",
            "fields": [
              {
                "@type": "Field",
                "name": "error",
                "schema": "dtmi:com:microsoft:akri:ConfigError;1"
              },
              {
                "@type": "Field",
                "name": "lastTransitionTime",
                "schema": "string"
              },
              {
                "@type": "Field",
                "name": "version",
                "schema": "unsignedLong"
              }
            ]
          }
        },
        {
          "@type": "Field",
          "@id": "dtmi:com:microsoft:akri:AssetStatusDataset;1",
          "name": "datasets",
          "schema": {
            "@type": "Array",
            "elementSchema": {
              "@type": "Object",
              "fields": [
                {
<<<<<<< HEAD
                  "@type": [
                    "Field",
                    "Required"
                  ],
                  "name": "name",
                  "schema": "string"
=======
                  "@type": "Field",
                  "name": "error",
                  "schema": "dtmi:com:microsoft:akri:ConfigError;1"
>>>>>>> 857fd824
                },
                {
                  "@type": "Field",
                  "name": "messageSchemaReference",
                  "schema": "dtmi:com:microsoft:akri:MessageSchemaReference;1"
                },
                {
                  "@type": ["Field", "Required"],
                  "name": "name",
                  "schema": "string"
                }
              ]
            }
          }
        },
        {
          "@type": "Field",
          "@id": "dtmi:com:microsoft:akri:AssetStatusEvent;1",
          "name": "events",
          "schema": {
            "@type": "Array",
            "elementSchema": {
              "@type": "Object",
              "fields": [
                {
<<<<<<< HEAD
                  "@type": [
                    "Field",
                    "Required"
                  ],
                  "name": "name",
                  "schema": "string"
=======
                  "@type": "Field",
                  "name": "error",
                  "schema": "dtmi:com:microsoft:akri:ConfigError;1"
>>>>>>> 857fd824
                },
                {
                  "@type": "Field",
                  "name": "messageSchemaReference",
                  "schema": "dtmi:com:microsoft:akri:MessageSchemaReference;1"
                },
                {
                  "@type": ["Field", "Required"],
                  "name": "name",
                  "schema": "string"
                }
              ]
            }
          }
        },
        {
          "@type": "Field",
          "@id": "dtmi:com:microsoft:akri:AssetStatusManagementGroup;1",
          "name": "managementGroups",
          "schema": {
            "@type": "Array",
            "elementSchema": {
              "@type": "Object",
              "fields": [
                {
                  "@type": "Field",
                  "@id": "dtmi:com:microsoft:akri:AssetStatusManagementGroupAction;1",
                  "name": "actions",
                  "schema": {
                    "@type": "Array",
                    "elementSchema": {
                      "@type": "Object",
                      "fields": [
                        {
                          "@type": "Field",
                          "name": "error",
                          "schema": "dtmi:com:microsoft:akri:ConfigError;1"
                        },
                        {
                          "@type": ["Field", "Required"],
                          "name": "name",
                          "schema": "string"
                        },
                        {
                          "@type": "Field",
                          "name": "requestMessageSchemaReference",
                          "schema": "dtmi:com:microsoft:akri:MessageSchemaReference;1"
                        },
                        {
                          "@type": "Field",
                          "name": "responseMessageSchemaReference",
                          "schema": "dtmi:com:microsoft:akri:MessageSchemaReference;1"
                        }
                      ]
                    }
                  }
                },
                {
                  "@type": ["Field", "Required"],
                  "name": "name",
                  "schema": "string"
                }
              ]
            }
          }
        },
        {
          "@type": "Field",
<<<<<<< HEAD
          "name": "version",
          "schema": "unsignedLong"
        }
      ]
    },
    {
      "@id": "dtmi:com:microsoft:akri:NotificationMessageType;1",
      "@type": "Enum",
      "valueSchema": "string",
      "enumValues": [
        {
          "name": "On",
          "enumValue": "On"
        },
        {
          "name": "Off",
          "enumValue": "Off"
=======
          "@id": "dtmi:com:microsoft:akri:AssetStatusStream;1",
          "name": "streams",
          "schema": {
            "@type": "Array",
            "elementSchema": {
              "@type": "Object",
              "fields": [
                {
                  "@type": "Field",
                  "name": "error",
                  "schema": "dtmi:com:microsoft:akri:ConfigError;1"
                },
                {
                  "@type": "Field",
                  "name": "messageSchemaReference",
                  "schema": "dtmi:com:microsoft:akri:MessageSchemaReference;1"
                },
                {
                  "@type": ["Field", "Required"],
                  "name": "name",
                  "schema": "string"
                }
              ]
            }
          }
>>>>>>> 857fd824
        }
      ]
    },
    {
      "@id": "dtmi:com:microsoft:akri:EventType;1",
      "@type": "Enum",
      "valueSchema": "string",
      "enumValues": [
        {
          "name": "Create",
          "enumValue": "Create"
        },
        {
          "name": "Update",
          "enumValue": "Update"
        },
        {
          "name": "Delete",
          "enumValue": "Delete"
        }
      ]
    },
    {
      "@id": "dtmi:com:microsoft:akri:DetectedAsset;1",
      "@type": "Object",
      "fields": [
        {
          "@type": "Field",
          "name": "assetName",
          "description": "Name of the asset if available.",
          "schema": "string"
        },
        {
          "@type": [
            "Field",
            "Required"
          ],
          "name": "assetEndpointProfileRef",
          "description": "A reference to the asset endpoint profile.",
          "schema": "string"
        },
        {
          "@type": "Field",
          "name": "manufacturer",
          "description": "Asset manufacturer name.",
          "schema": "string"
        },
        {
          "@type": "Field",
          "name": "manufacturerUri",
          "description": "URI to the manufacturer of the asset.",
          "schema": "string"
        },
        {
          "@type": "Field",
          "name": "model",
          "description": "Asset model name.",
          "schema": "string"
        },
        {
          "@type": "Field",
          "name": "productCode",
          "description": "Asset product code.",
          "schema": "string"
        },
        {
          "@type": "Field",
          "name": "hardwareRevision",
          "schema": "string"
        },
        {
          "@type": "Field",
          "name": "softwareRevision",
          "description": "Revision number of the software.",
          "schema": "string"
        },
        {
          "@type": "Field",
          "name": "documentationUri",
          "description": "URI to the documentation of the asset.",
          "schema": "string"
        },
        {
          "@type": "Field",
          "name": "serialNumber",
          "description": "Asset serial number.",
          "schema": "string"
        },
        {
          "@type": "Field",
          "name": "defaultDatasetsConfiguration",
          "schema": "string"
        },
        {
          "@type": "Field",
          "name": "defaultEventsConfiguration",
          "schema": "string"
        },
        {
          "@type": "Field",
          "name": "defaultTopic",
          "schema": "dtmi:com:microsoft:akri:Topic;1"
        },
        {
          "@type": "Field",
          "@id": "dtmi:com:microsoft:akri:DetectedAssetDataset;1",
          "name": "datasets",
          "description": "Array of datasets that are part of the asset. Each dataset spec describes the datapoints that make up the set.",
          "schema": {
            "@type": "Array",
            "elementSchema": {
              "@type": "Object",
              "fields": [
                {
                  "@type": [
                    "Field",
                    "Required"
                  ],
                  "name": "name",
                  "schema": "string"
                },
                {
                  "@type": "Field",
                  "name": "dataSetConfiguration",
                  "schema": "string"
                },
                {
                  "@type": "Field",
                  "name": "topic",
                  "schema": "dtmi:com:microsoft:akri:Topic;1"
                },
                {
                  "@id": "dtmi:com:microsoft:akri:DetectedAssetDataPoint;1",
                  "name": "dataPoints",
                  "schema": {
                    "@type": "Array",
                    "elementSchema": {
                      "@type": "Object",
                      "fields": [
                        {
                          "@type": "Field",
                          "name": "name",
                          "schema": "string"
                        },
                        {
                          "@type": [
                            "Field",
                            "Required"
                          ],
                          "name": "dataSource",
                          "schema": "string"
                        },
                        {
                          "@type": "Field",
                          "name": "dataPointConfiguration",
                          "schema": "string"
                        },
                        {
                          "@type": "Field",
                          "name": "lastUpdatedOn",
                          "schema": "string"
                        }
                      ]
                    }
                  }
                }
              ]
            }
          }
        },
        {
          "@type": "Field",
          "@id": "dtmi:com:microsoft:akri:DetectedAssetEvent;1",
          "name": "events",
          "description": "Array of events that are part of the asset. Each event can reference an asset type capability and have per-event configuration.",
          "schema": {
            "@type": "Array",
            "elementSchema": {
              "@type": "Object",
              "fields": [
                {
                  "@type": [
                    "Field",
                    "Required"
                  ],
                  "name": "name",
                  "schema": "string"
                },
                {
                  "@type": [
                    "Field",
                    "Required"
                  ],
                  "name": "eventNotifier",
                  "schema": "string"
                },
                {
                  "@type": "Field",
                  "name": "eventConfiguration",
                  "schema": "string"
                },
                {
                  "@type": "Field",
                  "name": "topic",
                  "schema": "dtmi:com:microsoft:akri:Topic;1"
                },
                {
                  "@type": "Field",
                  "name": "lastUpdatedOn",
                  "schema": "string"
                }
              ]
            }
          }
        }
      ]
    },
    {
      "@id": "dtmi:com:microsoft:akri:NotificationPreference;1",
      "@type": "Enum",
      "valueSchema": "string",
      "enumValues": [
        {
          "name": "On",
          "enumValue": "On"
        },
        {
          "name": "Off",
          "enumValue": "Off"
        }
      ]
    },
    {
      "@id": "dtmi:com:microsoft:akri:NotificationPreferenceResponse;1",
      "@type": "Enum",
      "valueSchema": "string",
      "enumValues": [
        {
          "name": "Accepted",
          "enumValue": "Accepted"
        },
        {
          "name": "Failed",
          "enumValue": "Failed"
        }
      ]
    }
  ]
}<|MERGE_RESOLUTION|>--- conflicted
+++ resolved
@@ -1,7 +1,6 @@
 {
   "@context": [
-    "dtmi:dtdl:context;4#limitless",
-    "dtmi:dtdl:limits:onvif;1",
+    "dtmi:dtdl:context;4",
     "dtmi:dtdl:extension:mqtt;2",
     "dtmi:dtdl:extension:requirement;1"
   ],
@@ -10,16 +9,16 @@
     "Interface",
     "Mqtt"
   ],
-  "commandTopic": "akri/connector/resources/{ex:connectorClientId}/{ex:deviceName}/{ex:inboundEndpointName}/{commandName}",
-  "telemetryTopic": "akri/connector/resources/telemetry/{ex:connectorClientId}/{ex:deviceName}/{ex:inboundEndpointName}/{telemetryName}",
+  "commandTopic": "akri/connector/resources/{ex:connectorClientId}/{ex:aepName}/{commandName}",
+  "telemetryTopic": "akri/connector/resources/telemetry/{ex:connectorClientId}/{ex:aepName}/{telemetryName}",
   "payloadFormat": "Json/ecma/404",
   "contents": [
     {
       "@type": "Command",
-      "name": "getDevice",
+      "name": "getAssetEndpointProfile",
       "response": {
-        "name": "device",
-        "schema": "dtmi:com:microsoft:akri:Device;1"
+        "name": "assetEndpointProfile",
+        "schema": "dtmi:com:microsoft:akri:AssetEndpointProfile;1"
       }
     },
     {
@@ -36,14 +35,14 @@
     },
     {
       "@type": "Command",
-      "name": "updateDeviceStatus",
+      "name": "updateAssetEndpointProfileStatus",
       "request": {
-        "name": "deviceStatusUpdate",
-        "schema": "dtmi:com:microsoft:akri:DeviceStatus;1"
+        "name": "assetEndpointProfileStatusUpdate",
+        "schema": "dtmi:com:microsoft:akri:AssetEndpointProfileStatus;1"
       },
       "response": {
-        "name": "updatedDevice",
-        "schema": "dtmi:com:microsoft:akri:Device;1"
+        "name": "updatedAssetEndpointProfile",
+        "schema": "dtmi:com:microsoft:akri:AssetEndpointProfile;1"
       }
     },
     {
@@ -55,18 +54,12 @@
           "@type": "Object",
           "fields": [
             {
-              "@type": [
-                "Field",
-                "Required"
-              ],
+              "@type": ["Field", "Required"],
               "name": "assetName",
               "schema": "string"
             },
             {
-              "@type": [
-                "Field",
-                "Required"
-              ],
+              "@type": ["Field", "Required"],
               "name": "assetStatus",
               "schema": "dtmi:com:microsoft:akri:AssetStatus;1"
             }
@@ -80,23 +73,14 @@
     },
     {
       "@type": "Telemetry",
-      "name": "deviceUpdateEvent",
+      "name": "assetEndpointProfileUpdateEvent",
       "schema": {
         "@type": "Object",
         "fields": [
           {
-<<<<<<< HEAD
-            "@type": [
-              "Field",
-              "Required"
-            ],
+            "@type": ["Field", "Required"],
             "name": "assetEndpointProfile",
             "schema": "dtmi:com:microsoft:akri:AssetEndpointProfile;1"
-=======
-            "@type": ["Field", "Required"],
-            "name": "device",
-            "schema": "dtmi:com:microsoft:akri:Device;1"
->>>>>>> 857fd824
           }
         ]
       }
@@ -108,18 +92,12 @@
         "@type": "Object",
         "fields": [
           {
-            "@type": [
-              "Field",
-              "Required"
-            ],
+            "@type": ["Field", "Required"],
             "name": "assetName",
             "schema": "string"
           },
           {
-            "@type": [
-              "Field",
-              "Required"
-            ],
+            "@type": ["Field", "Required"],
             "name": "asset",
             "schema": "dtmi:com:microsoft:akri:Asset;1"
           }
@@ -128,52 +106,40 @@
     },
     {
       "@type": "Command",
-      "name": "setNotificationPreferenceForDeviceUpdates",
+      "name": "notifyOnAssetEndpointProfileUpdate",
       "request": {
-        "name": "notificationPreferenceRequest",
-        "schema": "dtmi:com:microsoft:akri:NotificationPreference;1"
+        "name": "notificationRequest",
+        "schema": "dtmi:com:microsoft:akri:NotificationMessageType;1"
       },
       "response": {
-        "name": "notificationPreferenceResponse",
-        "schema": "dtmi:com:microsoft:akri:NotificationPreferenceResponse;1"
+        "name": "notificationResponse",
+        "schema": "dtmi:com:microsoft:akri:NotificationResponse;1"
       }
     },
     {
       "@type": "Command",
-      "name": "setNotificationPreferenceForAssetUpdates",
+      "name": "notifyOnAssetUpdate",
       "request": {
-        "name": "notificationPreferenceRequest",
+        "name": "notificationRequest",
         "schema": {
           "@type": "Object",
           "fields": [
             {
-              "@type": [
-                "Field",
-                "Required"
-              ],
+              "@type": ["Field", "Required"],
               "name": "assetName",
               "schema": "string"
             },
             {
-<<<<<<< HEAD
-              "@type": [
-                "Field",
-                "Required"
-              ],
+              "@type": ["Field", "Required"],
               "name": "notificationMessageType",
               "schema": "dtmi:com:microsoft:akri:NotificationMessageType;1"
-=======
-              "@type": ["Field", "Required"],
-              "name": "notificationPreference",
-              "schema": "dtmi:com:microsoft:akri:NotificationPreference;1"
->>>>>>> 857fd824
             }
           ]
         }
       },
       "response": {
-        "name": "notificationPreferenceResponse",
-        "schema": "dtmi:com:microsoft:akri:NotificationPreferenceResponse;1"
+        "name": "notificationResponse",
+        "schema": "dtmi:com:microsoft:akri:NotificationResponse;1"
       }
     },
     {
@@ -189,10 +155,7 @@
           "@type": "Object",
           "fields": [
             {
-              "@type": [
-                "Field",
-                "Required"
-              ],
+              "@type": ["Field", "Required"],
               "@id": "dtmi:com:microsoft:akri:DetectedAssetResponseStatus;1",
               "name": "status",
               "description": "status of detected asset creation",
@@ -222,70 +185,34 @@
   ],
   "schemas": [
     {
-      "@id": "dtmi:com:microsoft:akri:Device;1",
+      "@id": "dtmi:com:microsoft:akri:AssetEndpointProfile;1",
       "@type": "Object",
       "fields": [
         {
-          "@type": [
-            "Field",
-            "Required"
-          ],
+          "@type": ["Field", "Required"],
           "name": "name",
           "schema": "string"
         },
         {
-<<<<<<< HEAD
-          "@type": [
-            "Field",
-            "Required"
-          ],
+          "@type": ["Field", "Required"],
           "@id": "dtmi:com:microsoft:akri:AssetEndpointProfileSpecification;1",
-=======
-          "@type": [ "Field", "Required" ],
-          "@id": "dtmi:com:microsoft:akri:DeviceSpecification;1",
->>>>>>> 857fd824
           "name": "specification",
           "schema": {
             "@type": "Object",
             "fields": [
               {
                 "@type": "Field",
-                "name": "attributes",
-                "schema": {
-                  "@type": "Map",
-                  "mapKey": {
-                    "name": "attributeKey",
-                    "schema": "string"
-                  },
-                  "mapValue": {
-                    "name": "attributeValue",
-                    "schema": "string"
-                  }
-                }
-              },
-              {
-                "@type": "Field",
-                "name": "discoveredDeviceRef",
-                "schema": "string"
-              },
-              {
-                "@type": "Field",
-                "name": "enabled",
-                "schema": "boolean"
-              },
-              {
-                "@type": "Field",
-                "@id": "dtmi:com:microsoft:akri:DeviceEndpoint;1",
-                "name": "endpoints",
+                "name": "additionalConfiguration",
+                "schema": "string"
+              },
+              {
+                "@type": "Field",
+                "name": "authentication",
                 "schema": {
                   "@type": "Object",
                   "fields": [
                     {
-<<<<<<< HEAD
-                      "@type": [
-                        "Field",
-                        "Required"
-                      ],
+                      "@type": ["Field", "Required"],
                       "name": "method",
                       "schema": {
                         "@type": "Enum",
@@ -313,18 +240,12 @@
                         "@type": "Object",
                         "fields": [
                           {
-                            "@type": [
-                              "Field",
-                              "Required"
-                            ],
+                            "@type": ["Field", "Required"],
                             "name": "usernameSecretName",
                             "schema": "string"
                           },
                           {
-                            "@type": [
-                              "Field",
-                              "Required"
-                            ],
+                            "@type": ["Field", "Required"],
                             "name": "passwordSecretName",
                             "schema": "string"
                           }
@@ -332,146 +253,17 @@
                       }
                     },
                     {
-=======
->>>>>>> 857fd824
                       "@type": "Field",
-                      "@id": "dtmi:com:microsoft:akri:DeviceInboundEndpoint;1",
-                      "name": "inbound",
+                      "name": "x509Credentials",
                       "schema": {
-<<<<<<< HEAD
                         "@type": "Object",
                         "fields": [
                           {
-                            "@type": [
-                              "Field",
-                              "Required"
-                            ],
+                            "@type": ["Field", "Required"],
                             "name": "certificateSecretName",
                             "schema": "string"
-=======
-                        "@type": "Map",
-                        "mapKey": {
-                          "name": "endpointName",
-                          "schema": "string"
-                        },
-                        "mapValue": {
-                          "name": "inboundEndpoint",
-                          "schema": {
-                            "@type": "Object",
-                            "fields": [
-                              {
-                                "@type": "Field",
-                                "name": "additionalConfiguration",
-                                "schema": "string"
-                              },
-                              {
-                                "@type": [ "Field", "Required" ],
-                                "name": "address",
-                                "schema": "string"
-                              },
-                              {
-                                "@type": "Field",
-                                "name": "authentication",
-                                "schema": {
-                                  "@type": "Object",
-                                  "fields": [
-                                    {
-                                      "@type": [ "Field", "Required" ],
-                                      "name": "method",
-                                      "schema": {
-                                        "@type": "Enum",
-                                        "valueSchema": "string",
-                                        "enumValues": [
-                                          {
-                                            "name": "Anonymous",
-                                            "enumValue": "Anonymous"
-                                          },
-                                          {
-                                            "name": "Certificate",
-                                            "enumValue": "Certificate"
-                                          },
-                                          {
-                                            "name": "UsernamePassword",
-                                            "enumValue": "UsernamePassword"
-                                          }
-                                        ]
-                                      }
-                                    },
-                                    {
-                                      "@type": "Field",
-                                      "name": "usernamePasswordCredentials",
-                                      "schema": {
-                                        "@type": "Object",
-                                        "fields": [
-                                          {
-                                            "@type": [ "Field", "Required" ],
-                                            "name": "usernameSecretName",
-                                            "schema": "string"
-                                          },
-                                          {
-                                            "@type": [ "Field", "Required" ],
-                                            "name": "passwordSecretName",
-                                            "schema": "string"
-                                          }
-                                        ]
-                                      }
-                                    },
-                                    {
-                                      "@type": "Field",
-                                      "name": "x509Credentials",
-                                      "schema": {
-                                        "@type": "Object",
-                                        "fields": [
-                                          {
-                                            "@type": [ "Field", "Required" ],
-                                            "name": "certificateSecretName",
-                                            "schema": "string"
-                                          }
-                                        ]
-                                      }
-                                    }
-                                  ]
-                                }
-                              },
-                              {
-                                "@type": "Field",
-                                "name": "trustSettings",
-                                "schema": {
-                                  "@type": "Object",
-                                  "fields": [
-                                    {
-                                      "@type": "Field",
-                                      "name": "issuerList",
-                                      "schema": "string"
-                                    },
-                                    {
-                                      "@type": "Field",
-                                      "name": "trustList",
-                                      "schema": "string"
-                                    },
-                                    {
-                                      "@type": [ "Field", "Required" ],
-                                      "name": "trustMode",
-                                      "schema": "string"
-                                    }
-                                  ]
-                                }
-                              },
-                              {
-                                "@type": [ "Field", "Required" ],
-                                "@id": "dtmi:com:microsoft:akri:DeviceInboundEndpointType;1",
-                                "name": "type",
-                                "schema": "string"
-                              },
-                              {
-                                "@type": "Field",
-                                "name": "version",
-                                "schema": "string"
-                              }
-                            ]
->>>>>>> 857fd824
                           }
-                        }
+                        ]
                       }
                     }
                   ]
@@ -479,59 +271,23 @@
               },
               {
                 "@type": "Field",
-                "name": "externalDeviceId",
-                "schema": "string"
-              },
-              {
-<<<<<<< HEAD
-                "@type": [
-                  "Field",
-                  "Required"
-                ],
+                "name": "discoveredAssetEndpointProfileRef",
+                "schema": "string"
+              },
+              {
+                "@type": ["Field", "Required"],
                 "name": "endpointProfileType",
                 "schema": "string"
               },
               {
-                "@type": [
-                  "Field",
-                  "Required"
-                ],
+                "@type": ["Field", "Required"],
                 "name": "targetAddress",
-=======
-                "@type": "Field",
-                "name": "lastTransitionTime",
-                "schema": "string"
-              },
-              {
-                "@type": "Field",
-                "name": "manufacturer",
-                "schema": "string"
-              },
-              {
-                "@type": "Field",
-                "name": "model",
-                "schema": "string"
-              },
-              {
-                "@type": "Field",
-                "name": "operatingSystem",
-                "schema": "string"
-              },
-              {
-                "@type": "Field",
-                "name": "operatingSystemVersion",
->>>>>>> 857fd824
                 "schema": "string"
               },
               {
                 "@type": "Field",
                 "name": "uuid",
                 "schema": "string"
-              },
-              {
-                "@type": "Field",
-                "name": "version",
-                "schema": "unsignedLong"
               }
             ]
           }
@@ -539,7 +295,7 @@
         {
           "@type": "Field",
           "name": "status",
-          "schema": "dtmi:com:microsoft:akri:DeviceStatus;1"
+          "schema": "dtmi:com:microsoft:akri:AssetEndpointProfileStatus;1"
         }
       ]
     },
@@ -548,35 +304,23 @@
       "@type": "Object",
       "fields": [
         {
-          "@type": [
-            "Field",
-            "Required"
-          ],
+          "@type": ["Field", "Required"],
           "name": "name",
           "schema": "string"
         },
         {
-          "@type": [
-            "Field",
-            "Required"
-          ],
+          "@type": ["Field", "Required"],
           "@id": "dtmi:com:microsoft:akri:AssetSpecification;1",
           "name": "specification",
           "schema": {
             "@type": "Object",
             "fields": [
               {
-<<<<<<< HEAD
-                "@type": [
-                  "Field",
-                  "Required"
-                ],
+                "@type": ["Field", "Required"],
                 "name": "assetEndpointProfileRef",
                 "schema": "string"
               },
               {
-=======
->>>>>>> 857fd824
                 "@type": "Field",
                 "name": "attributes",
                 "schema": {
@@ -602,237 +346,7 @@
                     "fields": [
                       {
                         "@type": "Field",
-                        "@id": "dtmi:com:microsoft:akri:AssetDatasetDataPoint;1",
-                        "name": "dataPoints",
-                        "schema": {
-                          "@type": "Array",
-                          "elementSchema": {
-                            "@type": "Object",
-                            "fields": [
-                              {
-                                "@type": "Field",
-                                "name": "dataPointConfiguration",
-                                "schema": "string"
-                              },
-                              {
-                                "@type": [
-                                  "Field",
-                                  "Required"
-                                ],
-                                "name": "dataSource",
-                                "schema": "string"
-                              },
-                              {
-                                "@type": [
-                                  "Field",
-                                  "Required"
-                                ],
-                                "name": "name",
-                                "schema": "string"
-                              },
-                              {
-                                "@type": "Field",
-                                "name": "typeRef",
-                                "schema": "string"
-                              }
-                            ]
-                          }
-                        }
-                      },
-                      {
-                        "@type": "Field",
-                        "name": "dataSource",
-                        "schema": "string"
-                      },
-                      {
-<<<<<<< HEAD
-                        "@type": [
-                          "Field",
-                          "Required"
-                        ],
-=======
-                        "@type": "Field",
-                        "@id": "dtmi:com:microsoft:akri:AssetDatasetDestination;1",
-                        "name": "destinations",
-                        "schema": {
-                          "@type": "Array",
-                          "elementSchema": {
-                            "@type": "Object",
-                            "fields": [
-                              {
-                                "@type": ["Field", "Required"],
-                                "name": "configuration",
-                                "schema": "dtmi:com:microsoft:akri:DestinationConfiguration;1"
-                              },
-                              {
-                                "@type": ["Field", "Required"],
-                                "name": "target",
-                                "schema": "dtmi:com:microsoft:akri:DatasetTarget;1"
-                              }
-                            ]
-                          }
-                        }
-                      },
-                      {
-                        "@type": ["Field", "Required"],
->>>>>>> 857fd824
-                        "name": "name",
-                        "schema": "string"
-                      },
-                      {
-                        "@type": "Field",
-                        "name": "typeRef",
-                        "schema": "string"
-                      }
-                    ]
-                  }
-                }
-              },
-              {
-                "@type": "Field",
-                "name": "defaultDatasetsConfiguration",
-                "schema": "string"
-              },
-              {
-                "@type": "Field",
-                "name": "defaultDatasetsDestinations",
-                "schema": {
-                  "@type": "Array",
-                  "elementSchema": {
-                    "@type": "Object",
-                    "fields": [
-                      {
-                        "@type": ["Field", "Required"],
-                        "name": "configuration",
-                        "schema": "dtmi:com:microsoft:akri:DestinationConfiguration;1"
-                      },
-                      {
-                        "@type": ["Field", "Required"],
-                        "name": "target",
-                        "schema": "dtmi:com:microsoft:akri:DatasetTarget;1"
-                      }
-                    ]
-                  }
-                }
-              },
-              {
-                "@type": "Field",
-                "name": "defaultEventsConfiguration",
-                "schema": "string"
-              },
-              {
-                "@type": "Field",
-                "name": "defaultEventsDestinations",
-                "schema": {
-                  "@type": "Array",
-                  "elementSchema": {
-                    "@type": "Object",
-                    "fields": [
-                      {
-                        "@type": ["Field", "Required"],
-                        "name": "configuration",
-                        "schema": "dtmi:com:microsoft:akri:DestinationConfiguration;1"
-                      },
-                      {
-                        "@type": ["Field", "Required"],
-                        "name": "target",
-                        "schema": "dtmi:com:microsoft:akri:EventStreamTarget;1"
-                      }
-                    ]
-                  }
-                }
-              },
-              {
-                "@type": "Field",
-                "name": "defaultManagementGroupsConfiguration",
-                "schema": "string"
-              },
-              {
-                "@type": "Field",
-                "name": "defaultStreamsConfiguration",
-                "schema": "string"
-              },
-              {
-                "@type": "Field",
-                "name": "defaultStreamsDestinations",
-                "schema": {
-                  "@type": "Array",
-                  "elementSchema": {
-                    "@type": "Object",
-                    "fields": [
-                      {
-                        "@type": ["Field", "Required"],
-                        "name": "configuration",
-                        "schema": "dtmi:com:microsoft:akri:DestinationConfiguration;1"
-                      },
-                      {
-                        "@type": ["Field", "Required"],
-                        "name": "target",
-                        "schema": "dtmi:com:microsoft:akri:EventStreamTarget;1"
-                      }
-                    ]
-                  }
-                }
-              },
-              {
-                "@type": "Field",
-                "name": "description",
-                "schema": "string"
-              },
-              {
-                "@type": ["Field", "Required"],
-                "name": "deviceRef",
-                "schema": {
-                  "@type": "Object",
-                  "fields": [
-                    {
-                      "@type": ["Field", "Required"],
-                      "name": "deviceName",
-                      "schema": "string"
-                    },
-                    {
-                      "@type": ["Field", "Required"],
-                      "name": "endpointName",
-                      "schema": "string"
-                    }
-                  ]
-                }
-              },
-              {
-                "@type": "Field",
-                "name": "discoveredAssetRefs",
-                "schema": {
-                  "@type": "Array",
-                  "elementSchema": "string"
-                }
-              },
-              {
-                "@type": "Field",
-                "name": "displayName",
-                "schema": "string"
-              },
-              {
-                "@type": "Field",
-                "name": "documentationUri",
-                "schema": "string"
-              },
-              {
-                "@type": "Field",
-                "name": "enabled",
-                "schema": "boolean"
-              },
-              {
-                "@type": "Field",
-                "@id": "dtmi:com:microsoft:akri:AssetEvent;1",
-                "name": "events",
-                "schema": {
-                  "@type": "Array",
-                  "elementSchema": {
-                    "@type": "Object",
-                    "fields": [
-                      {
-                        "@type": "Field",
-                        "@id": "dtmi:com:microsoft:akri:AssetEventDataPoint;1",
+                        "@id": "dtmi:com:microsoft:akri:AssetDataPoint;1",
                         "name": "dataPoints",
                         "schema": {
                           "@type": "Array",
@@ -853,6 +367,37 @@
                                 "@type": ["Field", "Required"],
                                 "name": "name",
                                 "schema": "string"
+                              },
+                              {
+                                "@type": "Field",
+                                "@id": "dtmi:com:microsoft:akri:AssetDataPointObservabilityMode;1",
+                                "name": "observabilityMode",
+                                "schema": {
+                                  "@type": "Enum",
+                                  "valueSchema": "string",
+                                  "enumValues": [
+                                    {
+                                      "name": "None",
+                                      "enumValue": "None"
+                                    },
+                                    {
+                                      "name": "Counter",
+                                      "enumValue": "Counter"
+                                    },
+                                    {
+                                      "name": "Gauge",
+                                      "enumValue": "Gauge"
+                                    },
+                                    {
+                                      "name": "Histogram",
+                                      "enumValue": "Histogram"
+                                    },
+                                    {
+                                      "name": "Log",
+                                      "enumValue": "Log"
+                                    }
+                                  ]
+                                }
                               }
                             ]
                           }
@@ -860,160 +405,7 @@
                       },
                       {
                         "@type": "Field",
-                        "@id": "dtmi:com:microsoft:akri:AssetEventDestination;1",
-                        "name": "destinations",
-                        "schema": {
-                          "@type": "Array",
-                          "elementSchema": {
-                            "@type": "Object",
-                            "fields": [
-                              {
-                                "@type": ["Field", "Required"],
-                                "name": "configuration",
-                                "schema": "dtmi:com:microsoft:akri:DestinationConfiguration;1"
-                              },
-                              {
-                                "@type": ["Field", "Required"],
-                                "name": "target",
-                                "schema": "dtmi:com:microsoft:akri:EventStreamTarget;1"
-                              }
-                            ]
-                          }
-                        }
-                      },
-                      {
-                        "@type": "Field",
-                        "name": "eventConfiguration",
-                        "schema": "string"
-                      },
-                      {
-                        "@type": [
-                          "Field",
-                          "Required"
-                        ],
-                        "name": "eventNotifier",
-                        "schema": "string"
-                      },
-                      {
-                        "@type": [
-                          "Field",
-                          "Required"
-                        ],
-                        "name": "name",
-                        "schema": "string"
-                      },
-                      {
-                        "@type": "Field",
-                        "name": "typeRef",
-                        "schema": "string"
-                      }
-                    ]
-                  }
-                }
-              },
-              {
-                "@type": "Field",
-                "name": "externalAssetId",
-                "schema": "string"
-              },
-              {
-                "@type": "Field",
-                "name": "hardwareRevision",
-                "schema": "string"
-              },
-              {
-                "@type": "Field",
-                "name": "lastTransitionTime",
-                "schema": "string"
-              },
-              {
-                "@type": "Field",
-                "@id": "dtmi:com:microsoft:akri:AssetManagementGroup;1",
-                "name": "managementGroups",
-                "schema": {
-                  "@type": "Array",
-                  "elementSchema": {
-                    "@type": "Object",
-                    "fields": [
-                      {
-                        "@type": "Field",
-                        "@id": "dtmi:com:microsoft:akri:AssetManagementGroupAction;1",
-                        "name": "actions",
-                        "schema": {
-                          "@type": "Array",
-                          "elementSchema": {
-                            "@type": "Object",
-                            "fields": [
-                              {
-                                "@type": "Field",
-                                "name": "managementActionConfiguration",
-                                "schema": "string"
-                              },
-                              {
-                                "@type": ["Field", "Required"],
-                                "name": "name",
-                                "schema": "string"
-                              },
-                              {
-                                "@type": ["Field", "Required"],
-                                "name": "targetUri",
-                                "schema": "string"
-                              },
-                              {
-                                "@type": "Field",
-                                "name": "timeOutInSeconds",
-                                "schema": "unsignedInteger"
-                              },
-                              {
-                                "@type": "Field",
-                                "name": "topic",
-                                "schema": "string"
-                              },
-                              {
-                                "@type": ["Field", "Required"],
-                                "@id": "dtmi:com:microsoft:akri:AssetManagementGroupActionType;1",
-                                "name": "type",
-                                "schema": {
-                                  "@type": "Enum",
-                                  "valueSchema": "string",
-                                  "enumValues": [
-                                    {
-                                      "name": "Read",
-                                      "enumValue": "Read"
-                                    },
-                                    {
-                                      "name": "Write",
-                                      "enumValue": "Write"
-                                    },
-                                    {
-                                      "name": "Call",
-                                      "enumValue": "Call"
-                                    }
-                                  ]
-                                }
-                              },
-                              {
-                                "@type": "Field",
-                                "name": "typeRef",
-                                "schema": "string"
-                              }
-                            ]
-                          }
-                        }
-                      },
-                      {
-                        "@type": "Field",
-                        "name": "defaultTimeOutInSeconds",
-                        "schema": "unsignedInteger"
-                      },
-                      {
-                        "@type": "Field",
-                        "name": "defaultTopic",
-                        "schema": "string"
-                      },
-                      {
-                        "@type": "Field",
-                        "name": "managementGroupConfiguration",
+                        "name": "datasetConfiguration",
                         "schema": "string"
                       },
                       {
@@ -1023,8 +415,8 @@
                       },
                       {
                         "@type": "Field",
-                        "name": "typeRef",
-                        "schema": "string"
+                        "name": "topic",
+                        "schema": "dtmi:com:microsoft:akri:Topic;1"
                       }
                     ]
                   }
@@ -1032,38 +424,51 @@
               },
               {
                 "@type": "Field",
-                "name": "manufacturer",
-                "schema": "string"
-              },
-              {
-                "@type": "Field",
-                "name": "manufacturerUri",
-                "schema": "string"
-              },
-              {
-                "@type": "Field",
-                "name": "model",
-                "schema": "string"
-              },
-              {
-                "@type": "Field",
-                "name": "productCode",
-                "schema": "string"
-              },
-              {
-                "@type": "Field",
-                "name": "serialNumber",
-                "schema": "string"
-              },
-              {
-                "@type": "Field",
-                "name": "softwareRevision",
-                "schema": "string"
-              },
-              {
-                "@type": "Field",
-                "@id": "dtmi:com:microsoft:akri:AssetStream;1",
-                "name": "streams",
+                "name": "defaultDatasetsConfiguration",
+                "schema": "string"
+              },
+              {
+                "@type": "Field",
+                "name": "defaultEventsConfiguration",
+                "schema": "string"
+              },
+              {
+                "@type": "Field",
+                "name": "defaultTopic",
+                "schema": "dtmi:com:microsoft:akri:Topic;1"
+              },
+              {
+                "@type": "Field",
+                "name": "description",
+                "schema": "string"
+              },
+              {
+                "@type": "Field",
+                "name": "discoveredAssetRefs",
+                "schema": {
+                  "@type": "Array",
+                  "elementSchema": "string"
+                }
+              },
+              {
+                "@type": "Field",
+                "name": "displayName",
+                "schema": "string"
+              },
+              {
+                "@type": "Field",
+                "name": "documentationUri",
+                "schema": "string"
+              },
+              {
+                "@type": "Field",
+                "name": "enabled",
+                "schema": "boolean"
+              },
+              {
+                "@type": "Field",
+                "@id": "dtmi:com:microsoft:akri:AssetEvent;1",
+                "name": "events",
                 "schema": {
                   "@type": "Array",
                   "elementSchema": {
@@ -1071,26 +476,13 @@
                     "fields": [
                       {
                         "@type": "Field",
-                        "@id": "dtmi:com:microsoft:akri:AssetStreamDestination;1",
-                        "name": "destinations",
-                        "schema": {
-                          "@type": "Array",
-                          "elementSchema": {
-                            "@type": "Object",
-                            "fields": [
-                              {
-                                "@type": ["Field", "Required"],
-                                "name": "configuration",
-                                "schema": "dtmi:com:microsoft:akri:DestinationConfiguration;1"
-                              },
-                              {
-                                "@type": ["Field", "Required"],
-                                "name": "target",
-                                "schema": "dtmi:com:microsoft:akri:EventStreamTarget;1"
-                              }
-                            ]
-                          }
-                        }
+                        "name": "eventConfiguration",
+                        "schema": "string"
+                      },
+                      {
+                        "@type": ["Field", "Required"],
+                        "name": "eventNotifier",
+                        "schema": "string"
                       },
                       {
                         "@type": ["Field", "Required"],
@@ -1099,13 +491,27 @@
                       },
                       {
                         "@type": "Field",
-                        "name": "streamConfiguration",
-                        "schema": "string"
+                        "@id": "dtmi:com:microsoft:akri:AssetEventObservabilityMode;1",
+                        "name": "observabilityMode",
+                        "schema": {
+                          "@type": "Enum",
+                          "valueSchema": "string",
+                          "enumValues": [
+                            {
+                              "name": "None",
+                              "enumValue": "None"
+                            },
+                            {
+                              "name": "Log",
+                              "enumValue": "Log"
+                            }
+                          ]
+                        }
                       },
                       {
                         "@type": "Field",
-                        "name": "typeRef",
-                        "schema": "string"
+                        "name": "topic",
+                        "schema": "dtmi:com:microsoft:akri:Topic;1"
                       }
                     ]
                   }
@@ -1113,6 +519,46 @@
               },
               {
                 "@type": "Field",
+                "name": "externalAssetId",
+                "schema": "string"
+              },
+              {
+                "@type": "Field",
+                "name": "hardwareRevision",
+                "schema": "string"
+              },
+              {
+                "@type": "Field",
+                "name": "manufacturer",
+                "schema": "string"
+              },
+              {
+                "@type": "Field",
+                "name": "manufacturerUri",
+                "schema": "string"
+              },
+              {
+                "@type": "Field",
+                "name": "model",
+                "schema": "string"
+              },
+              {
+                "@type": "Field",
+                "name": "productCode",
+                "schema": "string"
+              },
+              {
+                "@type": "Field",
+                "name": "serialNumber",
+                "schema": "string"
+              },
+              {
+                "@type": "Field",
+                "name": "softwareRevision",
+                "schema": "string"
+              },
+              {
+                "@type": "Field",
                 "name": "uuid",
                 "schema": "string"
               },
@@ -1132,87 +578,31 @@
       ]
     },
     {
-      "@id": "dtmi:com:microsoft:akri:DestinationConfiguration;1",
-      "@type": "Object",
-      "fields": [
-        {
-          "@type": "Field",
-          "name": "key",
-          "schema": "string"
-        },
-        {
-          "@type": "Field",
-          "name": "path",
-          "schema": "string"
-        },
-        {
-          "@type": "Field",
-          "name": "qos",
-          "schema": "dtmi:com:microsoft:akri:QoS;1"
-        },
-        {
-          "@type": "Field",
-          "name": "retain",
-          "schema": "dtmi:com:microsoft:akri:Retain;1"
-        },
-        {
-          "@type": "Field",
-          "name": "topic",
-          "schema": "string"
-        },
-        {
-          "@type": "Field",
-          "name": "ttl",
-          "schema": "unsignedLong"
-        }
-      ]
-    },
-    {
-      "@id": "dtmi:com:microsoft:akri:QoS;1",
-      "@type": "Enum",
-      "valueSchema": "string",
-      "enumValues": [
-        {
-          "name": "Qos0",
-          "enumValue": "Qos0"
-        },
-        {
-          "name": "Qos1",
-          "enumValue": "Qos1"
-        }
-      ]
-    },
-    {
-      "@id": "dtmi:com:microsoft:akri:Retain;1",
-      "@type": "Enum",
-      "valueSchema": "string",
-      "enumValues": [
-        {
-          "name": "Keep",
-          "enumValue": "Keep"
-        },
-        {
-          "name": "Never",
-          "enumValue": "Never"
-        }
-      ]
-    },
-    {
       "@id": "dtmi:com:microsoft:akri:Topic;1",
       "@type": "Object",
       "fields": [
         {
-          "@type": [
-            "Field",
-            "Required"
-          ],
+          "@type": ["Field", "Required"],
           "name": "path",
           "schema": "string"
         },
         {
           "@type": "Field",
           "name": "retain",
-          "schema": "dtmi:com:microsoft:akri:Retain;1"
+          "schema": {
+            "@type": "Enum",
+            "valueSchema": "string",
+            "enumValues": [
+              {
+                "name": "Keep",
+                "enumValue": "Keep"
+              },
+              {
+                "name": "Never",
+                "enumValue": "Never"
+              }
+            ]
+          }
         }
       ]
     },
@@ -1221,71 +611,73 @@
       "@type": "Object",
       "fields": [
         {
-          "@type": [
-            "Field",
-            "Required"
-          ],
+          "@type": ["Field", "Required"],
           "name": "schemaName",
           "schema": "string"
         },
         {
-<<<<<<< HEAD
-          "@type": [
-            "Field",
-            "Required"
-          ],
-=======
           "@type": ["Field", "Required"],
->>>>>>> 857fd824
           "name": "schemaRegistryNamespace",
           "schema": "string"
         },
         {
-          "@type": [
-            "Field",
-            "Required"
-          ],
+          "@type": ["Field", "Required"],
           "name": "schemaVersion",
           "schema": "string"
         }
       ]
     },
     {
-      "@id": "dtmi:com:microsoft:akri:ConfigError;1",
+      "@id": "dtmi:com:microsoft:akri:Error;1",
       "@type": "Object",
       "fields": [
         {
           "@type": "Field",
           "name": "code",
-          "schema": "string"
-        },
-        {
-          "@type": "Field",
-          "name": "details",
+          "schema": "integer"
+        },
+        {
+          "@type": "Field",
+          "name": "message",
+          "schema": "string"
+        }
+      ]
+    },
+    {
+      "@id": "dtmi:com:microsoft:akri:AssetEndpointProfileStatus;1",
+      "@type": "Object",
+      "fields": [
+        {
+          "@type": "Field",
+          "name": "errors",
+          "schema": {
+            "@type": "Array",
+            "elementSchema": "dtmi:com:microsoft:akri:Error;1"
+          }
+        }
+      ]
+    },
+    {
+      "@id": "dtmi:com:microsoft:akri:AssetStatus;1",
+      "@type": "Object",
+      "fields": [
+        {
+          "@type": "Field",
+          "name": "datasetsSchema",
           "schema": {
             "@type": "Array",
             "elementSchema": {
               "@type": "Object",
               "fields": [
                 {
-                  "@type": "Field",
-                  "name": "code",
+                  "@type": ["Field", "Required"],
+                  "name": "name",
                   "schema": "string"
                 },
                 {
                   "@type": "Field",
-                  "name": "correlationId",
-                  "schema": "string"
-                },
-                {
-                  "@type": "Field",
-                  "name": "info",
-                  "schema": "string"
-                },
-                {
-                  "@type": "Field",
-                  "name": "message",
-                  "schema": "string"
+                  "name": "messageSchemaReference",
+                  "schema": "dtmi:com:microsoft:akri:MessageSchemaReference;1"
                 }
               ]
             }
@@ -1293,187 +685,21 @@
         },
         {
           "@type": "Field",
-          "name": "innerError",
-          "schema": {
-            "@type": "Map",
-            "mapKey": {
-              "name": "innerErrorKey",
-              "schema": "string"
-            },
-            "mapValue": {
-              "name": "innerErrorValue",
-              "schema": "string"
-            }
-          }
-        },
-        {
-          "@type": "Field",
-          "name": "message",
-          "schema": "string"
-        }
-      ]
-    },
-    {
-      "@id": "dtmi:com:microsoft:akri:DatasetTarget;1",
-      "@type": "Enum",
-      "valueSchema": "string",
-      "enumValues": [
-        {
-          "name": "Mqtt",
-          "enumValue": "Mqtt"
-        },
-        {
-          "name": "BrokerStateStore",
-          "enumValue": "BrokerStateStore"
-        },
-        {
-          "name": "Storage",
-          "enumValue": "Storage"
-        }
-      ]
-    },
-    {
-      "@id": "dtmi:com:microsoft:akri:EventStreamTarget;1",
-      "@type": "Enum",
-      "valueSchema": "string",
-      "enumValues": [
-        {
-          "name": "BrokerStateStore",
-          "enumValue": "BrokerStateStore"
-        },
-        {
-          "name": "Storage",
-          "enumValue": "Storage"
-        }
-      ]
-    },
-    {
-      "@id": "dtmi:com:microsoft:akri:DeviceStatus;1",
-      "@type": "Object",
-      "fields": [
-        {
-          "@type": "Field",
-          "@id": "dtmi:com:microsoft:akri:DeviceStatusConfig;1",
-          "name": "config",
-          "schema": {
-            "@type": "Object",
-            "fields": [
-              {
-                "@type": "Field",
-                "name": "error",
-                "schema": "dtmi:com:microsoft:akri:ConfigError;1"
-              },
-              {
-                "@type": "Field",
-                "name": "lastTransitionTime",
-                "schema": "string"
-              },
-              {
-                "@type": "Field",
-                "name": "version",
-                "schema": "unsignedLong"
-              }
-            ]
-          }
-        },
-        {
-          "@type": "Field",
-          "@id": "dtmi:com:microsoft:akri:DeviceStatusEndpoint;1",
-          "name": "endpoints",
-          "schema": {
-            "@type": "Object",
-            "fields": [
-              {
-                "@type": "Field",
-                "@id": "dtmi:com:microsoft:akri:DeviceStatusInboundEndpoint;1",
-                "name": "inbound",
-                "schema": {
-                  "@type": "Map",
-                  "mapKey": {
-                    "name": "inboundEndpointName",
-                    "schema": "string"
-                  },
-                  "mapValue": {
-                    "name": "inboundEndpointStatus",
-                    "schema": {
-                      "@type": "Object",
-                      "fields": [
-                        {
-                          "@type": "Field",
-                          "name": "error",
-                          "schema": "dtmi:com:microsoft:akri:ConfigError;1"
-                        }
-                      ]
-                    }
-                  }
-                }
-              }
-            ]
-          }
-        }
-      ]
-    },
-    {
-      "@id": "dtmi:com:microsoft:akri:AssetStatus;1",
-      "@type": "Object",
-      "fields": [
-        {
-          "@type": "Field",
-          "@id": "dtmi:com:microsoft:akri:AssetStatusConfig;1",
-          "name": "config",
-          "schema": {
-            "@type": "Object",
-            "fields": [
-              {
-                "@type": "Field",
-                "name": "error",
-                "schema": "dtmi:com:microsoft:akri:ConfigError;1"
-              },
-              {
-                "@type": "Field",
-                "name": "lastTransitionTime",
-                "schema": "string"
-              },
-              {
-                "@type": "Field",
-                "name": "version",
-                "schema": "unsignedLong"
-              }
-            ]
-          }
-        },
-        {
-          "@type": "Field",
-          "@id": "dtmi:com:microsoft:akri:AssetStatusDataset;1",
-          "name": "datasets",
+          "name": "eventsSchema",
           "schema": {
             "@type": "Array",
             "elementSchema": {
               "@type": "Object",
               "fields": [
                 {
-<<<<<<< HEAD
-                  "@type": [
-                    "Field",
-                    "Required"
-                  ],
+                  "@type": ["Field", "Required"],
                   "name": "name",
                   "schema": "string"
-=======
-                  "@type": "Field",
-                  "name": "error",
-                  "schema": "dtmi:com:microsoft:akri:ConfigError;1"
->>>>>>> 857fd824
                 },
                 {
                   "@type": "Field",
                   "name": "messageSchemaReference",
                   "schema": "dtmi:com:microsoft:akri:MessageSchemaReference;1"
-                },
-                {
-                  "@type": ["Field", "Required"],
-                  "name": "name",
-                  "schema": "string"
                 }
               ]
             }
@@ -1481,95 +707,14 @@
         },
         {
           "@type": "Field",
-          "@id": "dtmi:com:microsoft:akri:AssetStatusEvent;1",
-          "name": "events",
+          "name": "errors",
           "schema": {
             "@type": "Array",
-            "elementSchema": {
-              "@type": "Object",
-              "fields": [
-                {
-<<<<<<< HEAD
-                  "@type": [
-                    "Field",
-                    "Required"
-                  ],
-                  "name": "name",
-                  "schema": "string"
-=======
-                  "@type": "Field",
-                  "name": "error",
-                  "schema": "dtmi:com:microsoft:akri:ConfigError;1"
->>>>>>> 857fd824
-                },
-                {
-                  "@type": "Field",
-                  "name": "messageSchemaReference",
-                  "schema": "dtmi:com:microsoft:akri:MessageSchemaReference;1"
-                },
-                {
-                  "@type": ["Field", "Required"],
-                  "name": "name",
-                  "schema": "string"
-                }
-              ]
-            }
-          }
-        },
-        {
-          "@type": "Field",
-          "@id": "dtmi:com:microsoft:akri:AssetStatusManagementGroup;1",
-          "name": "managementGroups",
-          "schema": {
-            "@type": "Array",
-            "elementSchema": {
-              "@type": "Object",
-              "fields": [
-                {
-                  "@type": "Field",
-                  "@id": "dtmi:com:microsoft:akri:AssetStatusManagementGroupAction;1",
-                  "name": "actions",
-                  "schema": {
-                    "@type": "Array",
-                    "elementSchema": {
-                      "@type": "Object",
-                      "fields": [
-                        {
-                          "@type": "Field",
-                          "name": "error",
-                          "schema": "dtmi:com:microsoft:akri:ConfigError;1"
-                        },
-                        {
-                          "@type": ["Field", "Required"],
-                          "name": "name",
-                          "schema": "string"
-                        },
-                        {
-                          "@type": "Field",
-                          "name": "requestMessageSchemaReference",
-                          "schema": "dtmi:com:microsoft:akri:MessageSchemaReference;1"
-                        },
-                        {
-                          "@type": "Field",
-                          "name": "responseMessageSchemaReference",
-                          "schema": "dtmi:com:microsoft:akri:MessageSchemaReference;1"
-                        }
-                      ]
-                    }
-                  }
-                },
-                {
-                  "@type": ["Field", "Required"],
-                  "name": "name",
-                  "schema": "string"
-                }
-              ]
-            }
-          }
-        },
-        {
-          "@type": "Field",
-<<<<<<< HEAD
+            "elementSchema": "dtmi:com:microsoft:akri:Error;1"
+          }
+        },
+        {
+          "@type": "Field",
           "name": "version",
           "schema": "unsignedLong"
         }
@@ -1587,33 +732,6 @@
         {
           "name": "Off",
           "enumValue": "Off"
-=======
-          "@id": "dtmi:com:microsoft:akri:AssetStatusStream;1",
-          "name": "streams",
-          "schema": {
-            "@type": "Array",
-            "elementSchema": {
-              "@type": "Object",
-              "fields": [
-                {
-                  "@type": "Field",
-                  "name": "error",
-                  "schema": "dtmi:com:microsoft:akri:ConfigError;1"
-                },
-                {
-                  "@type": "Field",
-                  "name": "messageSchemaReference",
-                  "schema": "dtmi:com:microsoft:akri:MessageSchemaReference;1"
-                },
-                {
-                  "@type": ["Field", "Required"],
-                  "name": "name",
-                  "schema": "string"
-                }
-              ]
-            }
-          }
->>>>>>> 857fd824
         }
       ]
     },
@@ -1647,10 +765,7 @@
           "schema": "string"
         },
         {
-          "@type": [
-            "Field",
-            "Required"
-          ],
+          "@type": ["Field", "Required"],
           "name": "assetEndpointProfileRef",
           "description": "A reference to the asset endpoint profile.",
           "schema": "string"
@@ -1728,10 +843,7 @@
               "@type": "Object",
               "fields": [
                 {
-                  "@type": [
-                    "Field",
-                    "Required"
-                  ],
+                  "@type": ["Field", "Required"],
                   "name": "name",
                   "schema": "string"
                 },
@@ -1759,10 +871,7 @@
                           "schema": "string"
                         },
                         {
-                          "@type": [
-                            "Field",
-                            "Required"
-                          ],
+                          "@type": ["Field", "Required"],
                           "name": "dataSource",
                           "schema": "string"
                         },
@@ -1795,18 +904,12 @@
               "@type": "Object",
               "fields": [
                 {
-                  "@type": [
-                    "Field",
-                    "Required"
-                  ],
+                  "@type": ["Field", "Required"],
                   "name": "name",
                   "schema": "string"
                 },
                 {
-                  "@type": [
-                    "Field",
-                    "Required"
-                  ],
+                  "@type": ["Field", "Required"],
                   "name": "eventNotifier",
                   "schema": "string"
                 },
@@ -1832,26 +935,11 @@
       ]
     },
     {
-      "@id": "dtmi:com:microsoft:akri:NotificationPreference;1",
+      "@id": "dtmi:com:microsoft:akri:NotificationResponse;1",
       "@type": "Enum",
       "valueSchema": "string",
       "enumValues": [
         {
-          "name": "On",
-          "enumValue": "On"
-        },
-        {
-          "name": "Off",
-          "enumValue": "Off"
-        }
-      ]
-    },
-    {
-      "@id": "dtmi:com:microsoft:akri:NotificationPreferenceResponse;1",
-      "@type": "Enum",
-      "valueSchema": "string",
-      "enumValues": [
-        {
           "name": "Accepted",
           "enumValue": "Accepted"
         },
