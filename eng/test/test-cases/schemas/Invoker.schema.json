<<<<<<< HEAD
{
    "title": "Invoker",
    "type": "object",
    "additionalProperties": false,
    "properties": {
        "command-name": {
            "description": "The name of the Command.",
            "type": [ "string", "null" ],
            "kind": "drive"
        },
        "serializer": {
            "description": "Configuration settings for the test serializer associated with the invoker.",
            "$ref": "InvokerSerializer.schema.json",
            "kind": "drive"
        },
        "request-topic": {
            "description": "The MQTT topic pattern for the Command request.",
            "type": [ "string", "null" ],
            "kind": "drive"
        },
        "topic-namespace": {
            "description": "A leading namespace for the Command request and response MQTT topic patterns.",
            "type": [ "string", "null" ],
            "kind": "drive"
        },
        "response-topic-prefix": {
            "description": "A prefix to be prepended to the request topic pattern to produce a response topic pattern.",
            "type": [ "string", "null" ],
            "kind": "drive"
        },
        "response-topic-suffix": {
            "description": "A suffix to be appended to the request topic pattern to produce a response topic pattern.",
            "type": [ "string", "null" ],
            "kind": "drive"
        },
        "topic-token-map": {
            "description": "A map from topic tokens to replacement values.",
            "type": "object",
            "additionalProperties": {
                "type": "string"
            },
            "kind": "drive"
        },
        "response-topic-pattern": {
            "description": "The response topic pattern to attach to the invocation request, as an alternative to using prefix/suffix.",
            "type": "string",
            "kind": "drive"
        }
    }
}
=======
{
    "title": "Invoker",
    "type": "object",
    "additionalProperties": false,
    "properties": {
        "command-name": {
            "description": "The name of the Command.",
            "type": [ "string", "null" ],
            "kind": "drive"
        },
        "serializer": {
            "description": "Configuration settings for the test serializer associated with the invoker.",
            "$ref": "InvokerSerializer.schema.json",
            "kind": "drive"
        },
        "request-topic": {
            "description": "The MQTT topic pattern for the Command request.",
            "type": [ "string", "null" ],
            "kind": "drive"
        },
        "topic-namespace": {
            "description": "A leading namespace for the Command request and response MQTT topic patterns.",
            "type": [ "string", "null" ],
            "kind": "drive"
        },
        "response-topic-prefix": {
            "description": "A prefix to be prepended to the request topic pattern to produce a response topic pattern.",
            "type": [ "string", "null" ],
            "kind": "drive"
        },
        "response-topic-suffix": {
            "description": "A suffix to be appended to the request topic pattern to produce a response topic pattern.",
            "type": [ "string", "null" ],
            "kind": "drive"
        },
        "topic-token-map": {
            "description": "A map from topic tokens to replacement values.",
            "type": "object",
            "additionalProperties": {
                "type": "string"
            },
            "kind": "drive"
        },
        "response-topic-map": {
            "description": "A map from request topic to response topic, as an alternative to using prefix/suffix.",
            "type": "object",
            "additionalProperties": {
                "type": "string"
            },
            "kind": "drive"
        }
    }
}
>>>>>>> f34b84eb
<|MERGE_RESOLUTION|>--- conflicted
+++ resolved
@@ -1,106 +1,53 @@
-<<<<<<< HEAD
-{
-    "title": "Invoker",
-    "type": "object",
-    "additionalProperties": false,
-    "properties": {
-        "command-name": {
-            "description": "The name of the Command.",
-            "type": [ "string", "null" ],
-            "kind": "drive"
-        },
-        "serializer": {
-            "description": "Configuration settings for the test serializer associated with the invoker.",
-            "$ref": "InvokerSerializer.schema.json",
-            "kind": "drive"
-        },
-        "request-topic": {
-            "description": "The MQTT topic pattern for the Command request.",
-            "type": [ "string", "null" ],
-            "kind": "drive"
-        },
-        "topic-namespace": {
-            "description": "A leading namespace for the Command request and response MQTT topic patterns.",
-            "type": [ "string", "null" ],
-            "kind": "drive"
-        },
-        "response-topic-prefix": {
-            "description": "A prefix to be prepended to the request topic pattern to produce a response topic pattern.",
-            "type": [ "string", "null" ],
-            "kind": "drive"
-        },
-        "response-topic-suffix": {
-            "description": "A suffix to be appended to the request topic pattern to produce a response topic pattern.",
-            "type": [ "string", "null" ],
-            "kind": "drive"
-        },
-        "topic-token-map": {
-            "description": "A map from topic tokens to replacement values.",
-            "type": "object",
-            "additionalProperties": {
-                "type": "string"
-            },
-            "kind": "drive"
-        },
-        "response-topic-pattern": {
-            "description": "The response topic pattern to attach to the invocation request, as an alternative to using prefix/suffix.",
-            "type": "string",
-            "kind": "drive"
-        }
-    }
-}
-=======
-{
-    "title": "Invoker",
-    "type": "object",
-    "additionalProperties": false,
-    "properties": {
-        "command-name": {
-            "description": "The name of the Command.",
-            "type": [ "string", "null" ],
-            "kind": "drive"
-        },
-        "serializer": {
-            "description": "Configuration settings for the test serializer associated with the invoker.",
-            "$ref": "InvokerSerializer.schema.json",
-            "kind": "drive"
-        },
-        "request-topic": {
-            "description": "The MQTT topic pattern for the Command request.",
-            "type": [ "string", "null" ],
-            "kind": "drive"
-        },
-        "topic-namespace": {
-            "description": "A leading namespace for the Command request and response MQTT topic patterns.",
-            "type": [ "string", "null" ],
-            "kind": "drive"
-        },
-        "response-topic-prefix": {
-            "description": "A prefix to be prepended to the request topic pattern to produce a response topic pattern.",
-            "type": [ "string", "null" ],
-            "kind": "drive"
-        },
-        "response-topic-suffix": {
-            "description": "A suffix to be appended to the request topic pattern to produce a response topic pattern.",
-            "type": [ "string", "null" ],
-            "kind": "drive"
-        },
-        "topic-token-map": {
-            "description": "A map from topic tokens to replacement values.",
-            "type": "object",
-            "additionalProperties": {
-                "type": "string"
-            },
-            "kind": "drive"
-        },
-        "response-topic-map": {
-            "description": "A map from request topic to response topic, as an alternative to using prefix/suffix.",
-            "type": "object",
-            "additionalProperties": {
-                "type": "string"
-            },
-            "kind": "drive"
-        }
-    }
-}
->>>>>>> f34b84eb
+{
+    "title": "Invoker",
+    "type": "object",
+    "additionalProperties": false,
+    "properties": {
+        "command-name": {
+            "description": "The name of the Command.",
+            "type": [ "string", "null" ],
+            "kind": "drive"
+        },
+        "serializer": {
+            "description": "Configuration settings for the test serializer associated with the invoker.",
+            "$ref": "InvokerSerializer.schema.json",
+            "kind": "drive"
+        },
+        "request-topic": {
+            "description": "The MQTT topic pattern for the Command request.",
+            "type": [ "string", "null" ],
+            "kind": "drive"
+        },
+        "topic-namespace": {
+            "description": "A leading namespace for the Command request and response MQTT topic patterns.",
+            "type": [ "string", "null" ],
+            "kind": "drive"
+        },
+        "response-topic-prefix": {
+            "description": "A prefix to be prepended to the request topic pattern to produce a response topic pattern.",
+            "type": [ "string", "null" ],
+            "kind": "drive"
+        },
+        "response-topic-suffix": {
+            "description": "A suffix to be appended to the request topic pattern to produce a response topic pattern.",
+            "type": [ "string", "null" ],
+            "kind": "drive"
+        },
+        "topic-token-map": {
+            "description": "A map from topic tokens to replacement values.",
+            "type": "object",
+            "additionalProperties": {
+                "type": "string"
+            },
+            "kind": "drive"
+        },
+        "response-topic-map": {
+            "description": "A map from request topic to response topic, as an alternative to using prefix/suffix.",
+            "type": "object",
+            "additionalProperties": {
+                "type": "string"
+            },
+            "kind": "drive"
+        }
+    }
+}