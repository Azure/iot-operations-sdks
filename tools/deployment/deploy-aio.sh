#!/bin/bash

set -o errexit # fail if any command fails

# check input args
deploy_type=$1
if [[ -z "$deploy_type" ]] || ! [[ "$deploy_type" =~ ^(nightly|release)$ ]]; then
    echo "Error: Missing argument"
    echo "  Options are 'nightly' or 'release'"
    echo "  Example: './deploy-aio.sh nightly'"
    exit 1
fi

echo "Installing $deploy_type build of MQTT Broker"

# setup some variables, and change into the script directory
script_dir=$(dirname $(readlink -f $0))
session_dir=$script_dir/../../.session
mkdir -p $session_dir
cd $script_dir

# add/upgrade the azure-iot-ops extension
az extension add --upgrade --name azure-iot-ops

# If its a nightly build, we need to install all the dependencies
if [ "$deploy_type" = "nightly" ]; then
    # Install Jetstack helm repository
    helm repo add jetstack https://charts.jetstack.io --force-update

    # install cert-manager
    helm upgrade cert-manager jetstack/cert-manager --install --create-namespace -n cert-manager --version v1.16 --set crds.enabled=true --set extraArgs={--enable-certificate-owner-ref=true} --wait

    # install trust-manager
    helm upgrade trust-manager jetstack/trust-manager --install --create-namespace -n cert-manager --wait

    # install AIO Broker
    helm uninstall broker -n azure-iot-operations --ignore-not-found
    helm install broker --atomic --create-namespace -n azure-iot-operations --version 0.7.0-nightly oci://mqbuilds.azurecr.io/helm/aio-broker --values ./yaml/broker-values.yaml --wait
fi

<<<<<<< HEAD
# clean up any deployed Broker pieces
kubectl delete configmap client-ca-trust-bundle -n azure-iot-operations --ignore-not-found
kubectl delete BrokerAuthentication -n azure-iot-operations --all
kubectl delete BrokerListener -n azure-iot-operations --all
kubectl delete Broker -n azure-iot-operations --all

# install trust-manager with azure-iot-operations as the trusted domain
helm upgrade trust-manager jetstack/trust-manager --install --create-namespace -n azure-iot-operations --set app.trust.namespace=azure-iot-operations --wait

# install cert issuers and trust bundle
kubectl apply -f yaml/certificates.yaml

=======
>>>>>>> 7e4ba95d
# create CA for client connections. This will not be used directly by a service so many of the fields are not applicable
echo "my-ca-password" > $session_dir/password.txt
rm -rf ~/.step
step ca init \
    --deployment-type=standalone \
    --name=my-ca \
    --password-file=$session_dir/password.txt \
    --address=:0 \
    --dns=notapplicable \
    --provisioner=notapplicable

# create client trust bundle used to validate x509 client connections to the broker
kubectl delete configmap client-ca-trust-bundle -n azure-iot-operations --ignore-not-found
kubectl create configmap client-ca-trust-bundle \
    -n azure-iot-operations \
    --from-literal=client_ca.pem="$(cat ~/.step/certs/intermediate_ca.crt ~/.step/certs/root_ca.crt)"

# setup new Broker
kubectl apply -f yaml/aio-$deploy_type.yaml

# Update the credientials locally for connecting to MQTT Broker
./update-credentials.sh

echo Setup complete, session related files are in the '.session' directory<|MERGE_RESOLUTION|>--- conflicted
+++ resolved
@@ -38,21 +38,6 @@
     helm install broker --atomic --create-namespace -n azure-iot-operations --version 0.7.0-nightly oci://mqbuilds.azurecr.io/helm/aio-broker --values ./yaml/broker-values.yaml --wait
 fi
 
-<<<<<<< HEAD
-# clean up any deployed Broker pieces
-kubectl delete configmap client-ca-trust-bundle -n azure-iot-operations --ignore-not-found
-kubectl delete BrokerAuthentication -n azure-iot-operations --all
-kubectl delete BrokerListener -n azure-iot-operations --all
-kubectl delete Broker -n azure-iot-operations --all
-
-# install trust-manager with azure-iot-operations as the trusted domain
-helm upgrade trust-manager jetstack/trust-manager --install --create-namespace -n azure-iot-operations --set app.trust.namespace=azure-iot-operations --wait
-
-# install cert issuers and trust bundle
-kubectl apply -f yaml/certificates.yaml
-
-=======
->>>>>>> 7e4ba95d
 # create CA for client connections. This will not be used directly by a service so many of the fields are not applicable
 echo "my-ca-password" > $session_dir/password.txt
 rm -rf ~/.step
