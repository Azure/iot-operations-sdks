#!/bin/bash

set -o errexit # fail if any command fails

# check input args
deploy_type=$1
if [[ -z "$deploy_type" ]] || ! [[ "$deploy_type" =~ ^(nightly|release)$ ]]; then
    echo "Error: Missing argument"
    echo "  Options are 'nightly' or 'release'"
    echo "  Example: './deploy-aio.sh nightly'"
    exit 1
fi

echo "Installing $deploy_type build of MQTT Broker"

# setup some variables, and change into the script directory
script_dir=$(dirname $(readlink -f $0))
session_dir=$script_dir/../../.session
mkdir -p $session_dir
cd $script_dir

# add & upgrade the extensions
az extension add --upgrade --name azure-iot-ops
az extension add --upgrade --name connectedk8s

# If its a nightly build, we need to install all the dependencies
if [ "$deploy_type" = "nightly" ]; then
    # Install Jetstack helm repository
    helm repo add jetstack https://charts.jetstack.io --force-update

    # install cert-manager
    helm upgrade cert-manager jetstack/cert-manager --install --create-namespace -n cert-manager --version v1.16 --set crds.enabled=true --set extraArgs={--enable-certificate-owner-ref=true} --wait

    # install trust-manager
    helm upgrade trust-manager jetstack/trust-manager --install --create-namespace -n cert-manager --wait

    # install MQTT broker
    helm uninstall broker -n azure-iot-operations --ignore-not-found
    helm install broker --atomic --create-namespace -n azure-iot-operations --version 1.1.0-dev oci://mqbuilds.azurecr.io/helm/aio-broker --wait

    helm list -A
    # add ADR
    #helm install adr --version 1.0.0 oci://mcr.microsoft.com/azureiotoperations/helm/adr/assets-arc-extension -n azure-iot-operations --wait

<<<<<<< HEAD
    # add Akri service, port 18884
    #helm install akri oci://mcr.microsoft.com/azureiotoperations/helm/microsoft-managed-akri --version 0.6.1 \
        #--set agent.extensionService.mqttBroker.useTls=true \
        #--set agent.extensionService.mqttBroker.caCertConfigMapRef=azure-iot-operations-aio-ca-trust-bundle \
        #--set agent.extensionService.mqttBroker.authenticationMethod=serviceAccountToken \
        #--set agent.extensionService.mqttBroker.hostName=aio-broker-external \
        #--set agent.extensionService.mqttBroker.port=18884 \
        #-n azure-iot-operations

    # add ADR
    helm install adr --version 1.0.0 oci://mcr.microsoft.com/azureiotoperations/helm/adr/assets-arc-extension

    # Add AKRI Service for 38884
    helm install akri oci://mcr.microsoft.com/azureiotoperations/helm/microsoft-managed-akri --version 0.6.1 \
    --set agent.extensionService.mqttBroker.useTls=true \
    --set agent.extensionService.mqttBroker.caCertConfigMapRef="azure-iot-operations-aio-ca-trust-bundle" \
    --set agent.extensionService.mqttBroker.authenticationMethod=serviceAccountToken \
    --set agent.extensionService.mqttBroker.hostName=aio-broker-external.azure-iot-operations.svc.cluster.local \
    --set agent.extensionService.mqttBroker.port=38884
=======
    # add Akri service, port 18883
    helm install akri oci://mcr.microsoft.com/azureiotoperations/helm/microsoft-managed-akri --version 0.5.8 \
        --set agent.extensionService.mqttBroker.useTls=true \
        --set agent.extensionService.mqttBroker.caCertConfigMapRef=azure-iot-operations-aio-ca-trust-bundle \
        --set agent.extensionService.mqttBroker.authenticationMethod=serviceAccountToken \
        --set agent.extensionService.mqttBroker.hostName=aio-broker \
        --set agent.extensionService.mqttBroker.port=18883 \
        -n azure-iot-operations

    # deploy the Akri Operator
    helm install akri-operator oci://akripreview.azurecr.io/helm/microsoft-managed-akri-operator --version 0.1.5-preview -n azure-iot-operations
>>>>>>> bdfdcf12
fi

# create root & intermediate CA
step certificate create --profile root-ca "my root ca" \
    $session_dir/root_ca.crt $session_dir/root_ca.key \
    --no-password --insecure
step certificate create --profile intermediate-ca "my intermediate ca" \
    $session_dir/intermediate_ca.crt $session_dir/intermediate_ca.key \
    --ca $session_dir/root_ca.crt --ca-key $session_dir/root_ca.key \
    --no-password --insecure

# create client trust bundle used to validate x509 client connections to the broker
kubectl delete configmap client-ca-trust-bundle -n azure-iot-operations --ignore-not-found
kubectl create configmap client-ca-trust-bundle -n azure-iot-operations \
    --from-literal=client_ca.pem="$(cat $session_dir/intermediate_ca.crt $session_dir/root_ca.crt)"

# setup new Broker
kubectl apply -f yaml/aio-$deploy_type.yaml

# Update the credentials locally for connecting to MQTT Broker
./update-credentials.sh

echo Setup complete, session related files are in the '.session' directory<|MERGE_RESOLUTION|>--- conflicted
+++ resolved
@@ -38,33 +38,11 @@
     helm uninstall broker -n azure-iot-operations --ignore-not-found
     helm install broker --atomic --create-namespace -n azure-iot-operations --version 1.1.0-dev oci://mqbuilds.azurecr.io/helm/aio-broker --wait
 
-    helm list -A
-    # add ADR
-    #helm install adr --version 1.0.0 oci://mcr.microsoft.com/azureiotoperations/helm/adr/assets-arc-extension -n azure-iot-operations --wait
-
-<<<<<<< HEAD
-    # add Akri service, port 18884
-    #helm install akri oci://mcr.microsoft.com/azureiotoperations/helm/microsoft-managed-akri --version 0.6.1 \
-        #--set agent.extensionService.mqttBroker.useTls=true \
-        #--set agent.extensionService.mqttBroker.caCertConfigMapRef=azure-iot-operations-aio-ca-trust-bundle \
-        #--set agent.extensionService.mqttBroker.authenticationMethod=serviceAccountToken \
-        #--set agent.extensionService.mqttBroker.hostName=aio-broker-external \
-        #--set agent.extensionService.mqttBroker.port=18884 \
-        #-n azure-iot-operations
-
     # add ADR
     helm install adr --version 1.0.0 oci://mcr.microsoft.com/azureiotoperations/helm/adr/assets-arc-extension
 
-    # Add AKRI Service for 38884
+    # add Akri service, port 18883
     helm install akri oci://mcr.microsoft.com/azureiotoperations/helm/microsoft-managed-akri --version 0.6.1 \
-    --set agent.extensionService.mqttBroker.useTls=true \
-    --set agent.extensionService.mqttBroker.caCertConfigMapRef="azure-iot-operations-aio-ca-trust-bundle" \
-    --set agent.extensionService.mqttBroker.authenticationMethod=serviceAccountToken \
-    --set agent.extensionService.mqttBroker.hostName=aio-broker-external.azure-iot-operations.svc.cluster.local \
-    --set agent.extensionService.mqttBroker.port=38884
-=======
-    # add Akri service, port 18883
-    helm install akri oci://mcr.microsoft.com/azureiotoperations/helm/microsoft-managed-akri --version 0.5.8 \
         --set agent.extensionService.mqttBroker.useTls=true \
         --set agent.extensionService.mqttBroker.caCertConfigMapRef=azure-iot-operations-aio-ca-trust-bundle \
         --set agent.extensionService.mqttBroker.authenticationMethod=serviceAccountToken \
@@ -74,7 +52,7 @@
 
     # deploy the Akri Operator
     helm install akri-operator oci://akripreview.azurecr.io/helm/microsoft-managed-akri-operator --version 0.1.5-preview -n azure-iot-operations
->>>>>>> bdfdcf12
+
 fi
 
 # create root & intermediate CA
