--- conflicted
+++ resolved
@@ -1,227 +1,223 @@
-namespace Akri.Dtdl.Codegen
-{
-    using System;
-    using System.Collections.Generic;
-    using System.Reflection;
-    using System.Text.RegularExpressions;
-    using DTDLParser;
-    using DTDLParser.Models;
-
-    public static class SchemaTransformFactory
-    {
-        private static Dictionary<string, int> uniquifiers = new();
-
-        public static IEnumerable<ITemplateTransform> GetTelemetrySchemaTransforms(string payloadFormat, string projectName, string genNamespace, Dtmi interfaceId, string schema, List<(string, string, DTSchemaInfo, int)> nameDescSchemaIndices)
-        {
-            switch (payloadFormat)
-            {
-                case PayloadFormat.Raw:
-                    throw new Exception($"PayloadFormat '{PayloadFormat.Raw}' is not supported for Interfaces whose contents include Telemetry");
-                case PayloadFormat.Avro:
-                    yield return new TelemetryAvroSchema(projectName, genNamespace, schema, nameDescSchemaIndices, GetDtmiToUniqueSchemaNameDelegate(interfaceId));
-                    yield break;
-                case PayloadFormat.Cbor:
-                    yield return new TelemetryJsonSchema(genNamespace, interfaceId.AbsoluteUri, schema, nameDescSchemaIndices, GetDtmiToSchemaNameDelegate(interfaceId), setIndex: true);
-                    yield break;
-                case PayloadFormat.Json:
-                    yield return new TelemetryJsonSchema(genNamespace, interfaceId.AbsoluteUri, schema, nameDescSchemaIndices, GetDtmiToSchemaNameDelegate(interfaceId), setIndex: false);
-                    yield break;
-                case PayloadFormat.Proto2:
-                    yield return new TelemetryProto2(projectName, genNamespace, schema, nameDescSchemaIndices, GetDtmiToSchemaNameDelegate(interfaceId));
-                    yield break;
-                case PayloadFormat.Proto3:
-                    yield return new TelemetryProto3(projectName, genNamespace, schema, nameDescSchemaIndices, GetDtmiToSchemaNameDelegate(interfaceId));
-                    yield break;
-                default:
-                    throw GetFormatNotRecognizedException(payloadFormat);
-            }
-        }
-
-        public static IEnumerable<ITemplateTransform> GetCommandSchemaTransforms(string payloadFormat, string projectName, string genNamespace, Dtmi interfaceId, string schema, string commandName, string subType, string paramName, DTSchemaInfo paramSchema, bool isNullable, string interfaceIdAsNamespace, string normalizedVersionSuffix)
-        {
-            switch (payloadFormat)
-            {
-                case PayloadFormat.Raw:
-                    if (paramSchema.GetType() != typeof(DTBytesInfo))
-                    {
-                        throw new Exception($"PayloadFormat '{PayloadFormat.Raw}' does not support any Command {subType} schema other than 'bytes'");
-                    }
-
-                    yield break;
-                case PayloadFormat.Avro:
-                    yield return new CommandAvroSchema(projectName, genNamespace, schema, commandName, subType, paramName, paramSchema, isNullable, GetDtmiToUniqueSchemaNameDelegate(interfaceId));
-                    yield break;
-                case PayloadFormat.Cbor:
-                    yield return new CommandJsonSchema(genNamespace, interfaceId.AbsoluteUri, schema, commandName, subType, paramName, paramSchema, isNullable, GetDtmiToSchemaNameDelegate(interfaceId), setIndex: true, interfaceIdAsNamespace, normalizedVersionSuffix);
-                    yield break;
-                case PayloadFormat.Json:
-                    yield return new CommandJsonSchema(genNamespace, interfaceId.AbsoluteUri, schema, commandName, subType, paramName, paramSchema, isNullable, GetDtmiToSchemaNameDelegate(interfaceId), setIndex: false, interfaceIdAsNamespace, normalizedVersionSuffix);
-                    yield break;
-                case PayloadFormat.Proto2:
-                    yield return new CommandProto2(projectName, genNamespace, schema, paramName, paramSchema, isNullable, GetDtmiToSchemaNameDelegate(interfaceId));
-                    yield break;
-                case PayloadFormat.Proto3:
-                    yield return new CommandProto3(projectName, genNamespace, schema, paramName, paramSchema, isNullable, GetDtmiToSchemaNameDelegate(interfaceId));
-                    yield break;
-                default:
-                    throw GetFormatNotRecognizedException(payloadFormat);
-            }
-        }
-
-        public static IEnumerable<ITemplateTransform> GetObjectSchemaTransforms(string payloadFormat, string projectName, string genNamespace, Dtmi interfaceId, Dtmi objectId, string description, string schema, List<(string, string, DTSchemaInfo, int)> nameDescSchemaIndices)
-        {
-            switch (payloadFormat)
-            {
-                case PayloadFormat.Raw:
-                    yield break;
-                case PayloadFormat.Avro:
-                    yield break;
-                case PayloadFormat.Cbor:
-                    yield return new ObjectJsonSchema(genNamespace, objectId.AbsoluteUri, description, schema, nameDescSchemaIndices, GetDtmiToSchemaNameDelegate(interfaceId), setIndex: true);
-                    yield break;
-                case PayloadFormat.Json:
-                    yield return new ObjectJsonSchema(genNamespace, objectId.AbsoluteUri, description, schema, nameDescSchemaIndices, GetDtmiToSchemaNameDelegate(interfaceId), setIndex: false);
-                    yield break;
-                case PayloadFormat.Proto2:
-                    yield return new ObjectProto2(projectName, genNamespace, schema, nameDescSchemaIndices, GetDtmiToSchemaNameDelegate(interfaceId));
-                    yield break;
-                case PayloadFormat.Proto3:
-                    yield return new ObjectProto3(projectName, genNamespace, schema, nameDescSchemaIndices, GetDtmiToSchemaNameDelegate(interfaceId));
-                    yield break;
-                default:
-                    throw GetFormatNotRecognizedException(payloadFormat);
-            }
-        }
-
-        public static IEnumerable<ITemplateTransform> GetEnumSchemaTransforms(string payloadFormat, string projectName, string genNamespace, Dtmi enumId, string description, string schema, Dtmi valueSchemaId, List<(string, string, int)> nameValueIndices)
-        {
-            switch (payloadFormat)
-            {
-                case PayloadFormat.Raw:
-                    yield break;
-                case PayloadFormat.Avro:
-                    yield break;
-                case PayloadFormat.Cbor:
-                    yield return new EnumJsonSchema(genNamespace, enumId.AbsoluteUri, description, schema, valueSchemaId, nameValueIndices);
-                    yield break;
-                case PayloadFormat.Json:
-                    yield return new EnumJsonSchema(genNamespace, enumId.AbsoluteUri, description, schema, valueSchemaId, nameValueIndices);
-                    yield break;
-                case PayloadFormat.Proto2:
-                    yield return new EnumProto2(projectName, genNamespace, schema, valueSchemaId, nameValueIndices);
-                    yield break;
-                case PayloadFormat.Proto3:
-                    yield return new EnumProto3(projectName, genNamespace, schema, valueSchemaId, nameValueIndices);
-                    yield break;
-                default:
-                    throw GetFormatNotRecognizedException(payloadFormat);
-            }
-        }
-
-        public static IEnumerable<ITemplateTransform> GetArraySchemaTransforms(string payloadFormat, string projectName, string genNamespace, Dtmi interfaceId, DTSchemaInfo elementSchema, string description, string schema)
-        {
-            switch (payloadFormat)
-            {
-                case PayloadFormat.Raw:
-                    yield break;
-                case PayloadFormat.Avro:
-                    yield break;
-                case PayloadFormat.Cbor:
-                    yield break;
-                case PayloadFormat.Json:
-                    yield break;
-                case PayloadFormat.Proto2:
-                    yield return new ArrayProto2(projectName, genNamespace, schema, elementSchema, GetDtmiToSchemaNameDelegate(interfaceId));
-                    yield break;
-                case PayloadFormat.Proto3:
-                    yield return new ArrayProto3(projectName, genNamespace, schema, elementSchema, GetDtmiToSchemaNameDelegate(interfaceId));
-                    yield break;
-                default:
-                    throw GetFormatNotRecognizedException(payloadFormat);
-            }
-        }
-
-        public static IEnumerable<ITemplateTransform> GetMapSchemaTransforms(string payloadFormat, string projectName, string genNamespace, Dtmi interfaceId, DTSchemaInfo mapValueSchema, string description, string schema)
-        {
-            switch (payloadFormat)
-            {
-                case PayloadFormat.Raw:
-                    yield break;
-                case PayloadFormat.Avro:
-                    yield break;
-                case PayloadFormat.Cbor:
-                    yield break;
-                case PayloadFormat.Json:
-                    yield break;
-                case PayloadFormat.Proto2:
-                    yield return new MapProto2(projectName, genNamespace, schema, mapValueSchema, GetDtmiToSchemaNameDelegate(interfaceId));
-                    yield break;
-                case PayloadFormat.Proto3:
-                    yield return new MapProto3(projectName, genNamespace, schema, mapValueSchema, GetDtmiToSchemaNameDelegate(interfaceId));
-                    yield break;
-                default:
-                    throw GetFormatNotRecognizedException(payloadFormat);
-            }
-        }
-
-        public static IEnumerable<ITemplateTransform> GetSchemaTransforms(string payloadFormat)
-        {
-            string ext = payloadFormat switch
-            {
-                PayloadFormat.Raw => "txt",
-                PayloadFormat.Avro => "avsc",
-                PayloadFormat.Cbor => "json",
-                PayloadFormat.Json => "json",
-                PayloadFormat.Proto2 => "proto",
-                PayloadFormat.Proto3 => "proto",
-                _ => throw GetFormatNotRecognizedException(payloadFormat)
-            };
-
-            foreach (string resourceName in Assembly.GetExecutingAssembly().GetManifestResourceNames())
-            {
-<<<<<<< HEAD
-                Regex rx =  new($"^{ThisAssembly.AssemblyName}\\.{ResourceNames.SchemaFolder}(?:\\.(\\w+))+\\.(\\w+)\\.{ext}$");
-=======
-                Regex rx = new($"^{Assembly.GetExecutingAssembly().GetName().Name}\\.{ResourceNames.SchemaFolder}(?:\\.(\\w+))+\\.(\\w+)\\.{ext}$");
->>>>>>> 11c71f58
-                Match? match = rx.Match(resourceName);
-                if (match.Success)
-                {
-                    string folderPath = Path.Combine(ResourceNames.IncludeFolder, Path.Combine(match.Groups[1].Captures.Select(c => c.Value).ToArray()));
-                    string fileName = $"{match.Groups[2].Captures[0].Value}.{ext}";
-                    StreamReader resourceReader = new StreamReader(Assembly.GetExecutingAssembly().GetManifestResourceStream(resourceName)!);
-
-                    yield return new SchemaTransform(folderPath, fileName, resourceReader.ReadToEnd());
-                }
-            }
-        }
-
-        private static DtmiToSchemaName GetDtmiToSchemaNameDelegate(Dtmi interfaceId)
-        {
-            return (dtmi, schemaKind) => { return NameFormatter.DtmiToSchemaName(dtmi, interfaceId, schemaKind); };
-        }
-
-        private static DtmiToSchemaName GetDtmiToUniqueSchemaNameDelegate(Dtmi interfaceId)
-        {
-            return (dtmi, schemaKind) =>
-            {
-                string baseName = NameFormatter.DtmiToSchemaName(dtmi, interfaceId, schemaKind);
-                if (uniquifiers.TryGetValue(baseName, out int uniquifier))
-                {
-                    uniquifiers[baseName] = uniquifier + 1;
-                    return $"{baseName}___{uniquifier}";
-                }
-                else
-                {
-                    uniquifiers[baseName] = 1;
-                    return baseName;
-                }
-            };
-        }
-
-        private static Exception GetFormatNotRecognizedException(string payloadFormat)
-        {
-            return new Exception($"{DtdlMqttExtensionValues.GetStandardTerm(DtdlMqttExtensionValues.PayloadFormatPropertyFormat)} '{payloadFormat}' not recognized; must be {PayloadFormat.Itemize(" or ", "'")}");
-        }
-    }
-}
+namespace Akri.Dtdl.Codegen
+{
+    using System;
+    using System.Collections.Generic;
+    using System.Reflection;
+    using System.Text.RegularExpressions;
+    using DTDLParser;
+    using DTDLParser.Models;
+
+    public static class SchemaTransformFactory
+    {
+        private static Dictionary<string, int> uniquifiers = new();
+
+        public static IEnumerable<ITemplateTransform> GetTelemetrySchemaTransforms(string payloadFormat, string projectName, string genNamespace, Dtmi interfaceId, string schema, List<(string, string, DTSchemaInfo, int)> nameDescSchemaIndices)
+        {
+            switch (payloadFormat)
+            {
+                case PayloadFormat.Raw:
+                    throw new Exception($"PayloadFormat '{PayloadFormat.Raw}' is not supported for Interfaces whose contents include Telemetry");
+                case PayloadFormat.Avro:
+                    yield return new TelemetryAvroSchema(projectName, genNamespace, schema, nameDescSchemaIndices, GetDtmiToUniqueSchemaNameDelegate(interfaceId));
+                    yield break;
+                case PayloadFormat.Cbor:
+                    yield return new TelemetryJsonSchema(genNamespace, interfaceId.AbsoluteUri, schema, nameDescSchemaIndices, GetDtmiToSchemaNameDelegate(interfaceId), setIndex: true);
+                    yield break;
+                case PayloadFormat.Json:
+                    yield return new TelemetryJsonSchema(genNamespace, interfaceId.AbsoluteUri, schema, nameDescSchemaIndices, GetDtmiToSchemaNameDelegate(interfaceId), setIndex: false);
+                    yield break;
+                case PayloadFormat.Proto2:
+                    yield return new TelemetryProto2(projectName, genNamespace, schema, nameDescSchemaIndices, GetDtmiToSchemaNameDelegate(interfaceId));
+                    yield break;
+                case PayloadFormat.Proto3:
+                    yield return new TelemetryProto3(projectName, genNamespace, schema, nameDescSchemaIndices, GetDtmiToSchemaNameDelegate(interfaceId));
+                    yield break;
+                default:
+                    throw GetFormatNotRecognizedException(payloadFormat);
+            }
+        }
+
+        public static IEnumerable<ITemplateTransform> GetCommandSchemaTransforms(string payloadFormat, string projectName, string genNamespace, Dtmi interfaceId, string schema, string commandName, string subType, string paramName, DTSchemaInfo paramSchema, bool isNullable, string interfaceIdAsNamespace, string normalizedVersionSuffix)
+        {
+            switch (payloadFormat)
+            {
+                case PayloadFormat.Raw:
+                    if (paramSchema.GetType() != typeof(DTBytesInfo))
+                    {
+                        throw new Exception($"PayloadFormat '{PayloadFormat.Raw}' does not support any Command {subType} schema other than 'bytes'");
+                    }
+
+                    yield break;
+                case PayloadFormat.Avro:
+                    yield return new CommandAvroSchema(projectName, genNamespace, schema, commandName, subType, paramName, paramSchema, isNullable, GetDtmiToUniqueSchemaNameDelegate(interfaceId));
+                    yield break;
+                case PayloadFormat.Cbor:
+                    yield return new CommandJsonSchema(genNamespace, interfaceId.AbsoluteUri, schema, commandName, subType, paramName, paramSchema, isNullable, GetDtmiToSchemaNameDelegate(interfaceId), setIndex: true, interfaceIdAsNamespace, normalizedVersionSuffix);
+                    yield break;
+                case PayloadFormat.Json:
+                    yield return new CommandJsonSchema(genNamespace, interfaceId.AbsoluteUri, schema, commandName, subType, paramName, paramSchema, isNullable, GetDtmiToSchemaNameDelegate(interfaceId), setIndex: false, interfaceIdAsNamespace, normalizedVersionSuffix);
+                    yield break;
+                case PayloadFormat.Proto2:
+                    yield return new CommandProto2(projectName, genNamespace, schema, paramName, paramSchema, isNullable, GetDtmiToSchemaNameDelegate(interfaceId));
+                    yield break;
+                case PayloadFormat.Proto3:
+                    yield return new CommandProto3(projectName, genNamespace, schema, paramName, paramSchema, isNullable, GetDtmiToSchemaNameDelegate(interfaceId));
+                    yield break;
+                default:
+                    throw GetFormatNotRecognizedException(payloadFormat);
+            }
+        }
+
+        public static IEnumerable<ITemplateTransform> GetObjectSchemaTransforms(string payloadFormat, string projectName, string genNamespace, Dtmi interfaceId, Dtmi objectId, string description, string schema, List<(string, string, DTSchemaInfo, int)> nameDescSchemaIndices)
+        {
+            switch (payloadFormat)
+            {
+                case PayloadFormat.Raw:
+                    yield break;
+                case PayloadFormat.Avro:
+                    yield break;
+                case PayloadFormat.Cbor:
+                    yield return new ObjectJsonSchema(genNamespace, objectId.AbsoluteUri, description, schema, nameDescSchemaIndices, GetDtmiToSchemaNameDelegate(interfaceId), setIndex: true);
+                    yield break;
+                case PayloadFormat.Json:
+                    yield return new ObjectJsonSchema(genNamespace, objectId.AbsoluteUri, description, schema, nameDescSchemaIndices, GetDtmiToSchemaNameDelegate(interfaceId), setIndex: false);
+                    yield break;
+                case PayloadFormat.Proto2:
+                    yield return new ObjectProto2(projectName, genNamespace, schema, nameDescSchemaIndices, GetDtmiToSchemaNameDelegate(interfaceId));
+                    yield break;
+                case PayloadFormat.Proto3:
+                    yield return new ObjectProto3(projectName, genNamespace, schema, nameDescSchemaIndices, GetDtmiToSchemaNameDelegate(interfaceId));
+                    yield break;
+                default:
+                    throw GetFormatNotRecognizedException(payloadFormat);
+            }
+        }
+
+        public static IEnumerable<ITemplateTransform> GetEnumSchemaTransforms(string payloadFormat, string projectName, string genNamespace, Dtmi enumId, string description, string schema, Dtmi valueSchemaId, List<(string, string, int)> nameValueIndices)
+        {
+            switch (payloadFormat)
+            {
+                case PayloadFormat.Raw:
+                    yield break;
+                case PayloadFormat.Avro:
+                    yield break;
+                case PayloadFormat.Cbor:
+                    yield return new EnumJsonSchema(genNamespace, enumId.AbsoluteUri, description, schema, valueSchemaId, nameValueIndices);
+                    yield break;
+                case PayloadFormat.Json:
+                    yield return new EnumJsonSchema(genNamespace, enumId.AbsoluteUri, description, schema, valueSchemaId, nameValueIndices);
+                    yield break;
+                case PayloadFormat.Proto2:
+                    yield return new EnumProto2(projectName, genNamespace, schema, valueSchemaId, nameValueIndices);
+                    yield break;
+                case PayloadFormat.Proto3:
+                    yield return new EnumProto3(projectName, genNamespace, schema, valueSchemaId, nameValueIndices);
+                    yield break;
+                default:
+                    throw GetFormatNotRecognizedException(payloadFormat);
+            }
+        }
+
+        public static IEnumerable<ITemplateTransform> GetArraySchemaTransforms(string payloadFormat, string projectName, string genNamespace, Dtmi interfaceId, DTSchemaInfo elementSchema, string description, string schema)
+        {
+            switch (payloadFormat)
+            {
+                case PayloadFormat.Raw:
+                    yield break;
+                case PayloadFormat.Avro:
+                    yield break;
+                case PayloadFormat.Cbor:
+                    yield break;
+                case PayloadFormat.Json:
+                    yield break;
+                case PayloadFormat.Proto2:
+                    yield return new ArrayProto2(projectName, genNamespace, schema, elementSchema, GetDtmiToSchemaNameDelegate(interfaceId));
+                    yield break;
+                case PayloadFormat.Proto3:
+                    yield return new ArrayProto3(projectName, genNamespace, schema, elementSchema, GetDtmiToSchemaNameDelegate(interfaceId));
+                    yield break;
+                default:
+                    throw GetFormatNotRecognizedException(payloadFormat);
+            }
+        }
+
+        public static IEnumerable<ITemplateTransform> GetMapSchemaTransforms(string payloadFormat, string projectName, string genNamespace, Dtmi interfaceId, DTSchemaInfo mapValueSchema, string description, string schema)
+        {
+            switch (payloadFormat)
+            {
+                case PayloadFormat.Raw:
+                    yield break;
+                case PayloadFormat.Avro:
+                    yield break;
+                case PayloadFormat.Cbor:
+                    yield break;
+                case PayloadFormat.Json:
+                    yield break;
+                case PayloadFormat.Proto2:
+                    yield return new MapProto2(projectName, genNamespace, schema, mapValueSchema, GetDtmiToSchemaNameDelegate(interfaceId));
+                    yield break;
+                case PayloadFormat.Proto3:
+                    yield return new MapProto3(projectName, genNamespace, schema, mapValueSchema, GetDtmiToSchemaNameDelegate(interfaceId));
+                    yield break;
+                default:
+                    throw GetFormatNotRecognizedException(payloadFormat);
+            }
+        }
+
+        public static IEnumerable<ITemplateTransform> GetSchemaTransforms(string payloadFormat)
+        {
+            string ext = payloadFormat switch
+            {
+                PayloadFormat.Raw => "txt",
+                PayloadFormat.Avro => "avsc",
+                PayloadFormat.Cbor => "json",
+                PayloadFormat.Json => "json",
+                PayloadFormat.Proto2 => "proto",
+                PayloadFormat.Proto3 => "proto",
+                _ => throw GetFormatNotRecognizedException(payloadFormat)
+            };
+
+            foreach (string resourceName in Assembly.GetExecutingAssembly().GetManifestResourceNames())
+            {
+                Regex rx = new($"^{Assembly.GetExecutingAssembly().GetName().Name}\\.{ResourceNames.SchemaFolder}(?:\\.(\\w+))+\\.(\\w+)\\.{ext}$");
+                Match? match = rx.Match(resourceName);
+                if (match.Success)
+                {
+                    string folderPath = Path.Combine(ResourceNames.IncludeFolder, Path.Combine(match.Groups[1].Captures.Select(c => c.Value).ToArray()));
+                    string fileName = $"{match.Groups[2].Captures[0].Value}.{ext}";
+                    StreamReader resourceReader = new StreamReader(Assembly.GetExecutingAssembly().GetManifestResourceStream(resourceName)!);
+
+                    yield return new SchemaTransform(folderPath, fileName, resourceReader.ReadToEnd());
+                }
+            }
+        }
+
+        private static DtmiToSchemaName GetDtmiToSchemaNameDelegate(Dtmi interfaceId)
+        {
+            return (dtmi, schemaKind) => { return NameFormatter.DtmiToSchemaName(dtmi, interfaceId, schemaKind); };
+        }
+
+        private static DtmiToSchemaName GetDtmiToUniqueSchemaNameDelegate(Dtmi interfaceId)
+        {
+            return (dtmi, schemaKind) =>
+            {
+                string baseName = NameFormatter.DtmiToSchemaName(dtmi, interfaceId, schemaKind);
+                if (uniquifiers.TryGetValue(baseName, out int uniquifier))
+                {
+                    uniquifiers[baseName] = uniquifier + 1;
+                    return $"{baseName}___{uniquifier}";
+                }
+                else
+                {
+                    uniquifiers[baseName] = 1;
+                    return baseName;
+                }
+            };
+        }
+
+        private static Exception GetFormatNotRecognizedException(string payloadFormat)
+        {
+            return new Exception($"{DtdlMqttExtensionValues.GetStandardTerm(DtdlMqttExtensionValues.PayloadFormatPropertyFormat)} '{payloadFormat}' not recognized; must be {PayloadFormat.Itemize(" or ", "'")}");
+        }
+    }
+}