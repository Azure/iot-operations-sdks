﻿namespace Azure.Iot.Operations.ProtocolCompiler
{
    using System;
    using System.Collections.Generic;
    using System.Linq;
    using System.Xml;
    using DTDLParser;
    using DTDLParser.Models;

    public class SchemaGenerator
    {
        private IReadOnlyDictionary<Dtmi, DTEntityInfo> modelDict;
        private string projectName;
        private DTInterfaceInfo dtInterface;
        private string payloadFormat;
        private CodeName genNamespace;
        private string? telemetryTopic;
        private string? commandTopic;
        private string? telemServiceGroupId;
        private string? cmdServiceGroupId;
        private bool separateTelemetries;

<<<<<<< HEAD
        public static bool GenerateSchemas(IReadOnlyDictionary<Dtmi, DTEntityInfo> modelDict, Dtmi interfaceId, int mqttVersion, string projectName, DirectoryInfo workingDir, CodeName genNamespace)
=======
        public static void GenerateSchemas(IReadOnlyDictionary<Dtmi, DTEntityInfo> modelDict, Dtmi interfaceId, int mqttVersion, string projectName, DirectoryInfo workingDir, CodeName genNamespace, CodeName? sharedPrefix)
>>>>>>> 6b4d065d
        {
            DTInterfaceInfo dtInterface = (DTInterfaceInfo)modelDict[interfaceId];

            TopicCollisionDetector telemetryTopicCollisionDetector = TopicCollisionDetector.GetTelemetryTopicCollisionDetector();
            TopicCollisionDetector commandTopicCollisionDetector = TopicCollisionDetector.GetCommandTopicCollisionDetector();

            telemetryTopicCollisionDetector.Check(dtInterface, dtInterface.Telemetries.Keys, mqttVersion);
            commandTopicCollisionDetector.Check(dtInterface, dtInterface.Commands.Keys, mqttVersion);

            var schemaGenerator = new SchemaGenerator(modelDict, projectName, dtInterface, mqttVersion, genNamespace);

<<<<<<< HEAD
            Dictionary<string, int> schemaCounts = new();

            var schemaWriter = new SchemaWriter(workingDir.FullName, schemaCounts);

            schemaGenerator.GenerateInterfaceAnnex(schemaWriter.Accept, mqttVersion);

            schemaGenerator.GenerateTelemetrySchemas(schemaWriter.Accept, mqttVersion);
            schemaGenerator.GenerateCommandSchemas(schemaWriter.Accept, mqttVersion);
            schemaGenerator.GenerateObjects(schemaWriter.Accept, mqttVersion);
            schemaGenerator.GenerateEnums(schemaWriter.Accept, mqttVersion);
            schemaGenerator.GenerateArrays(schemaWriter.Accept);
            schemaGenerator.GenerateMaps(schemaWriter.Accept);
            schemaGenerator.CopyIncludedSchemas(schemaWriter.Accept);

            if (schemaCounts.Any(kv => kv.Value > 1))
            {
                Console.WriteLine();
                Console.ForegroundColor = ConsoleColor.Red;
                Console.WriteLine("Aborting schema generation due to duplicate generated names:");
                Console.ResetColor();
                foreach (KeyValuePair<string, int> schemaCount in schemaCounts.Where(kv => kv.Value > 1))
                {
                    Console.WriteLine($"  {schemaCount.Key}");
                }

                string exampleName = schemaCounts.FirstOrDefault(kv => kv.Value > 1 && kv.Key.EndsWith("Schema")).Key ?? "somethingSchema";
                string preName = exampleName.Substring(0, exampleName.Length - "Schema".Length);

                Console.WriteLine();
                Console.WriteLine(@"HINT: You can force a generated name by assigning an ""@id"" value, whose last label will determine the name, like this:");
                Console.WriteLine();
                Console.WriteLine($"    \"name\": \"{preName}\",");
                Console.WriteLine(@"    ""schema"": {");
                Console.ForegroundColor = ConsoleColor.Green;
                Console.WriteLine(@"      ""@id"": ""dtmi:foo:bar:baz:SomeNameYouLike;1"",");
                Console.ResetColor();
                Console.WriteLine(@"      ""@type"": . . .");
                Console.WriteLine();

                Console.WriteLine(@"HINT: If your model contains a duplicated definition, you can outline it to the ""schemas"" section of the Interface, like this:");
                Console.WriteLine();
                Console.WriteLine(@"  ""schemas"": [");
                Console.WriteLine(@"    {");
                Console.ForegroundColor = ConsoleColor.Green;
                Console.WriteLine($"      \"@id\": \"dtmi:foo:bar:sharedSchemas:{exampleName};1\",");
                Console.ResetColor();
                Console.WriteLine(@"      ""@type"": . . .");
                Console.WriteLine(@"    }");
                Console.WriteLine(@"  ]");
                Console.WriteLine();
                Console.WriteLine(@"and then refer to the identifier (instead of an inline definition) from multiple places:");
                Console.WriteLine();
                Console.WriteLine($"    \"name\": \"{preName}\",");
                Console.Write(@"    ""schema"":");
                Console.ForegroundColor = ConsoleColor.Green;
                Console.WriteLine($" \"dtmi:foo:bar:sharedSchemas:{exampleName};1\",");
                Console.ResetColor();

                Console.WriteLine();

                return false;
            }

            return true;
=======
            schemaGenerator.GenerateInterfaceAnnex(GetWriter(workingDir.FullName), mqttVersion, sharedPrefix);

            schemaGenerator.GenerateTelemetrySchemas(GetWriter(workingDir.FullName), mqttVersion, sharedPrefix);
            schemaGenerator.GenerateCommandSchemas(GetWriter(workingDir.FullName), mqttVersion, sharedPrefix);
            schemaGenerator.GenerateObjects(GetWriter(workingDir.FullName), mqttVersion, sharedPrefix);
            schemaGenerator.GenerateEnums(GetWriter(workingDir.FullName), mqttVersion, sharedPrefix);
            schemaGenerator.GenerateArrays(GetWriter(workingDir.FullName));
            schemaGenerator.GenerateMaps(GetWriter(workingDir.FullName));
            schemaGenerator.CopyIncludedSchemas(GetWriter(workingDir.FullName));
>>>>>>> 6b4d065d
        }

        public SchemaGenerator(IReadOnlyDictionary<Dtmi, DTEntityInfo> modelDict, string projectName, DTInterfaceInfo dtInterface, int mqttVersion, CodeName genNamespace)
        {
            this.modelDict = modelDict;
            this.projectName = projectName;
            this.dtInterface = dtInterface;
            this.genNamespace = genNamespace;

            payloadFormat = (string)dtInterface.SupplementalProperties[string.Format(DtdlMqttExtensionValues.PayloadFormatPropertyFormat, mqttVersion)];

            telemetryTopic = dtInterface.SupplementalProperties.TryGetValue(string.Format(DtdlMqttExtensionValues.TelemTopicPropertyFormat, mqttVersion), out object? telemTopicObj) ? (string)telemTopicObj : null;
            commandTopic = dtInterface.SupplementalProperties.TryGetValue(string.Format(DtdlMqttExtensionValues.CmdReqTopicPropertyFormat, mqttVersion), out object? cmdTopicObj) ? (string)cmdTopicObj : null;
            separateTelemetries = telemetryTopic?.Contains(MqttTopicTokens.TelemetryName) ?? false;

            if (mqttVersion == 1)
            {
                telemServiceGroupId = null;
                cmdServiceGroupId = commandTopic != null && !commandTopic.Contains(MqttTopicTokens.CommandExecutorId) ? "MyServiceGroup" : null;
            }
            else
            {
                telemServiceGroupId = dtInterface.SupplementalProperties.TryGetValue(string.Format(DtdlMqttExtensionValues.TelemServiceGroupIdPropertyFormat, mqttVersion), out object? telemServiceGroupIdObj) ? (string)telemServiceGroupIdObj : null;
                cmdServiceGroupId = dtInterface.SupplementalProperties.TryGetValue(string.Format(DtdlMqttExtensionValues.CmdServiceGroupIdPropertyFormat, mqttVersion), out object? cmdServiceGroupIdObj) ? (string)cmdServiceGroupIdObj : null;
                if (commandTopic != null && commandTopic.Contains(MqttTopicTokens.CommandExecutorId) && cmdServiceGroupId != null)
                {
                    throw new Exception($"Model must not specify 'cmdServiceGroupId' property when 'commandTopic' includes token '{MqttTopicTokens.CommandExecutorId}'");
                }
            }
        }

        public void GenerateInterfaceAnnex(Action<string, string, string> acceptor, int mqttVersion, CodeName? sharedPrefix)
        {
            CodeName serviceName = new(dtInterface.Id);

            List<(string?, ITypeName)> telemNameSchemas =
                !dtInterface.Telemetries.Any() ? new() :
                separateTelemetries ? dtInterface.Telemetries.Select(t => ((string?)t.Key, GetTelemSchema(t.Value))).ToList() :
                new() { (null, GetAggregateTelemSchema()) };

            List<(string, ITypeName?, ITypeName?, bool, string?)> cmdNameReqRespIdemStales = dtInterface.Commands.Values.Select(c => (c.Name, GetRequestSchema(c, mqttVersion), GetResponseSchema(c, mqttVersion), IsCommandIdempotent(c, mqttVersion), GetTtl(c, mqttVersion))).ToList();

            ITemplateTransform interfaceAnnexTransform = new InterfaceAnnex(projectName, genNamespace, sharedPrefix, dtInterface.Id.ToString(), payloadFormat, serviceName, telemetryTopic, commandTopic, telemServiceGroupId, cmdServiceGroupId, telemNameSchemas, cmdNameReqRespIdemStales, separateTelemetries);
            acceptor(interfaceAnnexTransform.TransformText(), interfaceAnnexTransform.FileName, interfaceAnnexTransform.FolderPath);
        }

        public void GenerateTelemetrySchemas(Action<string, string, string> acceptor, int mqttVersion, CodeName? sharedPrefix)
        {
            if (dtInterface.Telemetries.Any())
            {
                if (separateTelemetries)
                {
                    foreach (KeyValuePair<string, DTTelemetryInfo> dtTelemetry in dtInterface.Telemetries)
                    {
                        var nameDescSchemaRequiredIndices = new List<(string, string, DTSchemaInfo, bool, int)> { (dtTelemetry.Key, dtTelemetry.Value.Description.FirstOrDefault(t => t.Key.StartsWith("en")).Value ?? $"The '{dtTelemetry.Key}' Telemetry.", dtTelemetry.Value.Schema, true, 1) };
                        WriteTelemetrySchema(GetTelemSchema(dtTelemetry.Value), nameDescSchemaRequiredIndices, acceptor, sharedPrefix, isSeparate: true);
                    }
                }
                else
                {
                    List<(string, string, DTSchemaInfo, bool, int)> nameDescSchemaRequiredIndices = dtInterface.Telemetries.Values.Select(t => (t.Name, t.Description.FirstOrDefault(t => t.Key.StartsWith("en")).Value ?? $"The '{t.Name}' Telemetry.", t.Schema, false, GetFieldIndex(t, mqttVersion))).ToList();
                    nameDescSchemaRequiredIndices.Sort((x, y) => x.Item5 == 0 && y.Item5 == 0 ? x.Item1.CompareTo(y.Item1) : y.Item5.CompareTo(x.Item5));
                    int ix = nameDescSchemaRequiredIndices.FirstOrDefault().Item5;
                    nameDescSchemaRequiredIndices = nameDescSchemaRequiredIndices.Select(x => (x.Item1, x.Item2, x.Item3, x.Item4, x.Item5 == 0 ? ++ix : x.Item5)).ToList();
                    WriteTelemetrySchema(GetAggregateTelemSchema(), nameDescSchemaRequiredIndices, acceptor, sharedPrefix, isSeparate: false);
                }
            }
        }

        public void GenerateCommandSchemas(Action<string, string, string> acceptor, int mqttVersion, CodeName? sharedPrefix)
        {
            foreach (KeyValuePair<string, DTCommandInfo> dtCommand in dtInterface.Commands)
            {
                if (dtCommand.Value.Request != null && !IsCommandPayloadTransparent(dtCommand.Value.Request, mqttVersion))
                {
                    ITypeName reqSchema = GetRequestSchema(dtCommand.Value, mqttVersion)!;

                    foreach (ITemplateTransform reqSchemaTransform in SchemaTransformFactory.GetCommandSchemaTransforms(
                        payloadFormat, projectName, genNamespace, dtInterface.Id, reqSchema, dtCommand.Key, "request", dtCommand.Value.Request.Name, dtCommand.Value.Request.Schema, sharedPrefix, dtCommand.Value.Request.Nullable))
                    {
                        acceptor(reqSchemaTransform.TransformText(), reqSchemaTransform.FileName, reqSchemaTransform.FolderPath);
                    }
                }

                if (dtCommand.Value.Response != null && !IsCommandPayloadTransparent(dtCommand.Value.Response, mqttVersion))
                {
                    ITypeName respSchema = GetResponseSchema(dtCommand.Value, mqttVersion)!;

                    foreach (ITemplateTransform respSchemaTransform in SchemaTransformFactory.GetCommandSchemaTransforms(
                        payloadFormat, projectName, genNamespace, dtInterface.Id, respSchema, dtCommand.Key, "response", dtCommand.Value.Response.Name, dtCommand.Value.Response.Schema, sharedPrefix, dtCommand.Value.Response.Nullable))
                    {
                        acceptor(respSchemaTransform.TransformText(), respSchemaTransform.FileName, respSchemaTransform.FolderPath);
                    }
                }
            }
        }

        public void GenerateObjects(Action<string, string, string> acceptor, int mqttVersion, CodeName? sharedPrefix)
        {
            foreach (DTObjectInfo dtObject in modelDict.Values.Where(e => e.EntityKind == DTEntityKind.Object).Select(e => (DTObjectInfo)e))
            {
                CodeName schemaName = new(dtObject.Id);
                string? description = dtObject.Description.FirstOrDefault(t => t.Key.StartsWith("en")).Value;

                List<(string, string, DTSchemaInfo, bool, int)> nameDescSchemaRequiredIndices = dtObject.Fields.Select(f => (f.Name, f.Description.FirstOrDefault(t => t.Key.StartsWith("en")).Value ?? $"The '{f.Name}' Field.", f.Schema, IsRequired(f), GetFieldIndex(f, mqttVersion))).ToList();
                nameDescSchemaRequiredIndices.Sort((x, y) => x.Item5 == 0 && y.Item5 == 0 ? x.Item1.CompareTo(y.Item1) : y.Item5.CompareTo(x.Item5));
                int ix = nameDescSchemaRequiredIndices.FirstOrDefault().Item5;
                nameDescSchemaRequiredIndices = nameDescSchemaRequiredIndices.Select(x => (x.Item1, x.Item2, x.Item3, x.Item4, x.Item5 == 0 ? ++ix : x.Item5)).ToList();

                foreach (ITemplateTransform objectSchemaTransform in SchemaTransformFactory.GetObjectSchemaTransforms(payloadFormat, projectName, genNamespace, dtInterface.Id, dtObject.Id, description, schemaName, nameDescSchemaRequiredIndices, sharedPrefix))
                {
                    acceptor(objectSchemaTransform.TransformText(), objectSchemaTransform.FileName, objectSchemaTransform.FolderPath);
                }
            }
        }

        public void GenerateEnums(Action<string, string, string> acceptor, int mqttVersion, CodeName? sharedPrefix)
        {
            foreach (DTEnumInfo dtEnum in modelDict.Values.Where(e => e.EntityKind == DTEntityKind.Enum).Select(e => (DTEnumInfo)e))
            {
                CodeName schemaName = new(dtEnum.Id);
                string? description = dtEnum.Description.FirstOrDefault(t => t.Key.StartsWith("en")).Value;

                List<(string, string, int)> nameValueIndices = dtEnum.EnumValues.Select(e => (e.Name, e.EnumValue.ToString()!, GetFieldIndex(e, mqttVersion))).ToList();
                nameValueIndices.Sort((x, y) => x.Item3 == 0 && y.Item3 == 0 ? x.Item1.CompareTo(y.Item1) : y.Item3.CompareTo(x.Item3));
                int ix = nameValueIndices.FirstOrDefault().Item3;
                nameValueIndices = nameValueIndices.Select(x => (x.Item1, x.Item2, x.Item3 == 0 ? ++ix : x.Item3)).ToList();

                foreach (ITemplateTransform enumSchemaTransform in SchemaTransformFactory.GetEnumSchemaTransforms(payloadFormat, projectName, genNamespace, dtEnum.Id, description, schemaName, dtEnum.ValueSchema.Id, nameValueIndices, sharedPrefix))
                {
                    acceptor(enumSchemaTransform.TransformText(), enumSchemaTransform.FileName, enumSchemaTransform.FolderPath);
                }
            }
        }

        public void GenerateArrays(Action<string, string, string> acceptor)
        {
            foreach (DTArrayInfo dtArray in modelDict.Values.Where(e => e.EntityKind == DTEntityKind.Array).Select(e => (DTArrayInfo)e))
            {
                CodeName schemaName = new(dtArray.Id);
                string? description = dtArray.Description.FirstOrDefault(t => t.Key.StartsWith("en")).Value;

                foreach (ITemplateTransform arraySchemaTransform in SchemaTransformFactory.GetArraySchemaTransforms(payloadFormat, projectName, genNamespace, dtInterface.Id, dtArray.ElementSchema, description, schemaName))
                {
                    acceptor(arraySchemaTransform.TransformText(), arraySchemaTransform.FileName, arraySchemaTransform.FolderPath);
                }
            }
        }

        public void GenerateMaps(Action<string, string, string> acceptor)
        {
            foreach (DTMapInfo dtMap in modelDict.Values.Where(e => e.EntityKind == DTEntityKind.Map).Select(e => (DTMapInfo)e))
            {
                CodeName schemaName = new(dtMap.Id);
                string? description = dtMap.Description.FirstOrDefault(t => t.Key.StartsWith("en")).Value;

                foreach (ITemplateTransform mapSchemaTransform in SchemaTransformFactory.GetMapSchemaTransforms(payloadFormat, projectName, genNamespace, dtInterface.Id, dtMap.MapValue.Schema, description, schemaName))
                {
                    acceptor(mapSchemaTransform.TransformText(), mapSchemaTransform.FileName, mapSchemaTransform.FolderPath);
                }
            }
        }

        public void CopyIncludedSchemas(Action<string, string, string> acceptor)
        {
            foreach (ITemplateTransform schemaTransform in SchemaTransformFactory.GetSchemaTransforms(payloadFormat))
            {
                acceptor(schemaTransform.TransformText(), schemaTransform.FileName, schemaTransform.FolderPath);
            }
        }

        private void WriteTelemetrySchema(ITypeName telemSchema, List<(string, string, DTSchemaInfo, bool, int)> nameDescSchemaRequiredIndices, Action<string, string, string> acceptor, CodeName? sharedPrefix, bool isSeparate)
        {
            foreach (ITemplateTransform templateTransform in SchemaTransformFactory.GetTelemetrySchemaTransforms(payloadFormat, projectName, genNamespace, dtInterface.Id, telemSchema, nameDescSchemaRequiredIndices, sharedPrefix, isSeparate))
            {
                acceptor(templateTransform.TransformText(), templateTransform.FileName, templateTransform.FolderPath);
            }
        }

        private int GetFieldIndex(DTEntityInfo dtEntity, int mqttVersion)
        {
            return dtEntity.SupplementalTypes.Contains(new Dtmi(string.Format(DtdlMqttExtensionValues.IndexedAdjunctTypeFormat, mqttVersion))) ? (int)dtEntity.SupplementalProperties[string.Format(DtdlMqttExtensionValues.IndexPropertyFormat, mqttVersion)] : 0;
        }

        private bool IsRequired(DTFieldInfo dtField)
        {
            return dtField.SupplementalTypes.Any(t => DtdlMqttExtensionValues.RequiredAdjunctTypeRegex.IsMatch(t.AbsoluteUri));
        }

        private ITypeName GetTelemSchema(DTTelemetryInfo dtTelem)
        {
            return payloadFormat switch
            {
                PayloadFormat.Raw => RawTypeName.Instance,
                PayloadFormat.Custom => CustomTypeName.Instance,
                _ => SchemaNames.GetTelemSchema(dtTelem.Name),
            };
        }

        private ITypeName GetAggregateTelemSchema()
        {
            return payloadFormat switch
            {
                PayloadFormat.Raw => RawTypeName.Instance,
                PayloadFormat.Custom => CustomTypeName.Instance,
                _ => SchemaNames.AggregateTelemSchema,
            };
        }

        private ITypeName? GetRequestSchema(DTCommandInfo dtCommand, int mqttVersion)
        {
            return dtCommand.Request == null ? null : payloadFormat switch
            {
                PayloadFormat.Raw => RawTypeName.Instance,
                PayloadFormat.Custom => CustomTypeName.Instance,
                _ when IsCommandPayloadTransparent(dtCommand.Request, mqttVersion) => new CodeName(dtCommand.Request.Schema.Id),
                _ => SchemaNames.GetCmdReqSchema(dtCommand.Name),
            };
        }

        private ITypeName? GetResponseSchema(DTCommandInfo dtCommand, int mqttVersion)
        {
            return dtCommand.Response == null ? null : payloadFormat switch
            {
                PayloadFormat.Raw => RawTypeName.Instance,
                PayloadFormat.Custom => CustomTypeName.Instance,
                _ when IsCommandPayloadTransparent(dtCommand.Response, mqttVersion) => new CodeName(dtCommand.Response.Schema.Id),
                _ => SchemaNames.GetCmdRespSchema(dtCommand.Name),
            };
        }

        private bool IsCommandPayloadTransparent(DTCommandPayloadInfo dtCommandPayload, int mqttVersion)
        {
            return payloadFormat == PayloadFormat.Json && dtCommandPayload.SupplementalTypes.Contains(new Dtmi(string.Format(DtdlMqttExtensionValues.TransparentAdjunctTypeFormat, mqttVersion)));
        }

        private static bool IsCommandIdempotent(DTCommandInfo dtCommand, int mqttVersion)
        {
            return dtCommand.SupplementalTypes.Contains(new Dtmi(string.Format(DtdlMqttExtensionValues.IdempotentAdjunctTypeFormat, mqttVersion)));
        }

        private static string? GetTtl(DTCommandInfo dtCommand, int mqttVersion)
        {
            return dtCommand.SupplementalTypes.Contains(new Dtmi(string.Format(DtdlMqttExtensionValues.CacheableAdjunctTypeFormat, mqttVersion))) ? XmlConvert.ToString((TimeSpan)dtCommand.SupplementalProperties[string.Format(DtdlMqttExtensionValues.TtlPropertyFormat, mqttVersion)]) : null;
        }

<<<<<<< HEAD
        private static bool IsCommandPayloadTransparent(DTCommandPayloadInfo dtCommandPayload, int mqttVersion)
        {
            return dtCommandPayload.SupplementalTypes.Contains(new Dtmi(string.Format(DtdlMqttExtensionValues.TransparentAdjunctTypeFormat, mqttVersion)));
=======
        private static Action<string, string, string> GetWriter(string parentPath)
        {
            return (schemaText, fileName, subFolder) =>
            {
                string folderPath = Path.Combine(parentPath, subFolder);

                if (!Directory.Exists(folderPath))
                {
                    Directory.CreateDirectory(folderPath);
                }

                string filePath = Path.Combine(folderPath, fileName);
                File.WriteAllText(filePath, schemaText);
                Console.WriteLine($"  generated {filePath}");
            };
>>>>>>> 6b4d065d
        }
    }
}<|MERGE_RESOLUTION|>--- conflicted
+++ resolved
@@ -20,11 +20,7 @@
         private string? cmdServiceGroupId;
         private bool separateTelemetries;
 
-<<<<<<< HEAD
-        public static bool GenerateSchemas(IReadOnlyDictionary<Dtmi, DTEntityInfo> modelDict, Dtmi interfaceId, int mqttVersion, string projectName, DirectoryInfo workingDir, CodeName genNamespace)
-=======
-        public static void GenerateSchemas(IReadOnlyDictionary<Dtmi, DTEntityInfo> modelDict, Dtmi interfaceId, int mqttVersion, string projectName, DirectoryInfo workingDir, CodeName genNamespace, CodeName? sharedPrefix)
->>>>>>> 6b4d065d
+        public static bool GenerateSchemas(IReadOnlyDictionary<Dtmi, DTEntityInfo> modelDict, Dtmi interfaceId, int mqttVersion, string projectName, DirectoryInfo workingDir, CodeName genNamespace, CodeName? sharedPrefix)
         {
             DTInterfaceInfo dtInterface = (DTInterfaceInfo)modelDict[interfaceId];
 
@@ -36,17 +32,16 @@
 
             var schemaGenerator = new SchemaGenerator(modelDict, projectName, dtInterface, mqttVersion, genNamespace);
 
-<<<<<<< HEAD
             Dictionary<string, int> schemaCounts = new();
 
             var schemaWriter = new SchemaWriter(workingDir.FullName, schemaCounts);
 
-            schemaGenerator.GenerateInterfaceAnnex(schemaWriter.Accept, mqttVersion);
-
-            schemaGenerator.GenerateTelemetrySchemas(schemaWriter.Accept, mqttVersion);
-            schemaGenerator.GenerateCommandSchemas(schemaWriter.Accept, mqttVersion);
-            schemaGenerator.GenerateObjects(schemaWriter.Accept, mqttVersion);
-            schemaGenerator.GenerateEnums(schemaWriter.Accept, mqttVersion);
+            schemaGenerator.GenerateInterfaceAnnex(schemaWriter.Accept, mqttVersion, sharedPrefix);
+
+            schemaGenerator.GenerateTelemetrySchemas(schemaWriter.Accept, mqttVersion, sharedPrefix);
+            schemaGenerator.GenerateCommandSchemas(schemaWriter.Accept, mqttVersion, sharedPrefix);
+            schemaGenerator.GenerateObjects(schemaWriter.Accept, mqttVersion, sharedPrefix);
+            schemaGenerator.GenerateEnums(schemaWriter.Accept, mqttVersion, sharedPrefix);
             schemaGenerator.GenerateArrays(schemaWriter.Accept);
             schemaGenerator.GenerateMaps(schemaWriter.Accept);
             schemaGenerator.CopyIncludedSchemas(schemaWriter.Accept);
@@ -101,17 +96,6 @@
             }
 
             return true;
-=======
-            schemaGenerator.GenerateInterfaceAnnex(GetWriter(workingDir.FullName), mqttVersion, sharedPrefix);
-
-            schemaGenerator.GenerateTelemetrySchemas(GetWriter(workingDir.FullName), mqttVersion, sharedPrefix);
-            schemaGenerator.GenerateCommandSchemas(GetWriter(workingDir.FullName), mqttVersion, sharedPrefix);
-            schemaGenerator.GenerateObjects(GetWriter(workingDir.FullName), mqttVersion, sharedPrefix);
-            schemaGenerator.GenerateEnums(GetWriter(workingDir.FullName), mqttVersion, sharedPrefix);
-            schemaGenerator.GenerateArrays(GetWriter(workingDir.FullName));
-            schemaGenerator.GenerateMaps(GetWriter(workingDir.FullName));
-            schemaGenerator.CopyIncludedSchemas(GetWriter(workingDir.FullName));
->>>>>>> 6b4d065d
         }
 
         public SchemaGenerator(IReadOnlyDictionary<Dtmi, DTEntityInfo> modelDict, string projectName, DTInterfaceInfo dtInterface, int mqttVersion, CodeName genNamespace)
@@ -357,28 +341,5 @@
         {
             return dtCommand.SupplementalTypes.Contains(new Dtmi(string.Format(DtdlMqttExtensionValues.CacheableAdjunctTypeFormat, mqttVersion))) ? XmlConvert.ToString((TimeSpan)dtCommand.SupplementalProperties[string.Format(DtdlMqttExtensionValues.TtlPropertyFormat, mqttVersion)]) : null;
         }
-
-<<<<<<< HEAD
-        private static bool IsCommandPayloadTransparent(DTCommandPayloadInfo dtCommandPayload, int mqttVersion)
-        {
-            return dtCommandPayload.SupplementalTypes.Contains(new Dtmi(string.Format(DtdlMqttExtensionValues.TransparentAdjunctTypeFormat, mqttVersion)));
-=======
-        private static Action<string, string, string> GetWriter(string parentPath)
-        {
-            return (schemaText, fileName, subFolder) =>
-            {
-                string folderPath = Path.Combine(parentPath, subFolder);
-
-                if (!Directory.Exists(folderPath))
-                {
-                    Directory.CreateDirectory(folderPath);
-                }
-
-                string filePath = Path.Combine(folderPath, fileName);
-                File.WriteAllText(filePath, schemaText);
-                Console.WriteLine($"  generated {filePath}");
-            };
->>>>>>> 6b4d065d
-        }
     }
 }