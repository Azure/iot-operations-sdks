namespace Azure.Iot.Operations.ProtocolCompiler
{
    using System;
    using System.Linq;
    using System.Collections.Generic;
    using System.Reflection;
    using System.Text.Json;
    using System.Text.RegularExpressions;

    public static class EnvoyTransformFactory
    {
        private static readonly Dictionary<string, SerializerValues> formatSerializers = new()
        {
            { PayloadFormat.Avro, new SerializerValues("AVRO", "AvroSerializer{0}", EmptyTypeName.AvroInstance) },
            { PayloadFormat.Cbor, new SerializerValues("CBOR", "CborSerializer", EmptyTypeName.CborInstance) },
            { PayloadFormat.Json, new SerializerValues("JSON", "Utf8JsonSerializer", EmptyTypeName.JsonInstance) },
            { PayloadFormat.Proto2, new SerializerValues("protobuf", "ProtobufSerializer{0}", EmptyTypeName.ProtoInstance) },
            { PayloadFormat.Proto3, new SerializerValues("protobuf", "ProtobufSerializer{0}", EmptyTypeName.ProtoInstance) },
            { PayloadFormat.Raw, new SerializerValues("raw", "PassthroughSerializer", EmptyTypeName.RawInstance) },
            { PayloadFormat.Custom, new SerializerValues("custom", "ExternalSerializer", EmptyTypeName.CustomInstance) },
        };

<<<<<<< HEAD
        public static IEnumerable<ITemplateTransform> GetTransforms(string language, string projectName, JsonDocument annexDocument, string? workingPath, string? sdkPath, bool syncApi, bool generateClient, bool generateServer, string genRoot, bool generateProject)
=======
        public static IEnumerable<ITemplateTransform> GetTransforms(string language, string projectName, JsonDocument annexDocument, string? workingPath, string? sdkPath, bool syncApi, bool generateClient, bool generateServer, bool defaultImpl, HashSet<string> sourceFilePaths, HashSet<SchemaKind> distinctSchemaKinds, string genRoot, bool generateProject)
>>>>>>> 5234ab4d
        {
            string modelId = annexDocument.RootElement.GetProperty(AnnexFileProperties.ModelId).GetString()!;
            CodeName genNamespace = new CodeName(annexDocument.RootElement.GetProperty(AnnexFileProperties.Namespace).GetString()!);
            CodeName serviceName = new CodeName(annexDocument.RootElement.GetProperty(AnnexFileProperties.ServiceName).GetString()!);
            string genFormat = annexDocument.RootElement.GetProperty(AnnexFileProperties.PayloadFormat).GetString()!;
            bool separateTelemetries = annexDocument.RootElement.GetProperty(AnnexFileProperties.TelemSeparate).GetBoolean();

            string? telemetryTopic = annexDocument.RootElement.TryGetProperty(AnnexFileProperties.TelemetryTopic, out JsonElement telemTopicElt) ? telemTopicElt.GetString() : null;
            string? commandTopic = annexDocument.RootElement.TryGetProperty(AnnexFileProperties.CommandRequestTopic, out JsonElement cmdTopicElt) ? cmdTopicElt.GetString() : null;
            string? telemServiceGroupId = annexDocument.RootElement.TryGetProperty(AnnexFileProperties.TelemServiceGroupId, out JsonElement tGroupIdElt) ? tGroupIdElt.GetString() : null;
            string? cmdServiceGroupId = annexDocument.RootElement.TryGetProperty(AnnexFileProperties.CmdServiceGroupId, out JsonElement cGroupIdElt) ? cGroupIdElt.GetString() : null;

            string? version = modelId.IndexOf(";") > 0 ? modelId.Substring(modelId.IndexOf(";") + 1) : null;
            string? normalizedVersionSuffix = version?.Replace(".", "_");

            List<(CodeName, ITypeName?, ITypeName?)> cmdNameReqResps = new();
            List<(CodeName, ITypeName)> telemNameSchemas = new();

            List<CodeName> schemaTypes = new();

            if (annexDocument.RootElement.TryGetProperty(AnnexFileProperties.TelemetryList, out JsonElement telemsElt) && telemsElt.GetArrayLength() > 0)
            {
                if (telemetryTopic == null)
                {
                    throw new Exception($"Model {modelId} has at least one Telemetry content but no {DtdlMqttExtensionValues.GetStandardTerm(DtdlMqttExtensionValues.TelemTopicPropertyFormat)} property");
                }

                foreach (JsonElement telemEl in telemsElt.EnumerateArray())
                {
                    foreach (ITemplateTransform templateTransform in GetTelemetryTransforms(language, projectName, genNamespace, modelId, serviceName, genFormat, telemEl, telemNameSchemas, workingPath, schemaTypes, generateClient, generateServer, useSharedSubscription: telemServiceGroupId != null))
                    {
                        yield return templateTransform;
                    }
                }
            }

            if (annexDocument.RootElement.TryGetProperty(AnnexFileProperties.CommandList, out JsonElement cmdsElt) && cmdsElt.GetArrayLength() > 0)
            {
                if (commandTopic == null)
                {
                    throw new Exception($"Model {modelId} has at least one Command content but no {DtdlMqttExtensionValues.GetStandardTerm(DtdlMqttExtensionValues.CmdReqTopicPropertyFormat)} property");
                }

                foreach (JsonElement cmdEl in cmdsElt.EnumerateArray())
                {
                    foreach (ITemplateTransform templateTransform in GetCommandTransforms(language, projectName, genNamespace, modelId, serviceName, genFormat, commandTopic, cmdEl, cmdNameReqResps, normalizedVersionSuffix, workingPath, schemaTypes, generateClient, generateServer, useSharedSubscription: cmdServiceGroupId != null))
                    {
                        yield return templateTransform;
                    }
                }
            }

<<<<<<< HEAD
            foreach (ITemplateTransform templateTransform in GetServiceTransforms(language, projectName, genNamespace, modelId, serviceName, genFormat, commandTopic, telemetryTopic, cmdServiceGroupId, telemServiceGroupId, cmdNameReqResps, telemNameSchemas, genRoot, syncApi, generateClient, generateServer, separateTelemetries))
=======
            foreach (ITemplateTransform templateTransform in GetServiceTransforms(language, projectName, genNamespace, modelId, serviceName, genFormat, commandTopic, telemetryTopic, cmdServiceGroupId, telemServiceGroupId, cmdNameReqResps, telemNameSchemas, sourceFilePaths, syncApi, generateClient, generateServer, defaultImpl, separateTelemetries))
>>>>>>> 5234ab4d
            {
                yield return templateTransform;
            }

            foreach (ITemplateTransform templateTransform in GetResourceTransforms(language, projectName, genFormat))
            {
                yield return templateTransform;
            }

            foreach (ITemplateTransform templateTransform in GetProjectTransforms(language, projectName, genNamespace, genFormat, sdkPath, schemaTypes, generateProject))
            {
                yield return templateTransform;
            }
        }

        private static IEnumerable<ITemplateTransform> GetTelemetryTransforms(string language, string projectName, CodeName genNamespace, string modelId, CodeName serviceName, string genFormat, JsonElement telemElt, List<(CodeName, ITypeName)> telemNameSchemas, string? workingPath, List<CodeName> schemaTypes, bool generateClient, bool generateServer, bool useSharedSubscription)
        {
            string serializerSubNamespace = formatSerializers[genFormat].SubNamespace;
            string serializerClassName = formatSerializers[genFormat].ClassName;
            EmptyTypeName serializerEmptyType = formatSerializers[genFormat].EmptyType;

            CodeName telemetryName = new CodeName(telemElt.TryGetProperty(AnnexFileProperties.TelemName, out JsonElement nameElt) ? nameElt.GetString() ?? string.Empty : string.Empty);
            string schemaRep = telemElt.GetProperty(AnnexFileProperties.TelemSchema).GetString()!;
            ITypeName schemaType = schemaRep switch
            {
                RawTypeName.Designator => RawTypeName.Instance,
                CustomTypeName.Designator => CustomTypeName.Instance,
                _ => new CodeName(schemaRep),
            };

            switch (language)
            {
                case "csharp":
                    if (generateServer)
                    {
                        yield return new DotNetTelemetrySender(telemetryName, projectName, genNamespace, modelId, serviceName, serializerSubNamespace, serializerClassName, serializerEmptyType, schemaType);
                    }

                    if (generateClient)
                    {
                        yield return new DotNetTelemetryReceiver(telemetryName, projectName, genNamespace, modelId, serviceName, serializerSubNamespace, serializerClassName, serializerEmptyType, schemaType);
                    }

                    if (genFormat == PayloadFormat.Avro && schemaType is CodeName dotnetSchema)
                    {
                        yield return new DotNetSerialization(projectName, genNamespace, dotnetSchema, workingPath);
                    }

                    break;
                case "go":
                    if (generateServer)
                    {
                        yield return new GoTelemetrySender(telemetryName, genNamespace, serializerSubNamespace, schemaType);
                    }

                    if (generateClient)
                    {
                        yield return new GoTelemetryReceiver(telemetryName, genNamespace, serializerSubNamespace, schemaType);
                    }

                    break;
                case "java":
                    if (generateServer)
                    {
                        yield return new JavaTelemetrySender(telemetryName.AsGiven, genNamespace, serializerSubNamespace, serializerClassName, schemaType.GetTypeName(TargetLanguage.Java));
                    }

                    if (generateClient)
                    {
                        yield return new JavaTelemetryReceiver(telemetryName.AsGiven, genNamespace, serializerSubNamespace, serializerClassName, schemaType.GetTypeName(TargetLanguage.Java));
                    }

                    break;
                case "python":
                    if (generateServer)
                    {
                        yield return new PythonTelemetrySender(telemetryName.AsGiven, genNamespace, serializerSubNamespace, serializerClassName, schemaType.GetTypeName(TargetLanguage.Python));
                    }

                    if (generateClient)
                    {
                        yield return new PythonTelemetryReceiver(telemetryName.AsGiven, genNamespace, serializerSubNamespace, serializerClassName, schemaType.GetTypeName(TargetLanguage.Python));
                    }

                    break;
                case "rust":
                    if (generateServer)
                    {
                        yield return new RustTelemetrySender(telemetryName, genNamespace, schemaType);
                    }

                    if (generateClient)
                    {
                        yield return new RustTelemetryReceiver(telemetryName, genNamespace, schemaType, useSharedSubscription);
                    }

                    if (schemaType is CodeName rustSchema)
                    {
                        schemaTypes.Add(rustSchema);
                        yield return new RustSerialization(genNamespace, genFormat, rustSchema, workingPath);
                    }

                    break;
                case "c":
                    break;
                default:
                    throw GetLanguageNotRecognizedException(language);
            }

            telemNameSchemas.Add((telemetryName, schemaType));
        }

        private static IEnumerable<ITemplateTransform> GetCommandTransforms(string language, string projectName, CodeName genNamespace, string modelId, CodeName serviceName, string genFormat, string? commandTopic, JsonElement cmdElt, List<(CodeName, ITypeName?, ITypeName?)> cmdNameReqResps, string? normalizedVersionSuffix, string? workingPath, List<CodeName> schemaTypes, bool generateClient, bool generateServer, bool useSharedSubscription)
        {
            bool doesCommandTargetExecutor = DoesTopicReferToExecutor(commandTopic);
            string serializerSubNamespace = formatSerializers[genFormat].SubNamespace;
            string serializerClassName = formatSerializers[genFormat].ClassName;
            EmptyTypeName serializerEmptyType = formatSerializers[genFormat].EmptyType;

            CodeName commandName = new CodeName(cmdElt.GetProperty(AnnexFileProperties.CommandName).GetString()!);

            string? reqSchemaRep = cmdElt.TryGetProperty(AnnexFileProperties.CmdRequestSchema, out JsonElement reqSchemaElt) ? reqSchemaElt.GetString() : null;
            ITypeName? reqSchemaType = reqSchemaRep == null ? null : reqSchemaRep switch
            {
                RawTypeName.Designator => RawTypeName.Instance,
                CustomTypeName.Designator => CustomTypeName.Instance,
                _ => new CodeName(reqSchemaRep),
            };

            string? respSchemaRep = cmdElt.TryGetProperty(AnnexFileProperties.CmdResponseSchema, out JsonElement respSchemaElt) ? respSchemaElt.GetString() : null;
            ITypeName? respSchemaType = respSchemaRep == null ? null : reqSchemaRep switch
            {
                RawTypeName.Designator => RawTypeName.Instance,
                CustomTypeName.Designator => CustomTypeName.Instance,
                _ => new CodeName(respSchemaRep),
            };

            bool isIdempotent = cmdElt.GetProperty(AnnexFileProperties.CmdIsIdempotent).GetBoolean();
            string? cacheability = cmdElt.GetProperty(AnnexFileProperties.Cacheability).GetString();

            switch (language)
            {
                case "csharp":
                    if (generateClient)
                    {
                        yield return new DotNetCommandInvoker(commandName, projectName, genNamespace, modelId, serviceName, serializerSubNamespace, serializerClassName, serializerEmptyType, reqSchemaType, respSchemaType);
                    }

                    if (generateServer)
                    {
                        yield return new DotNetCommandExecutor(commandName, projectName, genNamespace, modelId, serviceName, serializerSubNamespace, serializerClassName, serializerEmptyType, reqSchemaType, respSchemaType, isIdempotent, cacheability);
                    }

                    if (genFormat == PayloadFormat.Avro)
                    {
                        if (reqSchemaType is CodeName dotnetReqSchema)
                        {
                            yield return new DotNetSerialization(projectName, genNamespace, dotnetReqSchema, workingPath);
                        }

                        if (respSchemaType is CodeName dotnetRespSchema)
                        {
                            yield return new DotNetSerialization(projectName, genNamespace, dotnetRespSchema, workingPath);
                        }
                    }

                    break;
                case "go":
                    if (generateClient)
                    {
                        yield return new GoCommandInvoker(commandName, genNamespace, serializerSubNamespace, reqSchemaType, respSchemaType, doesCommandTargetExecutor);
                    }

                    if (generateServer)
                    {
                        yield return new GoCommandExecutor(commandName, genNamespace, serializerSubNamespace, reqSchemaType, respSchemaType, isIdempotent, cacheability);
                    }

                    break;
                case "java":
                    if (generateClient)
                    {
                        yield return new JavaCommandInvoker(commandName, genNamespace, serializerSubNamespace, serializerClassName, reqSchemaType?.GetTypeName(TargetLanguage.Java), respSchemaType?.GetTypeName(TargetLanguage.Java));
                    }

                    if (generateServer)
                    {
                        yield return new JavaCommandExecutor(commandName, genNamespace, serializerSubNamespace, serializerClassName, reqSchemaType?.GetTypeName(TargetLanguage.Java), respSchemaType?.GetTypeName(TargetLanguage.Java));
                    }

                    break;
                case "python":
                    if (generateClient)
                    {
                        yield return new PythonCommandInvoker(commandName, genNamespace, serializerSubNamespace, serializerClassName, reqSchemaType?.GetTypeName(TargetLanguage.Python), respSchemaType?.GetTypeName(TargetLanguage.Python));
                    }

                    if (generateServer)
                    {
                        yield return new PythonCommandExecutor(commandName, genNamespace, serializerSubNamespace, serializerClassName, reqSchemaType?.GetTypeName(TargetLanguage.Python), respSchemaType?.GetTypeName(TargetLanguage.Python));
                    }

                    break;
                case "rust":
                    if (generateClient)
                    {
                        yield return new RustCommandInvoker(commandName, genNamespace, serializerEmptyType, reqSchemaType, respSchemaType, doesCommandTargetExecutor);
                    }

                    if (generateServer)
                    {
                        yield return new RustCommandExecutor(commandName, genNamespace, serializerEmptyType, reqSchemaType, respSchemaType, isIdempotent, cacheability, useSharedSubscription);
                    }

                    if (reqSchemaType is CodeName rustReqSchema)
                    {
                        schemaTypes.Add(rustReqSchema);
                        yield return new RustSerialization(genNamespace, genFormat, rustReqSchema, workingPath);
                    }

                    if (respSchemaType is CodeName rustRespSchema)
                    {
                        schemaTypes.Add(rustRespSchema);
                        yield return new RustSerialization(genNamespace, genFormat, rustRespSchema, workingPath);
                    }

                    break;
                case "c":
                    if (generateClient)
                    {
                        yield return new CCommandInvoker(modelId, commandName, commandTopic!, genNamespace, serviceName, serializerSubNamespace, serializerClassName, reqSchemaType?.GetTypeName(TargetLanguage.Independent), respSchemaType?.GetTypeName(TargetLanguage.Independent), normalizedVersionSuffix);
                    }

                    if (generateServer)
                    {
                        yield return new CCommandExecutor(modelId, commandName, commandTopic!, genNamespace, serviceName, serializerSubNamespace, serializerClassName, reqSchemaType?.GetTypeName(TargetLanguage.Independent), respSchemaType?.GetTypeName(TargetLanguage.Independent), normalizedVersionSuffix);
                    }

                    break;
                default:
                    throw GetLanguageNotRecognizedException(language);
            }

            cmdNameReqResps.Add((commandName, reqSchemaType, respSchemaType));
        }

<<<<<<< HEAD
        private static IEnumerable<ITemplateTransform> GetServiceTransforms(string language, string projectName, CodeName genNamespace, string modelId, CodeName serviceName, string genFormat, string? commandTopic, string? telemetryTopic, string? cmdServiceGroupId, string? telemServiceGroupId, List<(CodeName, ITypeName?, ITypeName?)> cmdNameReqResps, List<(CodeName, ITypeName)> telemNameSchemas, string genRoot, bool syncApi, bool generateClient, bool generateServer, bool separateTelemetries)
=======
        private static IEnumerable<ITemplateTransform> GetServiceTransforms(string language, string projectName, CodeName genNamespace, string modelId, CodeName serviceName, string genFormat, string? commandTopic, string? telemetryTopic, string? cmdServiceGroupId, string? telemServiceGroupId, List<(CodeName, ITypeName?, ITypeName?)> cmdNameReqResps, List<(CodeName, ITypeName)> telemNameSchemas, HashSet<string> sourceFilePaths, bool syncApi, bool generateClient, bool generateServer, bool defaultImpl, bool separateTelemetries)
>>>>>>> 5234ab4d
        {
            bool doesCommandTargetExecutor = DoesTopicReferToExecutor(commandTopic);
            bool doesCommandTargetService = DoesTopicReferToService(commandTopic);
            bool doesTelemetryTargetService = DoesTopicReferToService(telemetryTopic);
            string serializerSubNamespace = formatSerializers[genFormat].SubNamespace;
            EmptyTypeName serializerEmptyType = formatSerializers[genFormat].EmptyType;

            switch (language)
            {
                case "csharp":
                    yield return new DotNetService(projectName, genNamespace, serviceName, serializerSubNamespace, serializerEmptyType, commandTopic, telemetryTopic, cmdServiceGroupId, telemServiceGroupId, cmdNameReqResps, telemNameSchemas, doesCommandTargetExecutor, doesCommandTargetService, doesTelemetryTargetService, syncApi, generateClient, generateServer, defaultImpl);
                    break;
                case "go":
                    yield return new GoService(genNamespace, modelId, serviceName, commandTopic, telemetryTopic, cmdServiceGroupId, telemServiceGroupId, cmdNameReqResps, telemNameSchemas, doesCommandTargetService, doesTelemetryTargetService, syncApi, generateClient, generateServer, separateTelemetries);
                    break;
                case "java":
                    yield return new JavaService(genNamespace, modelId, serviceName, commandTopic, telemetryTopic, cmdServiceGroupId, telemServiceGroupId, cmdNameReqResps, telemNameSchemas, doesCommandTargetExecutor, doesCommandTargetService, doesTelemetryTargetService);
                    break;
                case "python":
                    yield return new PythonService(genNamespace, modelId, serviceName, commandTopic, telemetryTopic, cmdServiceGroupId, telemServiceGroupId, cmdNameReqResps, telemNameSchemas, doesCommandTargetExecutor, doesCommandTargetService, doesTelemetryTargetService);
                    break;
                case "rust":
                    yield return new RustService(genNamespace, modelId, commandTopic, telemetryTopic, cmdServiceGroupId, telemServiceGroupId, generateClient, generateServer, genRoot);
                    break;
                case "c":
                    break;
                default:
                    throw GetLanguageNotRecognizedException(language);
            }
        }

        private static IEnumerable<ITemplateTransform> GetProjectTransforms(string language, string projectName, CodeName genNamespace, string genFormat, string? sdkPath, List<CodeName> schemaTypes, bool generateProject)
        {
            switch (language)
            {
                case "csharp":
                    yield return new DotNetProject(projectName, genFormat, sdkPath);
                    break;
                case "go":
                    break;
                case "java":
                    break;
                case "python":
                    break;
                case "rust":
                    yield return new RustLib(genNamespace, generateProject);
                    yield return new RustCargoToml(projectName, genFormat, sdkPath, generateProject);
                    break;
                case "c":
                    break;
                default:
                    throw GetLanguageNotRecognizedException(language);
            }
        }

        private static IEnumerable<ITemplateTransform> GetResourceTransforms(string language, string projectName, string genFormat)
        {
            string serializerSubNamespace = formatSerializers[genFormat].SubNamespace;

            string ext = language switch
            {
                "csharp" => "cs",
                "go" => "go",
                "java" => "java",
                "python" => "py",
                "rust" => "rs",
                "c" => "c",
                _ => throw GetLanguageNotRecognizedException(language)
            };

            foreach (string subNamespace in new List<string> { "common", serializerSubNamespace })
            {
                foreach (string resourceName in Assembly.GetExecutingAssembly().GetManifestResourceNames())
                {
                    Regex rx = new($"^{Assembly.GetExecutingAssembly().GetName().Name}\\.{ResourceNames.LanguageResourcesFolder}\\.{language}\\.({subNamespace})(?:\\.(\\w+(?:\\.\\w+)*))?\\.(\\w+)\\.{ext}$", RegexOptions.IgnoreCase);
                    Match? match = rx.Match(resourceName);
                    if (match.Success)
                    {
                        string subFolder = match.Groups[1].Captures[0].Value;
                        string resourcePath = match.Groups[2].Captures.Count > 0 ? match.Groups[2].Captures[0].Value : string.Empty;
                        string resourceFile = match.Groups[3].Captures[0].Value;

                        StreamReader resourceReader = new StreamReader(Assembly.GetExecutingAssembly().GetManifestResourceStream(resourceName)!);

                        yield return new ResourceTransform(language, projectName, subFolder, resourcePath, resourceFile, ext, resourceReader.ReadToEnd());
                    }
                }
            }
        }

        private static bool DoesTopicReferToExecutor(string? topic)
        {
            return topic != null && topic.Contains(MqttTopicTokens.CommandExecutorId);
        }

        private static bool DoesTopicReferToService(string? topic)
        {
            return topic != null && topic.Contains(MqttTopicTokens.ModelId);
        }

        private static Exception GetLanguageNotRecognizedException(string language)
        {
            return new Exception($"language '{language}' not recognized");
        }

        private readonly struct SerializerValues
        {
            public SerializerValues(string subNamespace, string className, EmptyTypeName emptyType)
            {
                SubNamespace = subNamespace;
                ClassName = className;
                EmptyType = emptyType;
            }

            public readonly string SubNamespace;
            public readonly string ClassName;
            public readonly EmptyTypeName EmptyType;
        }
    }
}
<|MERGE_RESOLUTION|>--- conflicted
+++ resolved
@@ -1,455 +1,443 @@
-namespace Azure.Iot.Operations.ProtocolCompiler
-{
-    using System;
-    using System.Linq;
-    using System.Collections.Generic;
-    using System.Reflection;
-    using System.Text.Json;
-    using System.Text.RegularExpressions;
-
-    public static class EnvoyTransformFactory
-    {
-        private static readonly Dictionary<string, SerializerValues> formatSerializers = new()
-        {
-            { PayloadFormat.Avro, new SerializerValues("AVRO", "AvroSerializer{0}", EmptyTypeName.AvroInstance) },
-            { PayloadFormat.Cbor, new SerializerValues("CBOR", "CborSerializer", EmptyTypeName.CborInstance) },
-            { PayloadFormat.Json, new SerializerValues("JSON", "Utf8JsonSerializer", EmptyTypeName.JsonInstance) },
-            { PayloadFormat.Proto2, new SerializerValues("protobuf", "ProtobufSerializer{0}", EmptyTypeName.ProtoInstance) },
-            { PayloadFormat.Proto3, new SerializerValues("protobuf", "ProtobufSerializer{0}", EmptyTypeName.ProtoInstance) },
-            { PayloadFormat.Raw, new SerializerValues("raw", "PassthroughSerializer", EmptyTypeName.RawInstance) },
-            { PayloadFormat.Custom, new SerializerValues("custom", "ExternalSerializer", EmptyTypeName.CustomInstance) },
-        };
-
-<<<<<<< HEAD
-        public static IEnumerable<ITemplateTransform> GetTransforms(string language, string projectName, JsonDocument annexDocument, string? workingPath, string? sdkPath, bool syncApi, bool generateClient, bool generateServer, string genRoot, bool generateProject)
-=======
-        public static IEnumerable<ITemplateTransform> GetTransforms(string language, string projectName, JsonDocument annexDocument, string? workingPath, string? sdkPath, bool syncApi, bool generateClient, bool generateServer, bool defaultImpl, HashSet<string> sourceFilePaths, HashSet<SchemaKind> distinctSchemaKinds, string genRoot, bool generateProject)
->>>>>>> 5234ab4d
-        {
-            string modelId = annexDocument.RootElement.GetProperty(AnnexFileProperties.ModelId).GetString()!;
-            CodeName genNamespace = new CodeName(annexDocument.RootElement.GetProperty(AnnexFileProperties.Namespace).GetString()!);
-            CodeName serviceName = new CodeName(annexDocument.RootElement.GetProperty(AnnexFileProperties.ServiceName).GetString()!);
-            string genFormat = annexDocument.RootElement.GetProperty(AnnexFileProperties.PayloadFormat).GetString()!;
-            bool separateTelemetries = annexDocument.RootElement.GetProperty(AnnexFileProperties.TelemSeparate).GetBoolean();
-
-            string? telemetryTopic = annexDocument.RootElement.TryGetProperty(AnnexFileProperties.TelemetryTopic, out JsonElement telemTopicElt) ? telemTopicElt.GetString() : null;
-            string? commandTopic = annexDocument.RootElement.TryGetProperty(AnnexFileProperties.CommandRequestTopic, out JsonElement cmdTopicElt) ? cmdTopicElt.GetString() : null;
-            string? telemServiceGroupId = annexDocument.RootElement.TryGetProperty(AnnexFileProperties.TelemServiceGroupId, out JsonElement tGroupIdElt) ? tGroupIdElt.GetString() : null;
-            string? cmdServiceGroupId = annexDocument.RootElement.TryGetProperty(AnnexFileProperties.CmdServiceGroupId, out JsonElement cGroupIdElt) ? cGroupIdElt.GetString() : null;
-
-            string? version = modelId.IndexOf(";") > 0 ? modelId.Substring(modelId.IndexOf(";") + 1) : null;
-            string? normalizedVersionSuffix = version?.Replace(".", "_");
-
-            List<(CodeName, ITypeName?, ITypeName?)> cmdNameReqResps = new();
-            List<(CodeName, ITypeName)> telemNameSchemas = new();
-
-            List<CodeName> schemaTypes = new();
-
-            if (annexDocument.RootElement.TryGetProperty(AnnexFileProperties.TelemetryList, out JsonElement telemsElt) && telemsElt.GetArrayLength() > 0)
-            {
-                if (telemetryTopic == null)
-                {
-                    throw new Exception($"Model {modelId} has at least one Telemetry content but no {DtdlMqttExtensionValues.GetStandardTerm(DtdlMqttExtensionValues.TelemTopicPropertyFormat)} property");
-                }
-
-                foreach (JsonElement telemEl in telemsElt.EnumerateArray())
-                {
-                    foreach (ITemplateTransform templateTransform in GetTelemetryTransforms(language, projectName, genNamespace, modelId, serviceName, genFormat, telemEl, telemNameSchemas, workingPath, schemaTypes, generateClient, generateServer, useSharedSubscription: telemServiceGroupId != null))
-                    {
-                        yield return templateTransform;
-                    }
-                }
-            }
-
-            if (annexDocument.RootElement.TryGetProperty(AnnexFileProperties.CommandList, out JsonElement cmdsElt) && cmdsElt.GetArrayLength() > 0)
-            {
-                if (commandTopic == null)
-                {
-                    throw new Exception($"Model {modelId} has at least one Command content but no {DtdlMqttExtensionValues.GetStandardTerm(DtdlMqttExtensionValues.CmdReqTopicPropertyFormat)} property");
-                }
-
-                foreach (JsonElement cmdEl in cmdsElt.EnumerateArray())
-                {
-                    foreach (ITemplateTransform templateTransform in GetCommandTransforms(language, projectName, genNamespace, modelId, serviceName, genFormat, commandTopic, cmdEl, cmdNameReqResps, normalizedVersionSuffix, workingPath, schemaTypes, generateClient, generateServer, useSharedSubscription: cmdServiceGroupId != null))
-                    {
-                        yield return templateTransform;
-                    }
-                }
-            }
-
-<<<<<<< HEAD
-            foreach (ITemplateTransform templateTransform in GetServiceTransforms(language, projectName, genNamespace, modelId, serviceName, genFormat, commandTopic, telemetryTopic, cmdServiceGroupId, telemServiceGroupId, cmdNameReqResps, telemNameSchemas, genRoot, syncApi, generateClient, generateServer, separateTelemetries))
-=======
-            foreach (ITemplateTransform templateTransform in GetServiceTransforms(language, projectName, genNamespace, modelId, serviceName, genFormat, commandTopic, telemetryTopic, cmdServiceGroupId, telemServiceGroupId, cmdNameReqResps, telemNameSchemas, sourceFilePaths, syncApi, generateClient, generateServer, defaultImpl, separateTelemetries))
->>>>>>> 5234ab4d
-            {
-                yield return templateTransform;
-            }
-
-            foreach (ITemplateTransform templateTransform in GetResourceTransforms(language, projectName, genFormat))
-            {
-                yield return templateTransform;
-            }
-
-            foreach (ITemplateTransform templateTransform in GetProjectTransforms(language, projectName, genNamespace, genFormat, sdkPath, schemaTypes, generateProject))
-            {
-                yield return templateTransform;
-            }
-        }
-
-        private static IEnumerable<ITemplateTransform> GetTelemetryTransforms(string language, string projectName, CodeName genNamespace, string modelId, CodeName serviceName, string genFormat, JsonElement telemElt, List<(CodeName, ITypeName)> telemNameSchemas, string? workingPath, List<CodeName> schemaTypes, bool generateClient, bool generateServer, bool useSharedSubscription)
-        {
-            string serializerSubNamespace = formatSerializers[genFormat].SubNamespace;
-            string serializerClassName = formatSerializers[genFormat].ClassName;
-            EmptyTypeName serializerEmptyType = formatSerializers[genFormat].EmptyType;
-
-            CodeName telemetryName = new CodeName(telemElt.TryGetProperty(AnnexFileProperties.TelemName, out JsonElement nameElt) ? nameElt.GetString() ?? string.Empty : string.Empty);
-            string schemaRep = telemElt.GetProperty(AnnexFileProperties.TelemSchema).GetString()!;
-            ITypeName schemaType = schemaRep switch
-            {
-                RawTypeName.Designator => RawTypeName.Instance,
-                CustomTypeName.Designator => CustomTypeName.Instance,
-                _ => new CodeName(schemaRep),
-            };
-
-            switch (language)
-            {
-                case "csharp":
-                    if (generateServer)
-                    {
-                        yield return new DotNetTelemetrySender(telemetryName, projectName, genNamespace, modelId, serviceName, serializerSubNamespace, serializerClassName, serializerEmptyType, schemaType);
-                    }
-
-                    if (generateClient)
-                    {
-                        yield return new DotNetTelemetryReceiver(telemetryName, projectName, genNamespace, modelId, serviceName, serializerSubNamespace, serializerClassName, serializerEmptyType, schemaType);
-                    }
-
-                    if (genFormat == PayloadFormat.Avro && schemaType is CodeName dotnetSchema)
-                    {
-                        yield return new DotNetSerialization(projectName, genNamespace, dotnetSchema, workingPath);
-                    }
-
-                    break;
-                case "go":
-                    if (generateServer)
-                    {
-                        yield return new GoTelemetrySender(telemetryName, genNamespace, serializerSubNamespace, schemaType);
-                    }
-
-                    if (generateClient)
-                    {
-                        yield return new GoTelemetryReceiver(telemetryName, genNamespace, serializerSubNamespace, schemaType);
-                    }
-
-                    break;
-                case "java":
-                    if (generateServer)
-                    {
-                        yield return new JavaTelemetrySender(telemetryName.AsGiven, genNamespace, serializerSubNamespace, serializerClassName, schemaType.GetTypeName(TargetLanguage.Java));
-                    }
-
-                    if (generateClient)
-                    {
-                        yield return new JavaTelemetryReceiver(telemetryName.AsGiven, genNamespace, serializerSubNamespace, serializerClassName, schemaType.GetTypeName(TargetLanguage.Java));
-                    }
-
-                    break;
-                case "python":
-                    if (generateServer)
-                    {
-                        yield return new PythonTelemetrySender(telemetryName.AsGiven, genNamespace, serializerSubNamespace, serializerClassName, schemaType.GetTypeName(TargetLanguage.Python));
-                    }
-
-                    if (generateClient)
-                    {
-                        yield return new PythonTelemetryReceiver(telemetryName.AsGiven, genNamespace, serializerSubNamespace, serializerClassName, schemaType.GetTypeName(TargetLanguage.Python));
-                    }
-
-                    break;
-                case "rust":
-                    if (generateServer)
-                    {
-                        yield return new RustTelemetrySender(telemetryName, genNamespace, schemaType);
-                    }
-
-                    if (generateClient)
-                    {
-                        yield return new RustTelemetryReceiver(telemetryName, genNamespace, schemaType, useSharedSubscription);
-                    }
-
-                    if (schemaType is CodeName rustSchema)
-                    {
-                        schemaTypes.Add(rustSchema);
-                        yield return new RustSerialization(genNamespace, genFormat, rustSchema, workingPath);
-                    }
-
-                    break;
-                case "c":
-                    break;
-                default:
-                    throw GetLanguageNotRecognizedException(language);
-            }
-
-            telemNameSchemas.Add((telemetryName, schemaType));
-        }
-
-        private static IEnumerable<ITemplateTransform> GetCommandTransforms(string language, string projectName, CodeName genNamespace, string modelId, CodeName serviceName, string genFormat, string? commandTopic, JsonElement cmdElt, List<(CodeName, ITypeName?, ITypeName?)> cmdNameReqResps, string? normalizedVersionSuffix, string? workingPath, List<CodeName> schemaTypes, bool generateClient, bool generateServer, bool useSharedSubscription)
-        {
-            bool doesCommandTargetExecutor = DoesTopicReferToExecutor(commandTopic);
-            string serializerSubNamespace = formatSerializers[genFormat].SubNamespace;
-            string serializerClassName = formatSerializers[genFormat].ClassName;
-            EmptyTypeName serializerEmptyType = formatSerializers[genFormat].EmptyType;
-
-            CodeName commandName = new CodeName(cmdElt.GetProperty(AnnexFileProperties.CommandName).GetString()!);
-
-            string? reqSchemaRep = cmdElt.TryGetProperty(AnnexFileProperties.CmdRequestSchema, out JsonElement reqSchemaElt) ? reqSchemaElt.GetString() : null;
-            ITypeName? reqSchemaType = reqSchemaRep == null ? null : reqSchemaRep switch
-            {
-                RawTypeName.Designator => RawTypeName.Instance,
-                CustomTypeName.Designator => CustomTypeName.Instance,
-                _ => new CodeName(reqSchemaRep),
-            };
-
-            string? respSchemaRep = cmdElt.TryGetProperty(AnnexFileProperties.CmdResponseSchema, out JsonElement respSchemaElt) ? respSchemaElt.GetString() : null;
-            ITypeName? respSchemaType = respSchemaRep == null ? null : reqSchemaRep switch
-            {
-                RawTypeName.Designator => RawTypeName.Instance,
-                CustomTypeName.Designator => CustomTypeName.Instance,
-                _ => new CodeName(respSchemaRep),
-            };
-
-            bool isIdempotent = cmdElt.GetProperty(AnnexFileProperties.CmdIsIdempotent).GetBoolean();
-            string? cacheability = cmdElt.GetProperty(AnnexFileProperties.Cacheability).GetString();
-
-            switch (language)
-            {
-                case "csharp":
-                    if (generateClient)
-                    {
-                        yield return new DotNetCommandInvoker(commandName, projectName, genNamespace, modelId, serviceName, serializerSubNamespace, serializerClassName, serializerEmptyType, reqSchemaType, respSchemaType);
-                    }
-
-                    if (generateServer)
-                    {
-                        yield return new DotNetCommandExecutor(commandName, projectName, genNamespace, modelId, serviceName, serializerSubNamespace, serializerClassName, serializerEmptyType, reqSchemaType, respSchemaType, isIdempotent, cacheability);
-                    }
-
-                    if (genFormat == PayloadFormat.Avro)
-                    {
-                        if (reqSchemaType is CodeName dotnetReqSchema)
-                        {
-                            yield return new DotNetSerialization(projectName, genNamespace, dotnetReqSchema, workingPath);
-                        }
-
-                        if (respSchemaType is CodeName dotnetRespSchema)
-                        {
-                            yield return new DotNetSerialization(projectName, genNamespace, dotnetRespSchema, workingPath);
-                        }
-                    }
-
-                    break;
-                case "go":
-                    if (generateClient)
-                    {
-                        yield return new GoCommandInvoker(commandName, genNamespace, serializerSubNamespace, reqSchemaType, respSchemaType, doesCommandTargetExecutor);
-                    }
-
-                    if (generateServer)
-                    {
-                        yield return new GoCommandExecutor(commandName, genNamespace, serializerSubNamespace, reqSchemaType, respSchemaType, isIdempotent, cacheability);
-                    }
-
-                    break;
-                case "java":
-                    if (generateClient)
-                    {
-                        yield return new JavaCommandInvoker(commandName, genNamespace, serializerSubNamespace, serializerClassName, reqSchemaType?.GetTypeName(TargetLanguage.Java), respSchemaType?.GetTypeName(TargetLanguage.Java));
-                    }
-
-                    if (generateServer)
-                    {
-                        yield return new JavaCommandExecutor(commandName, genNamespace, serializerSubNamespace, serializerClassName, reqSchemaType?.GetTypeName(TargetLanguage.Java), respSchemaType?.GetTypeName(TargetLanguage.Java));
-                    }
-
-                    break;
-                case "python":
-                    if (generateClient)
-                    {
-                        yield return new PythonCommandInvoker(commandName, genNamespace, serializerSubNamespace, serializerClassName, reqSchemaType?.GetTypeName(TargetLanguage.Python), respSchemaType?.GetTypeName(TargetLanguage.Python));
-                    }
-
-                    if (generateServer)
-                    {
-                        yield return new PythonCommandExecutor(commandName, genNamespace, serializerSubNamespace, serializerClassName, reqSchemaType?.GetTypeName(TargetLanguage.Python), respSchemaType?.GetTypeName(TargetLanguage.Python));
-                    }
-
-                    break;
-                case "rust":
-                    if (generateClient)
-                    {
-                        yield return new RustCommandInvoker(commandName, genNamespace, serializerEmptyType, reqSchemaType, respSchemaType, doesCommandTargetExecutor);
-                    }
-
-                    if (generateServer)
-                    {
-                        yield return new RustCommandExecutor(commandName, genNamespace, serializerEmptyType, reqSchemaType, respSchemaType, isIdempotent, cacheability, useSharedSubscription);
-                    }
-
-                    if (reqSchemaType is CodeName rustReqSchema)
-                    {
-                        schemaTypes.Add(rustReqSchema);
-                        yield return new RustSerialization(genNamespace, genFormat, rustReqSchema, workingPath);
-                    }
-
-                    if (respSchemaType is CodeName rustRespSchema)
-                    {
-                        schemaTypes.Add(rustRespSchema);
-                        yield return new RustSerialization(genNamespace, genFormat, rustRespSchema, workingPath);
-                    }
-
-                    break;
-                case "c":
-                    if (generateClient)
-                    {
-                        yield return new CCommandInvoker(modelId, commandName, commandTopic!, genNamespace, serviceName, serializerSubNamespace, serializerClassName, reqSchemaType?.GetTypeName(TargetLanguage.Independent), respSchemaType?.GetTypeName(TargetLanguage.Independent), normalizedVersionSuffix);
-                    }
-
-                    if (generateServer)
-                    {
-                        yield return new CCommandExecutor(modelId, commandName, commandTopic!, genNamespace, serviceName, serializerSubNamespace, serializerClassName, reqSchemaType?.GetTypeName(TargetLanguage.Independent), respSchemaType?.GetTypeName(TargetLanguage.Independent), normalizedVersionSuffix);
-                    }
-
-                    break;
-                default:
-                    throw GetLanguageNotRecognizedException(language);
-            }
-
-            cmdNameReqResps.Add((commandName, reqSchemaType, respSchemaType));
-        }
-
-<<<<<<< HEAD
-        private static IEnumerable<ITemplateTransform> GetServiceTransforms(string language, string projectName, CodeName genNamespace, string modelId, CodeName serviceName, string genFormat, string? commandTopic, string? telemetryTopic, string? cmdServiceGroupId, string? telemServiceGroupId, List<(CodeName, ITypeName?, ITypeName?)> cmdNameReqResps, List<(CodeName, ITypeName)> telemNameSchemas, string genRoot, bool syncApi, bool generateClient, bool generateServer, bool separateTelemetries)
-=======
-        private static IEnumerable<ITemplateTransform> GetServiceTransforms(string language, string projectName, CodeName genNamespace, string modelId, CodeName serviceName, string genFormat, string? commandTopic, string? telemetryTopic, string? cmdServiceGroupId, string? telemServiceGroupId, List<(CodeName, ITypeName?, ITypeName?)> cmdNameReqResps, List<(CodeName, ITypeName)> telemNameSchemas, HashSet<string> sourceFilePaths, bool syncApi, bool generateClient, bool generateServer, bool defaultImpl, bool separateTelemetries)
->>>>>>> 5234ab4d
-        {
-            bool doesCommandTargetExecutor = DoesTopicReferToExecutor(commandTopic);
-            bool doesCommandTargetService = DoesTopicReferToService(commandTopic);
-            bool doesTelemetryTargetService = DoesTopicReferToService(telemetryTopic);
-            string serializerSubNamespace = formatSerializers[genFormat].SubNamespace;
-            EmptyTypeName serializerEmptyType = formatSerializers[genFormat].EmptyType;
-
-            switch (language)
-            {
-                case "csharp":
-                    yield return new DotNetService(projectName, genNamespace, serviceName, serializerSubNamespace, serializerEmptyType, commandTopic, telemetryTopic, cmdServiceGroupId, telemServiceGroupId, cmdNameReqResps, telemNameSchemas, doesCommandTargetExecutor, doesCommandTargetService, doesTelemetryTargetService, syncApi, generateClient, generateServer, defaultImpl);
-                    break;
-                case "go":
-                    yield return new GoService(genNamespace, modelId, serviceName, commandTopic, telemetryTopic, cmdServiceGroupId, telemServiceGroupId, cmdNameReqResps, telemNameSchemas, doesCommandTargetService, doesTelemetryTargetService, syncApi, generateClient, generateServer, separateTelemetries);
-                    break;
-                case "java":
-                    yield return new JavaService(genNamespace, modelId, serviceName, commandTopic, telemetryTopic, cmdServiceGroupId, telemServiceGroupId, cmdNameReqResps, telemNameSchemas, doesCommandTargetExecutor, doesCommandTargetService, doesTelemetryTargetService);
-                    break;
-                case "python":
-                    yield return new PythonService(genNamespace, modelId, serviceName, commandTopic, telemetryTopic, cmdServiceGroupId, telemServiceGroupId, cmdNameReqResps, telemNameSchemas, doesCommandTargetExecutor, doesCommandTargetService, doesTelemetryTargetService);
-                    break;
-                case "rust":
-                    yield return new RustService(genNamespace, modelId, commandTopic, telemetryTopic, cmdServiceGroupId, telemServiceGroupId, generateClient, generateServer, genRoot);
-                    break;
-                case "c":
-                    break;
-                default:
-                    throw GetLanguageNotRecognizedException(language);
-            }
-        }
-
-        private static IEnumerable<ITemplateTransform> GetProjectTransforms(string language, string projectName, CodeName genNamespace, string genFormat, string? sdkPath, List<CodeName> schemaTypes, bool generateProject)
-        {
-            switch (language)
-            {
-                case "csharp":
-                    yield return new DotNetProject(projectName, genFormat, sdkPath);
-                    break;
-                case "go":
-                    break;
-                case "java":
-                    break;
-                case "python":
-                    break;
-                case "rust":
-                    yield return new RustLib(genNamespace, generateProject);
-                    yield return new RustCargoToml(projectName, genFormat, sdkPath, generateProject);
-                    break;
-                case "c":
-                    break;
-                default:
-                    throw GetLanguageNotRecognizedException(language);
-            }
-        }
-
-        private static IEnumerable<ITemplateTransform> GetResourceTransforms(string language, string projectName, string genFormat)
-        {
-            string serializerSubNamespace = formatSerializers[genFormat].SubNamespace;
-
-            string ext = language switch
-            {
-                "csharp" => "cs",
-                "go" => "go",
-                "java" => "java",
-                "python" => "py",
-                "rust" => "rs",
-                "c" => "c",
-                _ => throw GetLanguageNotRecognizedException(language)
-            };
-
-            foreach (string subNamespace in new List<string> { "common", serializerSubNamespace })
-            {
-                foreach (string resourceName in Assembly.GetExecutingAssembly().GetManifestResourceNames())
-                {
-                    Regex rx = new($"^{Assembly.GetExecutingAssembly().GetName().Name}\\.{ResourceNames.LanguageResourcesFolder}\\.{language}\\.({subNamespace})(?:\\.(\\w+(?:\\.\\w+)*))?\\.(\\w+)\\.{ext}$", RegexOptions.IgnoreCase);
-                    Match? match = rx.Match(resourceName);
-                    if (match.Success)
-                    {
-                        string subFolder = match.Groups[1].Captures[0].Value;
-                        string resourcePath = match.Groups[2].Captures.Count > 0 ? match.Groups[2].Captures[0].Value : string.Empty;
-                        string resourceFile = match.Groups[3].Captures[0].Value;
-
-                        StreamReader resourceReader = new StreamReader(Assembly.GetExecutingAssembly().GetManifestResourceStream(resourceName)!);
-
-                        yield return new ResourceTransform(language, projectName, subFolder, resourcePath, resourceFile, ext, resourceReader.ReadToEnd());
-                    }
-                }
-            }
-        }
-
-        private static bool DoesTopicReferToExecutor(string? topic)
-        {
-            return topic != null && topic.Contains(MqttTopicTokens.CommandExecutorId);
-        }
-
-        private static bool DoesTopicReferToService(string? topic)
-        {
-            return topic != null && topic.Contains(MqttTopicTokens.ModelId);
-        }
-
-        private static Exception GetLanguageNotRecognizedException(string language)
-        {
-            return new Exception($"language '{language}' not recognized");
-        }
-
-        private readonly struct SerializerValues
-        {
-            public SerializerValues(string subNamespace, string className, EmptyTypeName emptyType)
-            {
-                SubNamespace = subNamespace;
-                ClassName = className;
-                EmptyType = emptyType;
-            }
-
-            public readonly string SubNamespace;
-            public readonly string ClassName;
-            public readonly EmptyTypeName EmptyType;
-        }
-    }
-}
+namespace Azure.Iot.Operations.ProtocolCompiler
+{
+    using System;
+    using System.Linq;
+    using System.Collections.Generic;
+    using System.Reflection;
+    using System.Text.Json;
+    using System.Text.RegularExpressions;
+
+    public static class EnvoyTransformFactory
+    {
+        private static readonly Dictionary<string, SerializerValues> formatSerializers = new()
+        {
+            { PayloadFormat.Avro, new SerializerValues("AVRO", "AvroSerializer{0}", EmptyTypeName.AvroInstance) },
+            { PayloadFormat.Cbor, new SerializerValues("CBOR", "CborSerializer", EmptyTypeName.CborInstance) },
+            { PayloadFormat.Json, new SerializerValues("JSON", "Utf8JsonSerializer", EmptyTypeName.JsonInstance) },
+            { PayloadFormat.Proto2, new SerializerValues("protobuf", "ProtobufSerializer{0}", EmptyTypeName.ProtoInstance) },
+            { PayloadFormat.Proto3, new SerializerValues("protobuf", "ProtobufSerializer{0}", EmptyTypeName.ProtoInstance) },
+            { PayloadFormat.Raw, new SerializerValues("raw", "PassthroughSerializer", EmptyTypeName.RawInstance) },
+            { PayloadFormat.Custom, new SerializerValues("custom", "ExternalSerializer", EmptyTypeName.CustomInstance) },
+        };
+
+        public static IEnumerable<ITemplateTransform> GetTransforms(string language, string projectName, JsonDocument annexDocument, string? workingPath, string? sdkPath, bool syncApi, bool generateClient, bool generateServer, bool defaultImpl, string genRoot, bool generateProject)
+        {
+            string modelId = annexDocument.RootElement.GetProperty(AnnexFileProperties.ModelId).GetString()!;
+            CodeName genNamespace = new CodeName(annexDocument.RootElement.GetProperty(AnnexFileProperties.Namespace).GetString()!);
+            CodeName serviceName = new CodeName(annexDocument.RootElement.GetProperty(AnnexFileProperties.ServiceName).GetString()!);
+            string genFormat = annexDocument.RootElement.GetProperty(AnnexFileProperties.PayloadFormat).GetString()!;
+            bool separateTelemetries = annexDocument.RootElement.GetProperty(AnnexFileProperties.TelemSeparate).GetBoolean();
+
+            string? telemetryTopic = annexDocument.RootElement.TryGetProperty(AnnexFileProperties.TelemetryTopic, out JsonElement telemTopicElt) ? telemTopicElt.GetString() : null;
+            string? commandTopic = annexDocument.RootElement.TryGetProperty(AnnexFileProperties.CommandRequestTopic, out JsonElement cmdTopicElt) ? cmdTopicElt.GetString() : null;
+            string? telemServiceGroupId = annexDocument.RootElement.TryGetProperty(AnnexFileProperties.TelemServiceGroupId, out JsonElement tGroupIdElt) ? tGroupIdElt.GetString() : null;
+            string? cmdServiceGroupId = annexDocument.RootElement.TryGetProperty(AnnexFileProperties.CmdServiceGroupId, out JsonElement cGroupIdElt) ? cGroupIdElt.GetString() : null;
+
+            string? version = modelId.IndexOf(";") > 0 ? modelId.Substring(modelId.IndexOf(";") + 1) : null;
+            string? normalizedVersionSuffix = version?.Replace(".", "_");
+
+            List<(CodeName, ITypeName?, ITypeName?)> cmdNameReqResps = new();
+            List<(CodeName, ITypeName)> telemNameSchemas = new();
+
+            List<CodeName> schemaTypes = new();
+
+            if (annexDocument.RootElement.TryGetProperty(AnnexFileProperties.TelemetryList, out JsonElement telemsElt) && telemsElt.GetArrayLength() > 0)
+            {
+                if (telemetryTopic == null)
+                {
+                    throw new Exception($"Model {modelId} has at least one Telemetry content but no {DtdlMqttExtensionValues.GetStandardTerm(DtdlMqttExtensionValues.TelemTopicPropertyFormat)} property");
+                }
+
+                foreach (JsonElement telemEl in telemsElt.EnumerateArray())
+                {
+                    foreach (ITemplateTransform templateTransform in GetTelemetryTransforms(language, projectName, genNamespace, modelId, serviceName, genFormat, telemEl, telemNameSchemas, workingPath, schemaTypes, generateClient, generateServer, useSharedSubscription: telemServiceGroupId != null))
+                    {
+                        yield return templateTransform;
+                    }
+                }
+            }
+
+            if (annexDocument.RootElement.TryGetProperty(AnnexFileProperties.CommandList, out JsonElement cmdsElt) && cmdsElt.GetArrayLength() > 0)
+            {
+                if (commandTopic == null)
+                {
+                    throw new Exception($"Model {modelId} has at least one Command content but no {DtdlMqttExtensionValues.GetStandardTerm(DtdlMqttExtensionValues.CmdReqTopicPropertyFormat)} property");
+                }
+
+                foreach (JsonElement cmdEl in cmdsElt.EnumerateArray())
+                {
+                    foreach (ITemplateTransform templateTransform in GetCommandTransforms(language, projectName, genNamespace, modelId, serviceName, genFormat, commandTopic, cmdEl, cmdNameReqResps, normalizedVersionSuffix, workingPath, schemaTypes, generateClient, generateServer, useSharedSubscription: cmdServiceGroupId != null))
+                    {
+                        yield return templateTransform;
+                    }
+                }
+            }
+
+            foreach (ITemplateTransform templateTransform in GetServiceTransforms(language, projectName, genNamespace, modelId, serviceName, genFormat, commandTopic, telemetryTopic, cmdServiceGroupId, telemServiceGroupId, cmdNameReqResps, telemNameSchemas, genRoot, syncApi, generateClient, generateServer, defaultImpl, separateTelemetries))
+            {
+                yield return templateTransform;
+            }
+
+            foreach (ITemplateTransform templateTransform in GetResourceTransforms(language, projectName, genFormat))
+            {
+                yield return templateTransform;
+            }
+
+            foreach (ITemplateTransform templateTransform in GetProjectTransforms(language, projectName, genNamespace, genFormat, sdkPath, schemaTypes, generateProject))
+            {
+                yield return templateTransform;
+            }
+        }
+
+        private static IEnumerable<ITemplateTransform> GetTelemetryTransforms(string language, string projectName, CodeName genNamespace, string modelId, CodeName serviceName, string genFormat, JsonElement telemElt, List<(CodeName, ITypeName)> telemNameSchemas, string? workingPath, List<CodeName> schemaTypes, bool generateClient, bool generateServer, bool useSharedSubscription)
+        {
+            string serializerSubNamespace = formatSerializers[genFormat].SubNamespace;
+            string serializerClassName = formatSerializers[genFormat].ClassName;
+            EmptyTypeName serializerEmptyType = formatSerializers[genFormat].EmptyType;
+
+            CodeName telemetryName = new CodeName(telemElt.TryGetProperty(AnnexFileProperties.TelemName, out JsonElement nameElt) ? nameElt.GetString() ?? string.Empty : string.Empty);
+            string schemaRep = telemElt.GetProperty(AnnexFileProperties.TelemSchema).GetString()!;
+            ITypeName schemaType = schemaRep switch
+            {
+                RawTypeName.Designator => RawTypeName.Instance,
+                CustomTypeName.Designator => CustomTypeName.Instance,
+                _ => new CodeName(schemaRep),
+            };
+
+            switch (language)
+            {
+                case "csharp":
+                    if (generateServer)
+                    {
+                        yield return new DotNetTelemetrySender(telemetryName, projectName, genNamespace, modelId, serviceName, serializerSubNamespace, serializerClassName, serializerEmptyType, schemaType);
+                    }
+
+                    if (generateClient)
+                    {
+                        yield return new DotNetTelemetryReceiver(telemetryName, projectName, genNamespace, modelId, serviceName, serializerSubNamespace, serializerClassName, serializerEmptyType, schemaType);
+                    }
+
+                    if (genFormat == PayloadFormat.Avro && schemaType is CodeName dotnetSchema)
+                    {
+                        yield return new DotNetSerialization(projectName, genNamespace, dotnetSchema, workingPath);
+                    }
+
+                    break;
+                case "go":
+                    if (generateServer)
+                    {
+                        yield return new GoTelemetrySender(telemetryName, genNamespace, serializerSubNamespace, schemaType);
+                    }
+
+                    if (generateClient)
+                    {
+                        yield return new GoTelemetryReceiver(telemetryName, genNamespace, serializerSubNamespace, schemaType);
+                    }
+
+                    break;
+                case "java":
+                    if (generateServer)
+                    {
+                        yield return new JavaTelemetrySender(telemetryName.AsGiven, genNamespace, serializerSubNamespace, serializerClassName, schemaType.GetTypeName(TargetLanguage.Java));
+                    }
+
+                    if (generateClient)
+                    {
+                        yield return new JavaTelemetryReceiver(telemetryName.AsGiven, genNamespace, serializerSubNamespace, serializerClassName, schemaType.GetTypeName(TargetLanguage.Java));
+                    }
+
+                    break;
+                case "python":
+                    if (generateServer)
+                    {
+                        yield return new PythonTelemetrySender(telemetryName.AsGiven, genNamespace, serializerSubNamespace, serializerClassName, schemaType.GetTypeName(TargetLanguage.Python));
+                    }
+
+                    if (generateClient)
+                    {
+                        yield return new PythonTelemetryReceiver(telemetryName.AsGiven, genNamespace, serializerSubNamespace, serializerClassName, schemaType.GetTypeName(TargetLanguage.Python));
+                    }
+
+                    break;
+                case "rust":
+                    if (generateServer)
+                    {
+                        yield return new RustTelemetrySender(telemetryName, genNamespace, schemaType);
+                    }
+
+                    if (generateClient)
+                    {
+                        yield return new RustTelemetryReceiver(telemetryName, genNamespace, schemaType, useSharedSubscription);
+                    }
+
+                    if (schemaType is CodeName rustSchema)
+                    {
+                        schemaTypes.Add(rustSchema);
+                        yield return new RustSerialization(genNamespace, genFormat, rustSchema, workingPath);
+                    }
+
+                    break;
+                case "c":
+                    break;
+                default:
+                    throw GetLanguageNotRecognizedException(language);
+            }
+
+            telemNameSchemas.Add((telemetryName, schemaType));
+        }
+
+        private static IEnumerable<ITemplateTransform> GetCommandTransforms(string language, string projectName, CodeName genNamespace, string modelId, CodeName serviceName, string genFormat, string? commandTopic, JsonElement cmdElt, List<(CodeName, ITypeName?, ITypeName?)> cmdNameReqResps, string? normalizedVersionSuffix, string? workingPath, List<CodeName> schemaTypes, bool generateClient, bool generateServer, bool useSharedSubscription)
+        {
+            bool doesCommandTargetExecutor = DoesTopicReferToExecutor(commandTopic);
+            string serializerSubNamespace = formatSerializers[genFormat].SubNamespace;
+            string serializerClassName = formatSerializers[genFormat].ClassName;
+            EmptyTypeName serializerEmptyType = formatSerializers[genFormat].EmptyType;
+
+            CodeName commandName = new CodeName(cmdElt.GetProperty(AnnexFileProperties.CommandName).GetString()!);
+
+            string? reqSchemaRep = cmdElt.TryGetProperty(AnnexFileProperties.CmdRequestSchema, out JsonElement reqSchemaElt) ? reqSchemaElt.GetString() : null;
+            ITypeName? reqSchemaType = reqSchemaRep == null ? null : reqSchemaRep switch
+            {
+                RawTypeName.Designator => RawTypeName.Instance,
+                CustomTypeName.Designator => CustomTypeName.Instance,
+                _ => new CodeName(reqSchemaRep),
+            };
+
+            string? respSchemaRep = cmdElt.TryGetProperty(AnnexFileProperties.CmdResponseSchema, out JsonElement respSchemaElt) ? respSchemaElt.GetString() : null;
+            ITypeName? respSchemaType = respSchemaRep == null ? null : reqSchemaRep switch
+            {
+                RawTypeName.Designator => RawTypeName.Instance,
+                CustomTypeName.Designator => CustomTypeName.Instance,
+                _ => new CodeName(respSchemaRep),
+            };
+
+            bool isIdempotent = cmdElt.GetProperty(AnnexFileProperties.CmdIsIdempotent).GetBoolean();
+            string? cacheability = cmdElt.GetProperty(AnnexFileProperties.Cacheability).GetString();
+
+            switch (language)
+            {
+                case "csharp":
+                    if (generateClient)
+                    {
+                        yield return new DotNetCommandInvoker(commandName, projectName, genNamespace, modelId, serviceName, serializerSubNamespace, serializerClassName, serializerEmptyType, reqSchemaType, respSchemaType);
+                    }
+
+                    if (generateServer)
+                    {
+                        yield return new DotNetCommandExecutor(commandName, projectName, genNamespace, modelId, serviceName, serializerSubNamespace, serializerClassName, serializerEmptyType, reqSchemaType, respSchemaType, isIdempotent, cacheability);
+                    }
+
+                    if (genFormat == PayloadFormat.Avro)
+                    {
+                        if (reqSchemaType is CodeName dotnetReqSchema)
+                        {
+                            yield return new DotNetSerialization(projectName, genNamespace, dotnetReqSchema, workingPath);
+                        }
+
+                        if (respSchemaType is CodeName dotnetRespSchema)
+                        {
+                            yield return new DotNetSerialization(projectName, genNamespace, dotnetRespSchema, workingPath);
+                        }
+                    }
+
+                    break;
+                case "go":
+                    if (generateClient)
+                    {
+                        yield return new GoCommandInvoker(commandName, genNamespace, serializerSubNamespace, reqSchemaType, respSchemaType, doesCommandTargetExecutor);
+                    }
+
+                    if (generateServer)
+                    {
+                        yield return new GoCommandExecutor(commandName, genNamespace, serializerSubNamespace, reqSchemaType, respSchemaType, isIdempotent, cacheability);
+                    }
+
+                    break;
+                case "java":
+                    if (generateClient)
+                    {
+                        yield return new JavaCommandInvoker(commandName, genNamespace, serializerSubNamespace, serializerClassName, reqSchemaType?.GetTypeName(TargetLanguage.Java), respSchemaType?.GetTypeName(TargetLanguage.Java));
+                    }
+
+                    if (generateServer)
+                    {
+                        yield return new JavaCommandExecutor(commandName, genNamespace, serializerSubNamespace, serializerClassName, reqSchemaType?.GetTypeName(TargetLanguage.Java), respSchemaType?.GetTypeName(TargetLanguage.Java));
+                    }
+
+                    break;
+                case "python":
+                    if (generateClient)
+                    {
+                        yield return new PythonCommandInvoker(commandName, genNamespace, serializerSubNamespace, serializerClassName, reqSchemaType?.GetTypeName(TargetLanguage.Python), respSchemaType?.GetTypeName(TargetLanguage.Python));
+                    }
+
+                    if (generateServer)
+                    {
+                        yield return new PythonCommandExecutor(commandName, genNamespace, serializerSubNamespace, serializerClassName, reqSchemaType?.GetTypeName(TargetLanguage.Python), respSchemaType?.GetTypeName(TargetLanguage.Python));
+                    }
+
+                    break;
+                case "rust":
+                    if (generateClient)
+                    {
+                        yield return new RustCommandInvoker(commandName, genNamespace, serializerEmptyType, reqSchemaType, respSchemaType, doesCommandTargetExecutor);
+                    }
+
+                    if (generateServer)
+                    {
+                        yield return new RustCommandExecutor(commandName, genNamespace, serializerEmptyType, reqSchemaType, respSchemaType, isIdempotent, cacheability, useSharedSubscription);
+                    }
+
+                    if (reqSchemaType is CodeName rustReqSchema)
+                    {
+                        schemaTypes.Add(rustReqSchema);
+                        yield return new RustSerialization(genNamespace, genFormat, rustReqSchema, workingPath);
+                    }
+
+                    if (respSchemaType is CodeName rustRespSchema)
+                    {
+                        schemaTypes.Add(rustRespSchema);
+                        yield return new RustSerialization(genNamespace, genFormat, rustRespSchema, workingPath);
+                    }
+
+                    break;
+                case "c":
+                    if (generateClient)
+                    {
+                        yield return new CCommandInvoker(modelId, commandName, commandTopic!, genNamespace, serviceName, serializerSubNamespace, serializerClassName, reqSchemaType?.GetTypeName(TargetLanguage.Independent), respSchemaType?.GetTypeName(TargetLanguage.Independent), normalizedVersionSuffix);
+                    }
+
+                    if (generateServer)
+                    {
+                        yield return new CCommandExecutor(modelId, commandName, commandTopic!, genNamespace, serviceName, serializerSubNamespace, serializerClassName, reqSchemaType?.GetTypeName(TargetLanguage.Independent), respSchemaType?.GetTypeName(TargetLanguage.Independent), normalizedVersionSuffix);
+                    }
+
+                    break;
+                default:
+                    throw GetLanguageNotRecognizedException(language);
+            }
+
+            cmdNameReqResps.Add((commandName, reqSchemaType, respSchemaType));
+        }
+
+        private static IEnumerable<ITemplateTransform> GetServiceTransforms(string language, string projectName, CodeName genNamespace, string modelId, CodeName serviceName, string genFormat, string? commandTopic, string? telemetryTopic, string? cmdServiceGroupId, string? telemServiceGroupId, List<(CodeName, ITypeName?, ITypeName?)> cmdNameReqResps, List<(CodeName, ITypeName)> telemNameSchemas, string genRoot, bool syncApi, bool generateClient, bool generateServer, bool defaultImpl, bool separateTelemetries)
+        {
+            bool doesCommandTargetExecutor = DoesTopicReferToExecutor(commandTopic);
+            bool doesCommandTargetService = DoesTopicReferToService(commandTopic);
+            bool doesTelemetryTargetService = DoesTopicReferToService(telemetryTopic);
+            string serializerSubNamespace = formatSerializers[genFormat].SubNamespace;
+            EmptyTypeName serializerEmptyType = formatSerializers[genFormat].EmptyType;
+
+            switch (language)
+            {
+                case "csharp":
+                    yield return new DotNetService(projectName, genNamespace, serviceName, serializerSubNamespace, serializerEmptyType, commandTopic, telemetryTopic, cmdServiceGroupId, telemServiceGroupId, cmdNameReqResps, telemNameSchemas, doesCommandTargetExecutor, doesCommandTargetService, doesTelemetryTargetService, syncApi, generateClient, generateServer, defaultImpl);
+                    break;
+                case "go":
+                    yield return new GoService(genNamespace, modelId, serviceName, commandTopic, telemetryTopic, cmdServiceGroupId, telemServiceGroupId, cmdNameReqResps, telemNameSchemas, doesCommandTargetService, doesTelemetryTargetService, syncApi, generateClient, generateServer, separateTelemetries);
+                    break;
+                case "java":
+                    yield return new JavaService(genNamespace, modelId, serviceName, commandTopic, telemetryTopic, cmdServiceGroupId, telemServiceGroupId, cmdNameReqResps, telemNameSchemas, doesCommandTargetExecutor, doesCommandTargetService, doesTelemetryTargetService);
+                    break;
+                case "python":
+                    yield return new PythonService(genNamespace, modelId, serviceName, commandTopic, telemetryTopic, cmdServiceGroupId, telemServiceGroupId, cmdNameReqResps, telemNameSchemas, doesCommandTargetExecutor, doesCommandTargetService, doesTelemetryTargetService);
+                    break;
+                case "rust":
+                    yield return new RustService(genNamespace, modelId, commandTopic, telemetryTopic, cmdServiceGroupId, telemServiceGroupId, generateClient, generateServer, genRoot);
+                    break;
+                case "c":
+                    break;
+                default:
+                    throw GetLanguageNotRecognizedException(language);
+            }
+        }
+
+        private static IEnumerable<ITemplateTransform> GetProjectTransforms(string language, string projectName, CodeName genNamespace, string genFormat, string? sdkPath, List<CodeName> schemaTypes, bool generateProject)
+        {
+            switch (language)
+            {
+                case "csharp":
+                    yield return new DotNetProject(projectName, genFormat, sdkPath);
+                    break;
+                case "go":
+                    break;
+                case "java":
+                    break;
+                case "python":
+                    break;
+                case "rust":
+                    yield return new RustLib(genNamespace, generateProject);
+                    yield return new RustCargoToml(projectName, genFormat, sdkPath, generateProject);
+                    break;
+                case "c":
+                    break;
+                default:
+                    throw GetLanguageNotRecognizedException(language);
+            }
+        }
+
+        private static IEnumerable<ITemplateTransform> GetResourceTransforms(string language, string projectName, string genFormat)
+        {
+            string serializerSubNamespace = formatSerializers[genFormat].SubNamespace;
+
+            string ext = language switch
+            {
+                "csharp" => "cs",
+                "go" => "go",
+                "java" => "java",
+                "python" => "py",
+                "rust" => "rs",
+                "c" => "c",
+                _ => throw GetLanguageNotRecognizedException(language)
+            };
+
+            foreach (string subNamespace in new List<string> { "common", serializerSubNamespace })
+            {
+                foreach (string resourceName in Assembly.GetExecutingAssembly().GetManifestResourceNames())
+                {
+                    Regex rx = new($"^{Assembly.GetExecutingAssembly().GetName().Name}\\.{ResourceNames.LanguageResourcesFolder}\\.{language}\\.({subNamespace})(?:\\.(\\w+(?:\\.\\w+)*))?\\.(\\w+)\\.{ext}$", RegexOptions.IgnoreCase);
+                    Match? match = rx.Match(resourceName);
+                    if (match.Success)
+                    {
+                        string subFolder = match.Groups[1].Captures[0].Value;
+                        string resourcePath = match.Groups[2].Captures.Count > 0 ? match.Groups[2].Captures[0].Value : string.Empty;
+                        string resourceFile = match.Groups[3].Captures[0].Value;
+
+                        StreamReader resourceReader = new StreamReader(Assembly.GetExecutingAssembly().GetManifestResourceStream(resourceName)!);
+
+                        yield return new ResourceTransform(language, projectName, subFolder, resourcePath, resourceFile, ext, resourceReader.ReadToEnd());
+                    }
+                }
+            }
+        }
+
+        private static bool DoesTopicReferToExecutor(string? topic)
+        {
+            return topic != null && topic.Contains(MqttTopicTokens.CommandExecutorId);
+        }
+
+        private static bool DoesTopicReferToService(string? topic)
+        {
+            return topic != null && topic.Contains(MqttTopicTokens.ModelId);
+        }
+
+        private static Exception GetLanguageNotRecognizedException(string language)
+        {
+            return new Exception($"language '{language}' not recognized");
+        }
+
+        private readonly struct SerializerValues
+        {
+            public SerializerValues(string subNamespace, string className, EmptyTypeName emptyType)
+            {
+                SubNamespace = subNamespace;
+                ClassName = className;
+                EmptyType = emptyType;
+            }
+
+            public readonly string SubNamespace;
+            public readonly string ClassName;
+            public readonly EmptyTypeName EmptyType;
+        }
+    }
+}