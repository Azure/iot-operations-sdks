﻿namespace Azure.Iot.Operations.ProtocolCompiler
{
    using System;
    using System.ComponentModel;
    using System.Collections.Generic;
    using System.Diagnostics;
    using System.IO;
    using System.Linq;
    using DTDLParser;

    internal class CommandHandler
    {
        private static readonly Dictionary<string, LanguageInfo> LanguageInfos = new()
        {
            { "csharp", new LanguageInfo($"obj{Path.DirectorySeparatorChar}Akri", string.Empty) },
            { "go", new LanguageInfo($"akri", string.Empty) },
            { "rust", new LanguageInfo($"target{Path.DirectorySeparatorChar}akri", "src") },
        };

        public static readonly string[] SupportedLanguages = LanguageInfos.Keys.ToArray();

        public static async Task<int> GenerateCode(OptionContainer options)
        {
            try
            {
                if (options.ModelFiles.Length == 0 && (options.ModelId == null || options.DmrRoot == null))
                {
                    Console.WriteLine("You must specify at least one modelFile or both a modelId and dmrRoot");
                    return 1;
                }

                if (options.ModelFiles.Any(mf => !mf.Exists))
                {
                    Console.WriteLine("All modelFiles must exist.  Non-existent files specified:");
                    foreach (FileInfo f in options.ModelFiles.Where(mf => !mf.Exists))
                    {
                        Console.WriteLine($"  {f.FullName}");
                    }
                    return 1;
                }

                Dtmi? modelDtmi = null;
                if (options.ModelId != null && !Dtmi.TryCreateDtmi(options.ModelId, out modelDtmi))
                {
                    Console.WriteLine($"modelId \"{options.ModelId}\" is not a valid DTMI");
                    return 1;
                }

                Uri? dmrUri = null;
                if (options.DmrRoot != null)
                {
                    if (!Uri.TryCreate(options.DmrRoot, UriKind.Absolute, out dmrUri))
                    {
                        if (Directory.Exists(options.DmrRoot))
                        {
                            dmrUri = new Uri(Path.GetFullPath(options.DmrRoot));
                        }
                        else
                        {
                            Console.WriteLine($"The dmrRoot {options.DmrRoot} must exist");
                            return 1;
                        }
                    }
                }

                if (!SupportedLanguages.Contains(options.Lang))
                {
                    Console.WriteLine($"language \"{options.Lang}\" not recognized.  Language must be {string.Join(" or ", SupportedLanguages.Select(l => $"'{l}'"))}");
                    return 1;
                }

                if (options.ClientOnly && options.ServerOnly)
                {
                    Console.WriteLine("options --clientOnly and --serverOnly are mutually exclusive");
                    return 1;
                }

                WarnOnSuspiciousOption("workingDir", options.WorkingDir);
                WarnOnSuspiciousOption("sdkPath", options.SdkPath);
                if (!options.OutDir.Exists)
                {
                    WarnOnSuspiciousOption("outDir", options.OutDir.Name);
                }

                string[] modelTexts = options.ModelFiles.Select(mf => mf.OpenText().ReadToEnd()).ToArray();
                string[] modelNames = options.ModelFiles.Select(mf => mf.Name).ToArray();
                ModelSelector.ContextualizedInterface contextualizedInterface = await ModelSelector.GetInterfaceAndModelContext(modelTexts, modelNames, modelDtmi, dmrUri, Console.WriteLine);

                if (contextualizedInterface.InterfaceId == null)
                {
                    Environment.Exit(1);
                }

                var modelParser = new ModelParser();

                string projectName = options.OutDir.Name;

                string workingPathResolved =
                    options.WorkingDir == null ? Path.Combine(options.OutDir.FullName, LanguageInfos[options.Lang].DefaultWorkingPath) :
                    Path.IsPathRooted(options.WorkingDir) ? options.WorkingDir :
                    Path.Combine(options.OutDir.FullName, options.WorkingDir);
                DirectoryInfo workingDir = new(workingPathResolved);

                string serviceName = SchemaGenerator.GenerateSchemas(contextualizedInterface.ModelDict!, contextualizedInterface.InterfaceId, contextualizedInterface.MqttVersion, projectName, workingDir, out string annexFile, out List<string> schemaFiles);

                string genNamespace = NameFormatter.DtmiToNamespace(contextualizedInterface.InterfaceId);
                string genRoot = Path.Combine(options.OutDir.FullName, options.NoProj ? string.Empty : LanguageInfos[options.Lang].GenSubdir);

                HashSet<string> sourceFilePaths = new();
                HashSet<SchemaKind> distinctSchemaKinds = new();

                foreach (string schemaFileName in schemaFiles)
                {
                    TypesGenerator.GenerateType(options.Lang, projectName, schemaFileName, workingDir, genRoot, genNamespace, sourceFilePaths, distinctSchemaKinds);
                }

                EnvoyGenerator.GenerateEnvoys(options.Lang, projectName, annexFile, options.OutDir, workingDir, genRoot, genNamespace, options.SdkPath, options.Sync, !options.ServerOnly, !options.ClientOnly, !options.NoProj, sourceFilePaths, distinctSchemaKinds);
            }
            catch (Exception ex)
            {
                Console.WriteLine($"Code generation failed with exception: {ex.Message}");
                return 1;
            }

            return 0;
        }

<<<<<<< HEAD
        private record LanguageInfo(string DefaultWorkingPath, string GenSubdir);
=======
        private static void WarnOnSuspiciousOption(string optionName, string? pathName)
        {
            if (pathName != null && pathName.StartsWith("--"))
            {
                Console.WriteLine($"Warning: {optionName} \"{pathName}\" looks like a flag.  Did you forget to specify a value?");
            }
        }
>>>>>>> 54df2179
    }
}
<|MERGE_RESOLUTION|>--- conflicted
+++ resolved
@@ -1,140 +1,138 @@
-﻿namespace Azure.Iot.Operations.ProtocolCompiler
-{
-    using System;
-    using System.ComponentModel;
-    using System.Collections.Generic;
-    using System.Diagnostics;
-    using System.IO;
-    using System.Linq;
-    using DTDLParser;
-
-    internal class CommandHandler
-    {
-        private static readonly Dictionary<string, LanguageInfo> LanguageInfos = new()
-        {
-            { "csharp", new LanguageInfo($"obj{Path.DirectorySeparatorChar}Akri", string.Empty) },
-            { "go", new LanguageInfo($"akri", string.Empty) },
-            { "rust", new LanguageInfo($"target{Path.DirectorySeparatorChar}akri", "src") },
-        };
-
-        public static readonly string[] SupportedLanguages = LanguageInfos.Keys.ToArray();
-
-        public static async Task<int> GenerateCode(OptionContainer options)
-        {
-            try
-            {
-                if (options.ModelFiles.Length == 0 && (options.ModelId == null || options.DmrRoot == null))
-                {
-                    Console.WriteLine("You must specify at least one modelFile or both a modelId and dmrRoot");
-                    return 1;
-                }
-
-                if (options.ModelFiles.Any(mf => !mf.Exists))
-                {
-                    Console.WriteLine("All modelFiles must exist.  Non-existent files specified:");
-                    foreach (FileInfo f in options.ModelFiles.Where(mf => !mf.Exists))
-                    {
-                        Console.WriteLine($"  {f.FullName}");
-                    }
-                    return 1;
-                }
-
-                Dtmi? modelDtmi = null;
-                if (options.ModelId != null && !Dtmi.TryCreateDtmi(options.ModelId, out modelDtmi))
-                {
-                    Console.WriteLine($"modelId \"{options.ModelId}\" is not a valid DTMI");
-                    return 1;
-                }
-
-                Uri? dmrUri = null;
-                if (options.DmrRoot != null)
-                {
-                    if (!Uri.TryCreate(options.DmrRoot, UriKind.Absolute, out dmrUri))
-                    {
-                        if (Directory.Exists(options.DmrRoot))
-                        {
-                            dmrUri = new Uri(Path.GetFullPath(options.DmrRoot));
-                        }
-                        else
-                        {
-                            Console.WriteLine($"The dmrRoot {options.DmrRoot} must exist");
-                            return 1;
-                        }
-                    }
-                }
-
-                if (!SupportedLanguages.Contains(options.Lang))
-                {
-                    Console.WriteLine($"language \"{options.Lang}\" not recognized.  Language must be {string.Join(" or ", SupportedLanguages.Select(l => $"'{l}'"))}");
-                    return 1;
-                }
-
-                if (options.ClientOnly && options.ServerOnly)
-                {
-                    Console.WriteLine("options --clientOnly and --serverOnly are mutually exclusive");
-                    return 1;
-                }
-
-                WarnOnSuspiciousOption("workingDir", options.WorkingDir);
-                WarnOnSuspiciousOption("sdkPath", options.SdkPath);
-                if (!options.OutDir.Exists)
-                {
-                    WarnOnSuspiciousOption("outDir", options.OutDir.Name);
-                }
-
-                string[] modelTexts = options.ModelFiles.Select(mf => mf.OpenText().ReadToEnd()).ToArray();
-                string[] modelNames = options.ModelFiles.Select(mf => mf.Name).ToArray();
-                ModelSelector.ContextualizedInterface contextualizedInterface = await ModelSelector.GetInterfaceAndModelContext(modelTexts, modelNames, modelDtmi, dmrUri, Console.WriteLine);
-
-                if (contextualizedInterface.InterfaceId == null)
-                {
-                    Environment.Exit(1);
-                }
-
-                var modelParser = new ModelParser();
-
-                string projectName = options.OutDir.Name;
-
-                string workingPathResolved =
-                    options.WorkingDir == null ? Path.Combine(options.OutDir.FullName, LanguageInfos[options.Lang].DefaultWorkingPath) :
-                    Path.IsPathRooted(options.WorkingDir) ? options.WorkingDir :
-                    Path.Combine(options.OutDir.FullName, options.WorkingDir);
-                DirectoryInfo workingDir = new(workingPathResolved);
-
-                string serviceName = SchemaGenerator.GenerateSchemas(contextualizedInterface.ModelDict!, contextualizedInterface.InterfaceId, contextualizedInterface.MqttVersion, projectName, workingDir, out string annexFile, out List<string> schemaFiles);
-
-                string genNamespace = NameFormatter.DtmiToNamespace(contextualizedInterface.InterfaceId);
-                string genRoot = Path.Combine(options.OutDir.FullName, options.NoProj ? string.Empty : LanguageInfos[options.Lang].GenSubdir);
-
-                HashSet<string> sourceFilePaths = new();
-                HashSet<SchemaKind> distinctSchemaKinds = new();
-
-                foreach (string schemaFileName in schemaFiles)
-                {
-                    TypesGenerator.GenerateType(options.Lang, projectName, schemaFileName, workingDir, genRoot, genNamespace, sourceFilePaths, distinctSchemaKinds);
-                }
-
-                EnvoyGenerator.GenerateEnvoys(options.Lang, projectName, annexFile, options.OutDir, workingDir, genRoot, genNamespace, options.SdkPath, options.Sync, !options.ServerOnly, !options.ClientOnly, !options.NoProj, sourceFilePaths, distinctSchemaKinds);
-            }
-            catch (Exception ex)
-            {
-                Console.WriteLine($"Code generation failed with exception: {ex.Message}");
-                return 1;
-            }
-
-            return 0;
-        }
-
-<<<<<<< HEAD
-        private record LanguageInfo(string DefaultWorkingPath, string GenSubdir);
-=======
-        private static void WarnOnSuspiciousOption(string optionName, string? pathName)
-        {
-            if (pathName != null && pathName.StartsWith("--"))
-            {
-                Console.WriteLine($"Warning: {optionName} \"{pathName}\" looks like a flag.  Did you forget to specify a value?");
-            }
-        }
->>>>>>> 54df2179
-    }
-}
+﻿namespace Azure.Iot.Operations.ProtocolCompiler
+{
+    using System;
+    using System.ComponentModel;
+    using System.Collections.Generic;
+    using System.Diagnostics;
+    using System.IO;
+    using System.Linq;
+    using DTDLParser;
+
+    internal class CommandHandler
+    {
+        private static readonly Dictionary<string, LanguageInfo> LanguageInfos = new()
+        {
+            { "csharp", new LanguageInfo($"obj{Path.DirectorySeparatorChar}Akri", string.Empty) },
+            { "go", new LanguageInfo($"akri", string.Empty) },
+            { "rust", new LanguageInfo($"target{Path.DirectorySeparatorChar}akri", "src") },
+        };
+
+        public static readonly string[] SupportedLanguages = LanguageInfos.Keys.ToArray();
+
+        public static async Task<int> GenerateCode(OptionContainer options)
+        {
+            try
+            {
+                if (options.ModelFiles.Length == 0 && (options.ModelId == null || options.DmrRoot == null))
+                {
+                    Console.WriteLine("You must specify at least one modelFile or both a modelId and dmrRoot");
+                    return 1;
+                }
+
+                if (options.ModelFiles.Any(mf => !mf.Exists))
+                {
+                    Console.WriteLine("All modelFiles must exist.  Non-existent files specified:");
+                    foreach (FileInfo f in options.ModelFiles.Where(mf => !mf.Exists))
+                    {
+                        Console.WriteLine($"  {f.FullName}");
+                    }
+                    return 1;
+                }
+
+                Dtmi? modelDtmi = null;
+                if (options.ModelId != null && !Dtmi.TryCreateDtmi(options.ModelId, out modelDtmi))
+                {
+                    Console.WriteLine($"modelId \"{options.ModelId}\" is not a valid DTMI");
+                    return 1;
+                }
+
+                Uri? dmrUri = null;
+                if (options.DmrRoot != null)
+                {
+                    if (!Uri.TryCreate(options.DmrRoot, UriKind.Absolute, out dmrUri))
+                    {
+                        if (Directory.Exists(options.DmrRoot))
+                        {
+                            dmrUri = new Uri(Path.GetFullPath(options.DmrRoot));
+                        }
+                        else
+                        {
+                            Console.WriteLine($"The dmrRoot {options.DmrRoot} must exist");
+                            return 1;
+                        }
+                    }
+                }
+
+                if (!SupportedLanguages.Contains(options.Lang))
+                {
+                    Console.WriteLine($"language \"{options.Lang}\" not recognized.  Language must be {string.Join(" or ", SupportedLanguages.Select(l => $"'{l}'"))}");
+                    return 1;
+                }
+
+                if (options.ClientOnly && options.ServerOnly)
+                {
+                    Console.WriteLine("options --clientOnly and --serverOnly are mutually exclusive");
+                    return 1;
+                }
+
+                WarnOnSuspiciousOption("workingDir", options.WorkingDir);
+                WarnOnSuspiciousOption("sdkPath", options.SdkPath);
+                if (!options.OutDir.Exists)
+                {
+                    WarnOnSuspiciousOption("outDir", options.OutDir.Name);
+                }
+
+                string[] modelTexts = options.ModelFiles.Select(mf => mf.OpenText().ReadToEnd()).ToArray();
+                string[] modelNames = options.ModelFiles.Select(mf => mf.Name).ToArray();
+                ModelSelector.ContextualizedInterface contextualizedInterface = await ModelSelector.GetInterfaceAndModelContext(modelTexts, modelNames, modelDtmi, dmrUri, Console.WriteLine);
+
+                if (contextualizedInterface.InterfaceId == null)
+                {
+                    Environment.Exit(1);
+                }
+
+                var modelParser = new ModelParser();
+
+                string projectName = options.OutDir.Name;
+
+                string workingPathResolved =
+                    options.WorkingDir == null ? Path.Combine(options.OutDir.FullName, LanguageInfos[options.Lang].DefaultWorkingPath) :
+                    Path.IsPathRooted(options.WorkingDir) ? options.WorkingDir :
+                    Path.Combine(options.OutDir.FullName, options.WorkingDir);
+                DirectoryInfo workingDir = new(workingPathResolved);
+
+                string serviceName = SchemaGenerator.GenerateSchemas(contextualizedInterface.ModelDict!, contextualizedInterface.InterfaceId, contextualizedInterface.MqttVersion, projectName, workingDir, out string annexFile, out List<string> schemaFiles);
+
+                string genNamespace = NameFormatter.DtmiToNamespace(contextualizedInterface.InterfaceId);
+                string genRoot = Path.Combine(options.OutDir.FullName, options.NoProj ? string.Empty : LanguageInfos[options.Lang].GenSubdir);
+
+                HashSet<string> sourceFilePaths = new();
+                HashSet<SchemaKind> distinctSchemaKinds = new();
+
+                foreach (string schemaFileName in schemaFiles)
+                {
+                    TypesGenerator.GenerateType(options.Lang, projectName, schemaFileName, workingDir, genRoot, genNamespace, sourceFilePaths, distinctSchemaKinds);
+                }
+
+                EnvoyGenerator.GenerateEnvoys(options.Lang, projectName, annexFile, options.OutDir, workingDir, genRoot, genNamespace, options.SdkPath, options.Sync, !options.ServerOnly, !options.ClientOnly, !options.NoProj, sourceFilePaths, distinctSchemaKinds);
+            }
+            catch (Exception ex)
+            {
+                Console.WriteLine($"Code generation failed with exception: {ex.Message}");
+                return 1;
+            }
+
+            return 0;
+        }
+
+        private record LanguageInfo(string DefaultWorkingPath, string GenSubdir);
+
+        private static void WarnOnSuspiciousOption(string optionName, string? pathName)
+        {
+            if (pathName != null && pathName.StartsWith("--"))
+            {
+                Console.WriteLine($"Warning: {optionName} \"{pathName}\" looks like a flag.  Did you forget to specify a value?");
+            }
+        }
+    }
+}