--- conflicted
+++ resolved
@@ -137,14 +137,10 @@
 
                     var modelParser = new ModelParser();
 
-<<<<<<< HEAD
-                    if (!SchemaGenerator.GenerateSchemas(contextualizedInterface.ModelDict!, contextualizedInterface.InterfaceId, contextualizedInterface.MqttVersion, projectName, workingDir, genNamespace))
-                    {
-                        return 1;
-                    }
-=======
-                    SchemaGenerator.GenerateSchemas(contextualizedInterface.ModelDict!, contextualizedInterface.InterfaceId, contextualizedInterface.MqttVersion, projectName, workingDir, genNamespace, sharedPrefix);
->>>>>>> 6b4d065d
+                    if (!SchemaGenerator.GenerateSchemas(contextualizedInterface.ModelDict!, contextualizedInterface.InterfaceId, contextualizedInterface.MqttVersion, projectName, workingDir, genNamespace, sharedPrefix))
+                    {
+                        return 1;
+                    }
                 }
 
                 string schemaFolder = Path.Combine(workingDir.FullName, genNamespace!.GetFolderName(TargetLanguage.Independent));
