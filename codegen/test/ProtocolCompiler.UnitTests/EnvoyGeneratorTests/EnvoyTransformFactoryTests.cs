﻿namespace Azure.Iot.Operations.ProtocolCompiler.UnitTests.EnvoyGeneratorTests
{
    using System.Linq;
    using System.Text.Json;
    using DTDLParser;
    using DTDLParser.Models;
    using NJsonSchema;
    using Azure.Iot.Operations.ProtocolCompiler;

    public class EnvoyTransformFactoryTests
    {
        private const string rootPath = "../../../EnvoyGeneratorTests";
        private const string modelsPath = $"{rootPath}/models";

        private static readonly Dtmi testInterfaceId = new Dtmi("dtmi:akri:DTDL:EnvoyGenerator:testInterface;1");

        [Theory]
        [InlineData("CommandWithoutTopic", false, 3, 1)]
        [InlineData("CommandWithCmdTopic", true, 3, 1)]
        [InlineData("CommandWithTelemTopic", false, 3, 1)]
        [InlineData("CommandWithBothTopics", true, 3, 1)]
        [InlineData("TelemetryWithoutTopic", false, 3, 1)]
        [InlineData("TelemetryWithCmdTopic", false, 3, 1)]
        [InlineData("TelemetryWithTelemTopic", true, 3, 1)]
        [InlineData("TelemetryWithBothTopics", true, 3, 1)]
        [InlineData("CommandWithoutTopic", false, 4, 2)]
        [InlineData("CommandWithCmdTopic", true, 4, 2)]
        [InlineData("CommandWithTelemTopic", false, 4, 2)]
        [InlineData("CommandWithBothTopics", true, 4, 2)]
        [InlineData("TelemetryWithoutTopic", false, 4, 2)]
        [InlineData("TelemetryWithCmdTopic", false, 4, 2)]
        [InlineData("TelemetryWithTelemTopic", true, 4, 2)]
        [InlineData("TelemetryWithBothTopics", true, 4, 2)]
        public void TestCheckForRelevantTopic(string modelName, bool hasRelevantTopic, int dtdlVersion, int mqttVersion)
        {
            var modelParser = new ModelParser();

            string modelText = File.OpenText($"{modelsPath}/{modelName}.json").ReadToEnd();
            IReadOnlyDictionary<Dtmi, DTEntityInfo> modelDict = modelParser.Parse(modelText.Replace("<[DVER]>", dtdlVersion.ToString()).Replace("<[MVER]>", mqttVersion.ToString()));
            DTInterfaceInfo dtInterface = (DTInterfaceInfo)modelDict[testInterfaceId];

            var schemaGenerator = new SchemaGenerator(modelDict, "TestProject", dtInterface, mqttVersion, new CodeName("TestNamespace"));

            List<string> schemaTexts = new();
            schemaGenerator.GenerateInterfaceAnnex(GetWriter(schemaTexts), mqttVersion);

            using (JsonDocument annexDoc = JsonDocument.Parse(schemaTexts.First()))
            {
                bool passesValidation = true;
                try
                {
<<<<<<< HEAD
                    EnvoyTransformFactory.GetTransforms("csharp", "TestProject", annexDoc, null, null, false, true, true, string.Empty, true).ToList();
=======
                    HashSet<string> sourceFilePaths = new();
                    HashSet<SchemaKind> distinctSchemaKinds = new();
                    EnvoyTransformFactory.GetTransforms("csharp", "TestProject", annexDoc, null, null, false, true, true, false, sourceFilePaths, distinctSchemaKinds, string.Empty, true).ToList();
>>>>>>> 5234ab4d
                }
                catch
                {
                    passesValidation = false;
                }

                Assert.Equal(hasRelevantTopic, passesValidation);
            }
        }

        private static Action<string, string, string> GetWriter(List<string> schemaTexts)
        {
            return (schemaText, fileName, subFolder) =>
            {
                schemaTexts.Add(schemaText);
            };
        }
    }
}
<|MERGE_RESOLUTION|>--- conflicted
+++ resolved
@@ -1,77 +1,71 @@
-﻿namespace Azure.Iot.Operations.ProtocolCompiler.UnitTests.EnvoyGeneratorTests
-{
-    using System.Linq;
-    using System.Text.Json;
-    using DTDLParser;
-    using DTDLParser.Models;
-    using NJsonSchema;
-    using Azure.Iot.Operations.ProtocolCompiler;
-
-    public class EnvoyTransformFactoryTests
-    {
-        private const string rootPath = "../../../EnvoyGeneratorTests";
-        private const string modelsPath = $"{rootPath}/models";
-
-        private static readonly Dtmi testInterfaceId = new Dtmi("dtmi:akri:DTDL:EnvoyGenerator:testInterface;1");
-
-        [Theory]
-        [InlineData("CommandWithoutTopic", false, 3, 1)]
-        [InlineData("CommandWithCmdTopic", true, 3, 1)]
-        [InlineData("CommandWithTelemTopic", false, 3, 1)]
-        [InlineData("CommandWithBothTopics", true, 3, 1)]
-        [InlineData("TelemetryWithoutTopic", false, 3, 1)]
-        [InlineData("TelemetryWithCmdTopic", false, 3, 1)]
-        [InlineData("TelemetryWithTelemTopic", true, 3, 1)]
-        [InlineData("TelemetryWithBothTopics", true, 3, 1)]
-        [InlineData("CommandWithoutTopic", false, 4, 2)]
-        [InlineData("CommandWithCmdTopic", true, 4, 2)]
-        [InlineData("CommandWithTelemTopic", false, 4, 2)]
-        [InlineData("CommandWithBothTopics", true, 4, 2)]
-        [InlineData("TelemetryWithoutTopic", false, 4, 2)]
-        [InlineData("TelemetryWithCmdTopic", false, 4, 2)]
-        [InlineData("TelemetryWithTelemTopic", true, 4, 2)]
-        [InlineData("TelemetryWithBothTopics", true, 4, 2)]
-        public void TestCheckForRelevantTopic(string modelName, bool hasRelevantTopic, int dtdlVersion, int mqttVersion)
-        {
-            var modelParser = new ModelParser();
-
-            string modelText = File.OpenText($"{modelsPath}/{modelName}.json").ReadToEnd();
-            IReadOnlyDictionary<Dtmi, DTEntityInfo> modelDict = modelParser.Parse(modelText.Replace("<[DVER]>", dtdlVersion.ToString()).Replace("<[MVER]>", mqttVersion.ToString()));
-            DTInterfaceInfo dtInterface = (DTInterfaceInfo)modelDict[testInterfaceId];
-
-            var schemaGenerator = new SchemaGenerator(modelDict, "TestProject", dtInterface, mqttVersion, new CodeName("TestNamespace"));
-
-            List<string> schemaTexts = new();
-            schemaGenerator.GenerateInterfaceAnnex(GetWriter(schemaTexts), mqttVersion);
-
-            using (JsonDocument annexDoc = JsonDocument.Parse(schemaTexts.First()))
-            {
-                bool passesValidation = true;
-                try
-                {
-<<<<<<< HEAD
-                    EnvoyTransformFactory.GetTransforms("csharp", "TestProject", annexDoc, null, null, false, true, true, string.Empty, true).ToList();
-=======
-                    HashSet<string> sourceFilePaths = new();
-                    HashSet<SchemaKind> distinctSchemaKinds = new();
-                    EnvoyTransformFactory.GetTransforms("csharp", "TestProject", annexDoc, null, null, false, true, true, false, sourceFilePaths, distinctSchemaKinds, string.Empty, true).ToList();
->>>>>>> 5234ab4d
-                }
-                catch
-                {
-                    passesValidation = false;
-                }
-
-                Assert.Equal(hasRelevantTopic, passesValidation);
-            }
-        }
-
-        private static Action<string, string, string> GetWriter(List<string> schemaTexts)
-        {
-            return (schemaText, fileName, subFolder) =>
-            {
-                schemaTexts.Add(schemaText);
-            };
-        }
-    }
-}
+﻿namespace Azure.Iot.Operations.ProtocolCompiler.UnitTests.EnvoyGeneratorTests
+{
+    using System.Linq;
+    using System.Text.Json;
+    using DTDLParser;
+    using DTDLParser.Models;
+    using NJsonSchema;
+    using Azure.Iot.Operations.ProtocolCompiler;
+
+    public class EnvoyTransformFactoryTests
+    {
+        private const string rootPath = "../../../EnvoyGeneratorTests";
+        private const string modelsPath = $"{rootPath}/models";
+
+        private static readonly Dtmi testInterfaceId = new Dtmi("dtmi:akri:DTDL:EnvoyGenerator:testInterface;1");
+
+        [Theory]
+        [InlineData("CommandWithoutTopic", false, 3, 1)]
+        [InlineData("CommandWithCmdTopic", true, 3, 1)]
+        [InlineData("CommandWithTelemTopic", false, 3, 1)]
+        [InlineData("CommandWithBothTopics", true, 3, 1)]
+        [InlineData("TelemetryWithoutTopic", false, 3, 1)]
+        [InlineData("TelemetryWithCmdTopic", false, 3, 1)]
+        [InlineData("TelemetryWithTelemTopic", true, 3, 1)]
+        [InlineData("TelemetryWithBothTopics", true, 3, 1)]
+        [InlineData("CommandWithoutTopic", false, 4, 2)]
+        [InlineData("CommandWithCmdTopic", true, 4, 2)]
+        [InlineData("CommandWithTelemTopic", false, 4, 2)]
+        [InlineData("CommandWithBothTopics", true, 4, 2)]
+        [InlineData("TelemetryWithoutTopic", false, 4, 2)]
+        [InlineData("TelemetryWithCmdTopic", false, 4, 2)]
+        [InlineData("TelemetryWithTelemTopic", true, 4, 2)]
+        [InlineData("TelemetryWithBothTopics", true, 4, 2)]
+        public void TestCheckForRelevantTopic(string modelName, bool hasRelevantTopic, int dtdlVersion, int mqttVersion)
+        {
+            var modelParser = new ModelParser();
+
+            string modelText = File.OpenText($"{modelsPath}/{modelName}.json").ReadToEnd();
+            IReadOnlyDictionary<Dtmi, DTEntityInfo> modelDict = modelParser.Parse(modelText.Replace("<[DVER]>", dtdlVersion.ToString()).Replace("<[MVER]>", mqttVersion.ToString()));
+            DTInterfaceInfo dtInterface = (DTInterfaceInfo)modelDict[testInterfaceId];
+
+            var schemaGenerator = new SchemaGenerator(modelDict, "TestProject", dtInterface, mqttVersion, new CodeName("TestNamespace"));
+
+            List<string> schemaTexts = new();
+            schemaGenerator.GenerateInterfaceAnnex(GetWriter(schemaTexts), mqttVersion);
+
+            using (JsonDocument annexDoc = JsonDocument.Parse(schemaTexts.First()))
+            {
+                bool passesValidation = true;
+                try
+                {
+                    EnvoyTransformFactory.GetTransforms("csharp", "TestProject", annexDoc, null, null, false, true, true, false, string.Empty, true).ToList();
+                }
+                catch
+                {
+                    passesValidation = false;
+                }
+
+                Assert.Equal(hasRelevantTopic, passesValidation);
+            }
+        }
+
+        private static Action<string, string, string> GetWriter(List<string> schemaTexts)
+        {
+            return (schemaText, fileName, subFolder) =>
+            {
+                schemaTexts.Add(schemaText);
+            };
+        }
+    }
+}